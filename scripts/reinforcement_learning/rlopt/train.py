# Copyright (c) 2022-2025, The Isaac Lab Project Developers.
# All rights reserved.
#
# SPDX-License-Identifier: BSD-3-Clause

"""Script to train RL agent with Stable Baselines3.

Since Stable-Baselines3 does not support buffers living on GPU directly,
we recommend using smaller number of environments. Otherwise,
there will be significant overhead in GPU->CPU transfer.
"""

"""Launch Isaac Sim Simulator first."""

import argparse
import sys

from isaaclab.app import AppLauncher

# add argparse arguments
parser = argparse.ArgumentParser(
    description="Train an RL agent with Stable-Baselines3."
)
parser.add_argument(
    "--video", action="store_true", default=False, help="Record videos during training."
)
parser.add_argument(
    "--video_length",
    type=int,
    default=200,
    help="Length of the recorded video (in steps).",
)
parser.add_argument(
    "--video_interval",
    type=int,
    default=2000,
    help="Interval between video recordings (in steps).",
)
parser.add_argument(
    "--num_envs", type=int, default=None, help="Number of environments to simulate."
)
parser.add_argument("--task", type=str, default=None, help="Name of the task.")
parser.add_argument(
    "--seed", type=int, default=None, help="Seed used for the environment"
)
parser.add_argument(
    "--max_iterations", type=int, default=None, help="RL Policy training iterations."
)
parser.add_argument(
    "--resume_training",
    action="store_true",
    default=False,
    help="Resume training from a checkpoint.",
)
parser.add_argument(
    "--note",
    type=str,
    default=None,
    help="Add a note to the log directory name.",
)
parser.add_argument(
    "--checkpoint",
    type=str,
    default=None,
    help="Path to the checkpoint to resume training from.",
)
# append AppLauncher cli args
AppLauncher.add_app_launcher_args(parser)
# parse the arguments
args_cli, hydra_args = parser.parse_known_args()
# always enable cameras to record video
if args_cli.video:
    args_cli.enable_cameras = True

# clear out sys.argv for Hydra
sys.argv = [sys.argv[0]] + hydra_args

# launch omniverse app
app_launcher = AppLauncher(args_cli)
simulation_app = app_launcher.app

"""Rest everything follows."""

import gymnasium as gym
import numpy as np
import os
import random
from datetime import datetime

from isaaclab_rl.sb3 import (
    process_sb3_cfg,
    L2tSb3VecEnvGPUWrapper,
)
from stable_baselines3 import PPO
from stable_baselines3.common.callbacks import CheckpointCallback, CallbackList
from stable_baselines3.common.logger import configure
from stable_baselines3.common.vec_env import VecNormalize

from isaaclab.envs import (
    DirectMARLEnv,
    DirectMARLEnvCfg,
    DirectRLEnvCfg,
    ManagerBasedRLEnvCfg,
    multi_agent_to_single_agent,
)
from isaaclab.utils.dict import print_dict
from isaaclab.utils.io import dump_pickle, dump_yaml

import isaaclab_tasks  # noqa: F401
from isaaclab_tasks.utils.hydra import hydra_task_config
from isaaclab.utils import class_to_dict
from isaaclab_tasks.utils import get_checkpoint_path

import wandb
from wandb.integration.sb3 import WandbCallback

from rlopt.agent import RecurrentL2T, RecurrentStudent
from rlopt.common import RLOptDictRecurrentReplayBuffer


@hydra_task_config(args_cli.task, "rlopt_cfg_entry_point")
def main(
    env_cfg: ManagerBasedRLEnvCfg | DirectRLEnvCfg | DirectMARLEnvCfg, agent_cfg: dict
):
    """Train with stable-baselines agent."""
    # override configurations with non-hydra CLI arguments
    env_cfg.scene.num_envs = (
        args_cli.num_envs if args_cli.num_envs is not None else env_cfg.scene.num_envs
    )
    agent_cfg["seed"] = (
        args_cli.seed if args_cli.seed is not None else agent_cfg["seed"]
    )
    # max iterations for training
    if args_cli.max_iterations is not None:
        agent_cfg["n_timesteps"] = (
            args_cli.max_iterations * agent_cfg["n_steps"] * env_cfg.scene.num_envs
        )

    # set the environment seed
    # note: certain randomizations occur in the environment initialization so we set the seed here
    env_cfg.seed = agent_cfg["seed"]

    if args_cli.resume_training:
        # directory for logging into
        log_root_path = os.path.join("logs", "sb3", args_cli.task)
        log_root_path = os.path.abspath(log_root_path)
        # check checkpoint is valid
        if args_cli.checkpoint is None:
            if args_cli.use_last_checkpoint:
                checkpoint = "model_.*.zip"
            else:
                checkpoint = "model.zip"
            checkpoint_path = get_checkpoint_path(log_root_path, ".*", checkpoint)
        else:
            checkpoint_path = args_cli.checkpoint

    log_time = datetime.now().strftime("%Y-%m-%d_%H-%M-%S")
    note = "_" + args_cli.note if args_cli.note else ""
    log_time_note = log_time + note
    # directory for logging into
    log_dir = os.path.join("logs", "rlopt", args_cli.task, log_time_note)
    # dump the configuration into log-directory
    dump_yaml(os.path.join(log_dir, "params", "env.yaml"), env_cfg)
    dump_yaml(os.path.join(log_dir, "params", "agent.yaml"), agent_cfg)
    dump_pickle(os.path.join(log_dir, "params", "env.pkl"), env_cfg)
    dump_pickle(os.path.join(log_dir, "params", "agent.pkl"), agent_cfg)

    # post-process agent configuration
    agent_cfg = process_sb3_cfg(agent_cfg)  # type: ignore
    # read configurations about the agent-training
    policy_arch = agent_cfg.pop("policy")
    n_timesteps = agent_cfg.pop("n_timesteps")

    # create isaac environment
    env = gym.make(
        args_cli.task, cfg=env_cfg, render_mode="rgb_array" if args_cli.video else None
    )
    # wrap for video recording
    if args_cli.video:
        video_kwargs = {
            "video_folder": os.path.join(log_dir, "videos"),
            "step_trigger": lambda step: step % args_cli.video_interval == 0,
            "video_length": args_cli.video_length,
            "disable_logger": True,
        }
        print("[INFO] Recording videos during training.")
        print_dict(video_kwargs, nesting=4)
        env = gym.wrappers.RecordVideo(env, **video_kwargs)  # type: ignore
    # wrap around environment for stable baselines
    env = L2tSb3VecEnvGPUWrapper(env)  # type: ignore
    # set the seed
    env.seed(seed=agent_cfg["seed"])

    if "normalize_input" in agent_cfg:
        env = VecNormalize(
            env,
            training=True,
            norm_obs="normalize_input" in agent_cfg
            and agent_cfg.pop("normalize_input"),
            norm_reward="normalize_value" in agent_cfg
            and agent_cfg.pop("normalize_value"),
            clip_obs="clip_obs" in agent_cfg and agent_cfg.pop("clip_obs"),
            gamma=agent_cfg["gamma"],
            clip_reward=np.inf,
        )

    wandb.tensorboard.patch(root_logdir=log_dir)  # type: ignore

    # initialize wandb and make callback
    run = wandb.init(
<<<<<<< HEAD
        project="L2T Digit with camera",
        entity="122090643-the-chinese-university-of-hong-kong-shenzhen",
=======
        project="L2T G1 flat" if "flat" in args_cli.task else "L2T G1",
        entity="fywu",
>>>>>>> 7712e943
        name=log_time_note,
        config=agent_cfg | class_to_dict(env_cfg),
        sync_tensorboard=True,
        monitor_gym=True if args_cli.video else False,
        save_code=False,
    )
    wandb_callback = WandbCallback()

    # create agent from stable baselines
    agent = RecurrentL2T(
        policy_arch,
        env,
        verbose=1,
        rollout_buffer_class=RLOptDictRecurrentReplayBuffer,
        **agent_cfg,
    )

    # load the model if required
    if args_cli.resume_training:
        agent.set_parameters(checkpoint_path)  # type: ignore

    # configure the logger
    new_logger = configure(log_dir, ["tensorboard"])
    agent.set_logger(new_logger)

    # callbacks for agent
    checkpoint_callback = CheckpointCallback(
        save_freq=1000, save_path=log_dir, name_prefix="model", verbose=0
    )

    # chain the callbacks
    callback_list = CallbackList([checkpoint_callback, wandb_callback])

    # train the agent
    agent.learn(
        total_timesteps=n_timesteps,
        callback=callback_list,
        progress_bar=True,
    )

    # save the final model
    agent.save(os.path.join(log_dir, "model"))

    # close the simulator
    env.close()

    # finish wandb
    run.finish()  # type: ignore


@hydra_task_config(args_cli.task, "sb3_cfg_entry_point")
def student_only(
    env_cfg: ManagerBasedRLEnvCfg | DirectRLEnvCfg | DirectMARLEnvCfg, agent_cfg: dict
):
    """Train with stable-baselines agent."""
    # override configurations with non-hydra CLI arguments
    env_cfg.scene.num_envs = (
        args_cli.num_envs if args_cli.num_envs is not None else env_cfg.scene.num_envs
    )
    agent_cfg["seed"] = (
        args_cli.seed if args_cli.seed is not None else agent_cfg["seed"]
    )
    # max iterations for training
    if args_cli.max_iterations is not None:
        agent_cfg["n_timesteps"] = (
            args_cli.max_iterations * agent_cfg["n_steps"] * env_cfg.scene.num_envs
        )

    # set the environment seed
    # note: certain randomizations occur in the environment initialization so we set the seed here
    env_cfg.seed = agent_cfg["seed"]

    if args_cli.resume_training:
        # directory for logging into
        log_root_path = os.path.join("logs", "sb3", args_cli.task)
        log_root_path = os.path.abspath(log_root_path)
        # check checkpoint is valid
        if args_cli.checkpoint is None:
            if args_cli.use_last_checkpoint:
                checkpoint = "model_.*.zip"
            else:
                checkpoint = "model.zip"
            checkpoint_path = get_checkpoint_path(log_root_path, ".*", checkpoint)
        else:
            checkpoint_path = args_cli.checkpoint  # type: ignore

    log_time = datetime.now().strftime("%Y-%m-%d_%H-%M-%S")
    note = "_" + args_cli.note if args_cli.note else ""
    log_time_note = log_time + note
    # directory for logging into
    log_dir = os.path.join("logs", "sb3", args_cli.task, log_time_note)
    # dump the configuration into log-directory
    dump_yaml(os.path.join(log_dir, "params", "env.yaml"), env_cfg)
    dump_yaml(os.path.join(log_dir, "params", "agent.yaml"), agent_cfg)
    dump_pickle(os.path.join(log_dir, "params", "env.pkl"), env_cfg)
    dump_pickle(os.path.join(log_dir, "params", "agent.pkl"), agent_cfg)

    # post-process agent configuration
    agent_cfg = process_sb3_cfg(agent_cfg)  # type: ignore
    # read configurations about the agent-training
    policy_arch = agent_cfg.pop("policy")
    n_timesteps = agent_cfg.pop("n_timesteps")

    # create isaac environment
    env = gym.make(
        args_cli.task, cfg=env_cfg, render_mode="rgb_array" if args_cli.video else None
    )
    # wrap for video recording
    if args_cli.video:
        video_kwargs = {
            "video_folder": os.path.join(log_dir, "videos"),
            "step_trigger": lambda step: step % args_cli.video_interval == 0,
            "video_length": args_cli.video_length,
            "disable_logger": True,
        }
        print("[INFO] Recording videos during training.")
        print_dict(video_kwargs, nesting=4)
        env = gym.wrappers.RecordVideo(env, **video_kwargs)  # type: ignore
    # wrap around environment for stable baselines
    env = L2tSb3VecEnvGPUWrapper(env)  # type: ignore
    # set the seed
    env.seed(seed=agent_cfg["seed"])

    if "normalize_input" in agent_cfg:
        env = VecNormalize(
            env,
            training=True,
            norm_obs="normalize_input" in agent_cfg
            and agent_cfg.pop("normalize_input"),
            norm_reward="normalize_value" in agent_cfg
            and agent_cfg.pop("normalize_value"),
            clip_obs="clip_obs" in agent_cfg and agent_cfg.pop("clip_obs"),
            gamma=agent_cfg["gamma"],
            clip_reward=np.inf,
        )

    wandb.tensorboard.patch(root_logdir=log_dir)  # type: ignore

    # initialize wandb and make callback
    run = wandb.init(
        project="L2T Digit Perception flat" if "flat" in args_cli.task else "L2T Digit Perception",
        entity="rl-digit",
        name=log_time_note,
        config=agent_cfg | class_to_dict(env_cfg),
        sync_tensorboard=True,
        monitor_gym=True if args_cli.video else False,
        save_code=False,
    )
    wandb_callback = WandbCallback()

    teacher_agent = RecurrentL2T(
        policy_arch,
        env,
        verbose=1,
        rollout_buffer_class=RLOptDictRecurrentReplayBuffer,
        **agent_cfg,
    )
    teacher_agent.set_parameters(args_cli.checkpoint)

    teacher_policy = teacher_agent.policy

    # create agent from stable baselines
    agent = RecurrentStudent(
        policy_arch,
        env,
        verbose=1,
        rollout_buffer_class=RLOptDictRecurrentReplayBuffer,
        **agent_cfg,
        teacher_policy=teacher_policy,  # type: ignore
    )

    # configure the logger
    new_logger = configure(log_dir, ["tensorboard"])
    agent.set_logger(new_logger)

    # callbacks for agent
    checkpoint_callback = CheckpointCallback(
        save_freq=1000, save_path=log_dir, name_prefix="model", verbose=0
    )

    # chain the callbacks
    callback_list = CallbackList([checkpoint_callback, wandb_callback])

    # train the agent
    agent.learn(
        total_timesteps=n_timesteps,
        callback=callback_list,
        progress_bar=True,
    )

    # save the final model
    agent.save(os.path.join(log_dir, "model"))

    # close the simulator
    env.close()

    # finish wandb
    run.finish()  # type: ignore


if __name__ == "__main__":
    # run the main function
    main()  # type: ignore
    # student_only()  # type: ignore
    # close sim app
    simulation_app.close()<|MERGE_RESOLUTION|>--- conflicted
+++ resolved
@@ -208,13 +208,8 @@
 
     # initialize wandb and make callback
     run = wandb.init(
-<<<<<<< HEAD
-        project="L2T Digit with camera",
-        entity="122090643-the-chinese-university-of-hong-kong-shenzhen",
-=======
-        project="L2T G1 flat" if "flat" in args_cli.task else "L2T G1",
-        entity="fywu",
->>>>>>> 7712e943
+        project="L2T Digit flat" if "flat" in args_cli.task else "L2T Digit",
+        entity="rl-digit",
         name=log_time_note,
         config=agent_cfg | class_to_dict(env_cfg),
         sync_tensorboard=True,
