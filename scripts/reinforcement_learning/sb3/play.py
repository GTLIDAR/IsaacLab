# Copyright (c) 2022-2025, The Isaac Lab Project Developers (https://github.com/isaac-sim/IsaacLab/blob/main/CONTRIBUTORS.md).
# All rights reserved.
#
# SPDX-License-Identifier: BSD-3-Clause

"""Script to play a checkpoint if an RL agent from Stable-Baselines3."""

"""Launch Isaac Sim Simulator first."""

import argparse
import sys
from pathlib import Path

from isaaclab.app import AppLauncher

# add argparse arguments
parser = argparse.ArgumentParser(
    description="Play a checkpoint of an RL agent from Stable-Baselines3."
)
parser.add_argument(
    "--disable_fabric",
    action="store_true",
    default=False,
    help="Disable fabric and use USD I/O operations.",
)
parser.add_argument(
    "--num_envs", type=int, default=None, help="Number of environments to simulate."
)
parser.add_argument("--task", type=str, default=None, help="Name of the task.")
<<<<<<< HEAD
parser.add_argument(
    "--checkpoint", type=str, default=None, help="Path to model checkpoint."
)
=======
parser.add_argument("--checkpoint", type=str, default=None, help="Path to model checkpoint.")
parser.add_argument("--seed", type=int, default=None, help="Seed used for the environment")
>>>>>>> f70e695f
parser.add_argument(
    "--use_pretrained_checkpoint",
    action="store_true",
    help="Use the pre-trained checkpoint from Nucleus.",
)
parser.add_argument(
    "--use_last_checkpoint",
    action="store_true",
    help="When no checkpoint provided, use the last saved model. Otherwise use the best saved model.",
)
parser.add_argument("--real-time", action="store_true", default=False, help="Run in real-time, if possible.")
parser.add_argument(
    "--keep_all_info",
    action="store_true",
    default=False,
    help="Use a slower SB3 wrapper but keep all the extra training info.",
)
# append AppLauncher cli args
AppLauncher.add_app_launcher_args(parser)
# parse the arguments
args_cli, hydra_args = parser.parse_known_args()

# always enable cameras to record video
if args_cli.video:
    args_cli.enable_cameras = True

# clear out sys.argv for Hydra
sys.argv = [sys.argv[0]] + hydra_args
# launch omniverse app
app_launcher = AppLauncher(args_cli)
simulation_app = app_launcher.app

"""Rest everything follows."""

import gymnasium as gym
import os
import random
import time
import torch
from datetime import datetime

from stable_baselines3 import PPO
from stable_baselines3.common.vec_env import VecNormalize

from isaaclab.envs import (
    DirectMARLEnv,
    DirectMARLEnvCfg,
    DirectRLEnvCfg,
    ManagerBasedRLEnvCfg,
    multi_agent_to_single_agent,
)
from isaaclab.utils.dict import print_dict
from isaaclab.utils.pretrained_checkpoint import get_published_pretrained_checkpoint

from isaaclab_rl.sb3 import Sb3VecEnvWrapper, process_sb3_cfg

import isaaclab_tasks  # noqa: F401
from isaaclab_tasks.utils.hydra import hydra_task_config
from isaaclab_tasks.utils.parse_cfg import get_checkpoint_path

# PLACEHOLDER: Extension template (do not remove this comment)


@hydra_task_config(args_cli.task, "sb3_cfg_entry_point")
def main(env_cfg: ManagerBasedRLEnvCfg | DirectRLEnvCfg | DirectMARLEnvCfg, agent_cfg: dict):
    """Play with stable-baselines agent."""
    # grab task name for checkpoint path
    task_name = args_cli.task.split(":")[-1]
    train_task_name = task_name.replace("-Play", "")
    # randomly sample a seed if seed = -1
    if args_cli.seed == -1:
        args_cli.seed = random.randint(0, 10000)

    # override configurations with non-hydra CLI arguments
    env_cfg.scene.num_envs = args_cli.num_envs if args_cli.num_envs is not None else env_cfg.scene.num_envs
    agent_cfg["seed"] = args_cli.seed if args_cli.seed is not None else agent_cfg["seed"]
    # set the environment seed
    # note: certain randomizations occur in the environment initialization so we set the seed here
    env_cfg.seed = agent_cfg["seed"]
    env_cfg.sim.device = args_cli.device if args_cli.device is not None else env_cfg.sim.device

    # directory for logging into
    log_root_path = os.path.join("logs", "sb3", train_task_name)
    log_root_path = os.path.abspath(log_root_path)
    # checkpoint and log_dir stuff
    if args_cli.use_pretrained_checkpoint:
        checkpoint_path = get_published_pretrained_checkpoint("sb3", train_task_name)
        if not checkpoint_path:
            print("[INFO] Unfortunately a pre-trained checkpoint is currently unavailable for this task.")
            return
    elif args_cli.checkpoint is None:
        # FIXME: last checkpoint doesn't seem to really use the last one'
        if args_cli.use_last_checkpoint:
            checkpoint = "model_.*.zip"
        else:
            checkpoint = "model.zip"
        checkpoint_path = get_checkpoint_path(log_root_path, ".*", checkpoint, sort_alpha=False)
    else:
        checkpoint_path = args_cli.checkpoint
    log_dir = os.path.dirname(checkpoint_path)

    # create isaac environment
    env = gym.make(args_cli.task, cfg=env_cfg, render_mode="rgb_array" if args_cli.video else None)

    # post-process agent configuration
    agent_cfg = process_sb3_cfg(agent_cfg, env.unwrapped.num_envs)

    # convert to single-agent instance if required by the RL algorithm
    if isinstance(env.unwrapped, DirectMARLEnv):
        env = multi_agent_to_single_agent(env)

    # wrap for video recording
    if args_cli.video:
        video_kwargs = {
            "video_folder": os.path.join(log_dir, "videos"),
            "step_trigger": lambda step: step % 1 == 0,
            "video_length": args_cli.video_length,
            "disable_logger": True,
        }
        print("[INFO] Recording videos during training.")
        print_dict(video_kwargs, nesting=4)
        env = gym.wrappers.RecordVideo(env, **video_kwargs)  # type: ignore
    # wrap around environment for stable baselines
    env = Sb3VecEnvWrapper(env, fast_variant=not args_cli.keep_all_info)

    vec_norm_path = checkpoint_path.replace("/model", "/model_vecnormalize").replace(".zip", ".pkl")
    vec_norm_path = Path(vec_norm_path)

    # normalize environment (if needed)
    if vec_norm_path.exists():
        print(f"Loading saved normalization: {vec_norm_path}")
        env = VecNormalize.load(vec_norm_path, env)
        #  do not update them at test time
        env.training = False
        # reward normalization is not needed at test time
        env.norm_reward = False
    elif "normalize_input" in agent_cfg:
        env = VecNormalize(
            env,
            training=True,
            norm_obs="normalize_input" in agent_cfg and agent_cfg.pop("normalize_input"),
            clip_obs="clip_obs" in agent_cfg and agent_cfg.pop("clip_obs"),
        )

    # create agent from stable baselines
    print(f"Loading checkpoint from: {checkpoint_path}")
    agent = L2T.load(checkpoint_path, env, print_system_info=True)

    dt = env.unwrapped.step_dt

    # reset environment
    obs = env.reset()
    # simulate environment
    while simulation_app.is_running():
        start_time = time.time()
        # run everything in inference mode
        with torch.inference_mode():
            obs = {"student": obs["student"].cpu().numpy()}
            # agent stepping
            actions, _ = agent.student_predict(obs, deterministic=True)  # type: ignore
            # env stepping
            obs, _, _, _ = env.step(actions)
        if args_cli.video:
            timestep += 1
            # Exit the play loop after recording one video
            if timestep == args_cli.video_length:
                break

        # time delay for real-time evaluation
        sleep_time = dt - (time.time() - start_time)
        if args_cli.real_time and sleep_time > 0:
            time.sleep(sleep_time)

    # close the simulator
    env.close()


def main_recurrentl2t_teacher():
    from sb3_contrib.common.recurrent.type_aliases import RNNStates  # type: ignore
    from stable_baselines3.common.buffers import BaseBuffer

    """Play with stable-baselines agent."""
    # parse configuration
    env_cfg = parse_env_cfg(
        args_cli.task,
        device=args_cli.device,
        num_envs=args_cli.num_envs,
        use_fabric=not args_cli.disable_fabric,
    )
    agent_cfg = load_cfg_from_registry(args_cli.task, "sb3_cfg_entry_point")
    # post-process agent configuration
    agent_cfg = process_sb3_cfg(agent_cfg)  # type: ignore

    # directory for logging into
    log_dir = os.path.join(
        "logs", "sb3", args_cli.task, datetime.now().strftime("%Y-%m-%d_%H-%M-%S")
    )

    # create isaac environment
    env = gym.make(
        args_cli.task, cfg=env_cfg, render_mode="rgb_array" if args_cli.video else None
    )
    # wrap for video recording
    if args_cli.video:
        video_kwargs = {
            "video_folder": os.path.join(log_dir, "videos"),
            "step_trigger": lambda step: step % 1 == 0,
            "video_length": args_cli.video_length,
            "disable_logger": True,
        }
        print("[INFO] Recording videos during training.")
        print_dict(video_kwargs, nesting=4)
        env = gym.wrappers.RecordVideo(env, **video_kwargs)  # type: ignore
    # wrap around environment for stable baselines
    env = L2tSb3VecEnvGPUWrapper(env)  # type: ignore

    # normalize environment (if needed)
    if "normalize_input" in agent_cfg:
        env = VecNormalize(
            env,
            training=True,
            norm_obs="normalize_input" in agent_cfg
            and agent_cfg.pop("normalize_input"),
            norm_reward="normalize_value" in agent_cfg
            and agent_cfg.pop("normalize_value"),
            clip_obs="clip_obs" in agent_cfg and agent_cfg.pop("clip_obs"),
            gamma=agent_cfg["gamma"],
            clip_reward=np.inf,
        )

    # directory for logging into
    log_root_path = os.path.join("logs", "sb3", args_cli.task)
    log_root_path = os.path.abspath(log_root_path)
    # check checkpoint is valid
    if args_cli.checkpoint is None:
        if args_cli.use_last_checkpoint:
            checkpoint = "model_.*.zip"
        else:
            checkpoint = "model.zip"
        checkpoint_path = get_checkpoint_path(log_root_path, ".*", checkpoint)
    else:
        checkpoint_path = args_cli.checkpoint
    # create agent from stable baselines
    print(f"Loading checkpoint from: {checkpoint_path}")
    agent = RecurrentL2T.load(checkpoint_path, env, print_system_info=True)
    # reset environment
    obs = env.reset()
    timestep = 0
    # simulate environment
    while simulation_app.is_running():
        # run everything in inference mode
        with torch.inference_mode():
            obs = {"teacher": obs["teacher"].cpu().numpy()}

            # agent stepping
            # actions, _ = agent.student_predict(obs, deterministic=True)  # type: ignore
            actions, _ = agent.policy.predict(
                obs["teacher"],
            )
            # env stepping
            obs, reward, dones, info = env.step(actions)

        print("step:", timestep)
        if args_cli.video:
            timestep += 1
            # Exit the play loop after recording one video
            if timestep == args_cli.video_length + 2:
                break

    # close the simulator
    env.close()


def main_recurrentl2t_student():
    from sb3_contrib.common.recurrent.type_aliases import RNNStates  # type: ignore
    from stable_baselines3.common.buffers import BaseBuffer

    """Play with stable-baselines agent."""
    # parse configuration
    env_cfg = parse_env_cfg(
        args_cli.task,
        device=args_cli.device,
        num_envs=args_cli.num_envs,
        use_fabric=not args_cli.disable_fabric,
    )
    agent_cfg = load_cfg_from_registry(args_cli.task, "sb3_cfg_entry_point")
    # post-process agent configuration
    agent_cfg = process_sb3_cfg(agent_cfg)  # type: ignore

    # directory for logging into
    log_dir = os.path.join(
        "logs", "sb3", args_cli.task, datetime.now().strftime("%Y-%m-%d_%H-%M-%S")
    )

    # create isaac environment
    env = gym.make(
        args_cli.task, cfg=env_cfg, render_mode="rgb_array" if args_cli.video else None
    )
    # wrap for video recording
    if args_cli.video:
        video_kwargs = {
            "video_folder": os.path.join(log_dir, "videos"),
            "step_trigger": lambda step: step % 1 == 0,
            "video_length": args_cli.video_length,
            "disable_logger": True,
        }
        print("[INFO] Recording videos during training.")
        print_dict(video_kwargs, nesting=4)
        env = gym.wrappers.RecordVideo(env, **video_kwargs)  # type: ignore
    # wrap around environment for stable baselines
    env = L2tSb3VecEnvGPUWrapper(env)  # type: ignore

    # normalize environment (if needed)
    if "normalize_input" in agent_cfg:
        env = VecNormalize(
            env,
            training=True,
            norm_obs="normalize_input" in agent_cfg
            and agent_cfg.pop("normalize_input"),
            norm_reward="normalize_value" in agent_cfg
            and agent_cfg.pop("normalize_value"),
            clip_obs="clip_obs" in agent_cfg and agent_cfg.pop("clip_obs"),
            gamma=agent_cfg["gamma"],
            clip_reward=np.inf,
        )

    # directory for logging into
    log_root_path = os.path.join("logs", "sb3", args_cli.task)
    log_root_path = os.path.abspath(log_root_path)
    # check checkpoint is valid
    if args_cli.checkpoint is None:
        if args_cli.use_last_checkpoint:
            checkpoint = "model_.*.zip"
        else:
            checkpoint = "model.zip"
        checkpoint_path = get_checkpoint_path(log_root_path, ".*", checkpoint)
    else:
        checkpoint_path = args_cli.checkpoint
    # create agent from stable baselines
    print(f"Loading checkpoint from: {checkpoint_path}")
    agent = RecurrentL2T.load(checkpoint_path, env, print_system_info=True)
    _last_episode_starts = None

    _last_lstm_states = None
    episode_starts = None
    # reset environment
    obs = env.reset()
    timestep = 0
    i = 0
    # simulate environment
    while simulation_app.is_running():
        # run everything in inference mode
        with torch.inference_mode():
            obs = {"student": obs["student"].cpu().numpy()}

            # agent stepping
            # actions, _ = agent.student_predict(obs, deterministic=True)  # type: ignore
            actions, lstm_states = agent.student_policy.predict(
                obs["student"],
                _last_lstm_states,
                episode_starts,
            )
            # env stepping
            obs, reward, dones, info = env.step(actions)

            _last_lstm_states = lstm_states
            _last_episode_starts = dones
            episode_starts = (
                _last_episode_starts.clone().to(agent.device).type(torch.float32)
            )
        print("step:", timestep)
        # i += 1
        # if i == 10:
        #     break
        if args_cli.video:
            timestep += 1
            # Exit the play loop after recording one video
            if timestep == args_cli.video_length + 2:
                break

    # close the simulator
    env.close()


if __name__ == "__main__":
    if args_cli.l2t:
        # run the main function
        # main_l2t_student()
        # main_recurrentl2t_teacher()
        main_recurrentl2t_student()
    else:
        # run the main function
        main()
    # close sim app
    simulation_app.close()<|MERGE_RESOLUTION|>--- conflicted
+++ resolved
@@ -27,14 +27,8 @@
     "--num_envs", type=int, default=None, help="Number of environments to simulate."
 )
 parser.add_argument("--task", type=str, default=None, help="Name of the task.")
-<<<<<<< HEAD
-parser.add_argument(
-    "--checkpoint", type=str, default=None, help="Path to model checkpoint."
-)
-=======
 parser.add_argument("--checkpoint", type=str, default=None, help="Path to model checkpoint.")
 parser.add_argument("--seed", type=int, default=None, help="Seed used for the environment")
->>>>>>> f70e695f
 parser.add_argument(
     "--use_pretrained_checkpoint",
     action="store_true",
