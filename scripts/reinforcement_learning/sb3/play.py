--- conflicted
+++ resolved
@@ -95,19 +95,9 @@
 @hydra_task_config(args_cli.task, "sb3_cfg_entry_point")
 def main(env_cfg: ManagerBasedRLEnvCfg | DirectRLEnvCfg | DirectMARLEnvCfg, agent_cfg: dict):
     """Play with stable-baselines agent."""
-<<<<<<< HEAD
-    # parse configuration
-    env_cfg = parse_env_cfg(
-        args_cli.task,
-        device=args_cli.device,
-        num_envs=args_cli.num_envs,
-        use_fabric=not args_cli.disable_fabric,
-    )
-=======
     # override configurations with non-hydra CLI arguments
     env_cfg.scene.num_envs = args_cli.num_envs if args_cli.num_envs is not None else env_cfg.scene.num_envs
     env_cfg.sim.device = args_cli.device if args_cli.device is not None else env_cfg.sim.device
->>>>>>> 24a78b68
 
     task_name = args_cli.task.split(":")[-1]
     train_task_name = task_name.replace("-Play", "")
