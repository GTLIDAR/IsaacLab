--- conflicted
+++ resolved
@@ -88,17 +88,10 @@
 
 # Additional Isaac Lab imports that can only be imported after the simulator is running
 from isaaclab.devices import OpenXRDevice, Se3Keyboard, Se3SpaceMouse
-<<<<<<< HEAD
 
 import isaaclab_mimic.envs  # noqa: F401
 from isaaclab_mimic.ui.instruction_display import InstructionDisplay, show_subtask_instructions
 
-=======
-
-import isaaclab_mimic.envs  # noqa: F401
-from isaaclab_mimic.ui.instruction_display import InstructionDisplay, show_subtask_instructions
-
->>>>>>> ca4043cc
 if args_cli.enable_pinocchio:
     from isaaclab.devices.openxr.retargeters.humanoid.fourier.gr1t2_retargeter import GR1T2Retargeter
     import isaaclab_tasks.manager_based.manipulation.pick_place  # noqa: F401
