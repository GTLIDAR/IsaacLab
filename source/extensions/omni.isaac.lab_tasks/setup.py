--- conflicted
+++ resolved
@@ -23,11 +23,7 @@
 INSTALL_REQUIRES = [
     # generic
     "numpy",
-<<<<<<< HEAD
-    "torch>=2.2.2",
-=======
     "torch==2.4.0",
->>>>>>> e00d6256
     "torchvision>=0.14.1",  # ensure compatibility with torch 1.13.1
     # 5.26.0 introduced a breaking change, so we restricted it for now.
     # See issue https://github.com/tensorflow/tensorboard/issues/6808 for details.
