# Copyright (c) 2022-2024, The Isaac Lab Project Developers.
# All rights reserved.
#
# SPDX-License-Identifier: BSD-3-Clause

"""Wrapper to configure a :class:`ManagerBasedRLEnv` or :class:`DirectRlEnv` instance to RSL-RL vectorized environment.

The following example shows how to wrap an environment for RSL-RL:

.. code-block:: python

    from omni.isaac.lab_tasks.utils.wrappers.rsl_rl import RslRlVecEnvWrapper

    env = RslRlVecEnvWrapper(env)

"""


import gymnasium as gym
import torch

from rsl_rl.env import VecEnv

from omni.isaac.lab.envs import DirectRLEnv, ManagerBasedRLEnv


class RslRlVecEnvWrapper(VecEnv):
    """Wraps around Isaac Lab environment for RSL-RL library

    To use asymmetric actor-critic, the environment instance must have the attributes :attr:`num_privileged_obs` (int).
    This is used by the learning agent to allocate buffers in the trajectory memory. Additionally, the returned
    observations should have the key "critic" which corresponds to the privileged observations. Since this is
    optional for some environments, the wrapper checks if these attributes exist. If they don't then the wrapper
    defaults to zero as number of privileged observations.

    .. caution::

        This class must be the last wrapper in the wrapper chain. This is because the wrapper does not follow
        the :class:`gym.Wrapper` interface. Any subsequent wrappers will need to be modified to work with this
        wrapper.

    Reference:
        https://github.com/leggedrobotics/rsl_rl/blob/master/rsl_rl/env/vec_env.py
    """

    def __init__(self, env: ManagerBasedRLEnv | DirectRLEnv):
        """Initializes the wrapper.

        Note:
            The wrapper calls :meth:`reset` at the start since the RSL-RL runner does not call reset.

        Args:
            env: The environment to wrap around.

        Raises:
            ValueError: When the environment is not an instance of :class:`ManagerBasedRLEnv` or :class:`DirectRLEnv`.
        """
        # check that input is valid
        if not isinstance(env.unwrapped, ManagerBasedRLEnv) and not isinstance(
            env.unwrapped, DirectRLEnv
        ):
            raise ValueError(
                "The environment must be inherited from ManagerBasedRLEnv or DirectRLEnv. Environment type:"
                f" {type(env)}"
            )
        # initialize the wrapper
        self.env = env
        # store information required by wrapper
        self.num_envs = self.unwrapped.num_envs
        self.device = self.unwrapped.device
        self.max_episode_length = self.unwrapped.max_episode_length
        if hasattr(self.unwrapped, "action_manager"):
            self.num_actions = self.unwrapped.action_manager.total_action_dim
        else:
            self.num_actions = gym.spaces.flatdim(self.unwrapped.single_action_space)
        if hasattr(self.unwrapped, "observation_manager"):
            self.num_obs = self.unwrapped.observation_manager.group_obs_dim["policy"][0]
        else:
            self.num_obs = gym.spaces.flatdim(self.unwrapped.single_observation_space["policy"])
        # -- privileged observations
        if (
            hasattr(self.unwrapped, "observation_manager")
            and "critic" in self.unwrapped.observation_manager.group_obs_dim
        ):
<<<<<<< HEAD
            self.num_privileged_obs = self.unwrapped.observation_manager.group_obs_dim[
                "critic"
            ][0]
        elif hasattr(self.unwrapped, "num_states"):
            self.num_privileged_obs = self.unwrapped.num_states
=======
            self.num_privileged_obs = self.unwrapped.observation_manager.group_obs_dim["critic"][0]
        elif hasattr(self.unwrapped, "num_states") and "critic" in self.unwrapped.single_observation_space:
            self.num_privileged_obs = gym.spaces.flatdim(self.unwrapped.single_observation_space["critic"])
>>>>>>> fae5c7a5
        else:
            self.num_privileged_obs = 0
        # reset at the start since the RSL-RL runner does not call reset
        self.env.reset()

    def __str__(self):
        """Returns the wrapper name and the :attr:`env` representation string."""
        return f"<{type(self).__name__}{self.env}>"

    def __repr__(self):
        """Returns the string representation of the wrapper."""
        return str(self)

    """
    Properties -- Gym.Wrapper
    """

    @property
    def cfg(self) -> object:
        """Returns the configuration class instance of the environment."""
        return self.unwrapped.cfg

    @property
    def render_mode(self) -> str | None:
        """Returns the :attr:`Env` :attr:`render_mode`."""
        return self.env.render_mode

    @property
    def observation_space(self) -> gym.Space:
        """Returns the :attr:`Env` :attr:`observation_space`."""
        return self.env.observation_space

    @property
    def action_space(self) -> gym.Space:
        """Returns the :attr:`Env` :attr:`action_space`."""
        return self.env.action_space

    @classmethod
    def class_name(cls) -> str:
        """Returns the class name of the wrapper."""
        return cls.__name__

    @property
    def unwrapped(self) -> ManagerBasedRLEnv | DirectRLEnv:
        """Returns the base environment of the wrapper.

        This will be the bare :class:`gymnasium.Env` environment, underneath all layers of wrappers.
        """
        return self.env.unwrapped

    """
    Properties
    """

    def get_observations(self) -> tuple[torch.Tensor, dict]:
        """Returns the current observations of the environment."""
        if hasattr(self.unwrapped, "observation_manager"):
            obs_dict = self.unwrapped.observation_manager.compute()
        else:
            obs_dict = self.unwrapped._get_observations()
        return obs_dict["policy"], {"observations": obs_dict}

    @property
    def episode_length_buf(self) -> torch.Tensor:
        """The episode length buffer."""
        return self.unwrapped.episode_length_buf

    @episode_length_buf.setter
    def episode_length_buf(self, value: torch.Tensor):
        """Set the episode length buffer.

        Note:
            This is needed to perform random initialization of episode lengths in RSL-RL.
        """
        self.unwrapped.episode_length_buf = value

    """
    Operations - MDP
    """

    def seed(self, seed: int = -1) -> int:  # noqa: D102
        return self.unwrapped.seed(seed)

    def reset(self) -> tuple[torch.Tensor, dict]:  # noqa: D102
        # reset the environment
        obs_dict, _ = self.env.reset()
        # return observations
        return obs_dict["policy"], {"observations": obs_dict}

    def step(
        self, actions: torch.Tensor
    ) -> tuple[torch.Tensor, torch.Tensor, torch.Tensor, dict]:
        import time

        # print(f" action before step: {actions.shape}")
        time_now = time.time_ns()
        # record step information
        obs_dict, rew, terminated, truncated, extras = self.env.step(actions)
        # print(f"[INFO] Time taken for step: {(time.time_ns() - time_now)/1e9} ns")
        # compute dones for compatibility with RSL-RL
        dones = (terminated | truncated).to(dtype=torch.long)
        # move extra observations to the extras dict
        obs = obs_dict["policy"]
        extras["observations"] = obs_dict
        # move time out information to the extras dict
        # this is only needed for infinite horizon tasks
        if not self.unwrapped.cfg.is_finite_horizon:
            extras["time_outs"] = truncated

        # return the step information
        return obs, rew, dones, extras

    def close(self):  # noqa: D102
        return self.env.close()<|MERGE_RESOLUTION|>--- conflicted
+++ resolved
@@ -82,17 +82,9 @@
             hasattr(self.unwrapped, "observation_manager")
             and "critic" in self.unwrapped.observation_manager.group_obs_dim
         ):
-<<<<<<< HEAD
-            self.num_privileged_obs = self.unwrapped.observation_manager.group_obs_dim[
-                "critic"
-            ][0]
-        elif hasattr(self.unwrapped, "num_states"):
-            self.num_privileged_obs = self.unwrapped.num_states
-=======
             self.num_privileged_obs = self.unwrapped.observation_manager.group_obs_dim["critic"][0]
         elif hasattr(self.unwrapped, "num_states") and "critic" in self.unwrapped.single_observation_space:
             self.num_privileged_obs = gym.spaces.flatdim(self.unwrapped.single_observation_space["critic"])
->>>>>>> fae5c7a5
         else:
             self.num_privileged_obs = 0
         # reset at the start since the RSL-RL runner does not call reset
