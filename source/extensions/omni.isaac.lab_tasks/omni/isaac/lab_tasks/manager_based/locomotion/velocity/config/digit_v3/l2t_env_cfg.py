from omni.isaac.lab.managers import SceneEntityCfg
from omni.isaac.lab.utils import configclass
from omni.isaac.lab_tasks.manager_based.locomotion.velocity.velocity_env_cfg import (
    LocomotionVelocityRoughEnvCfg,
)

from .rough_env_cfg import (
    DigitV3RewardsCfg,
    DigitV3TerminationsCfg,
    DigitV3ActionCfg,
    DigitV3EventCfg,
)
from .env_cfg.observation_cfg import TeacherObsCfg, StudentObsCfg
import omni.isaac.lab_tasks.manager_based.locomotion.velocity.mdp as mdp

##
# Pre-defined configs
##
from omni.isaac.lab_assets.digit import DIGITV3_CFG  # isort: skip


@configclass
class L2TDigitV3ActionCfg:
    """Action terms for the MDP."""

    joint_pos = mdp.JointPositionActionCfg(  # type: ignore
        asset_name="robot",
        joint_names=[
            "left_hip_roll",
            "left_hip_yaw",
            "left_hip_pitch",
            "left_knee",
            "left_toe_A",
            "left_toe_B",
            "right_hip_roll",
            "right_hip_yaw",
            "right_hip_pitch",
            "right_knee",
            "right_toe_A",
            "right_toe_B",
            "left_shoulder_roll",
            "left_shoulder_pitch",
            "left_shoulder_yaw",
            "left_elbow",
            "right_shoulder_roll",
            "right_shoulder_pitch",
            "right_shoulder_yaw",
            "right_elbow",
        ],
        # scale=0.5,
        use_default_offset=False,
        preserve_order=True,
    )


@configclass
class L2TObservationsCfg:
    """Observation specifications for the MDP."""

    # observation groups, defined in observation_cfg.py
    teacher: TeacherObsCfg = TeacherObsCfg()
    student: StudentObsCfg = StudentObsCfg()


@configclass
class DigitV3L2TRoughEnvCfg(LocomotionVelocityRoughEnvCfg):
    rewards: DigitV3RewardsCfg = DigitV3RewardsCfg()
    terminations: DigitV3TerminationsCfg = DigitV3TerminationsCfg()
    actions: L2TDigitV3ActionCfg = L2TDigitV3ActionCfg()
    observations: L2TObservationsCfg = L2TObservationsCfg()
    events: DigitV3EventCfg = DigitV3EventCfg()

    def __post_init__(self):
        # post init of parent
        super().__post_init__()
        self.scene.env_spacing = 5.0
        self.sim.dt = 0.001  # 0.001
        # self.sim.render_interval = 4
        self.decimation = 20
        self.sim.gravity = (0.0, 0.0, -9.806)
        self.sim.render_interval = self.decimation

        # Scene
        self.scene.robot = DIGITV3_CFG.replace(prim_path="{ENV_REGEX_NS}/Robot")  # type: ignore
        self.scene.height_scanner.prim_path = "{ENV_REGEX_NS}/Robot/base"
        self.rewards.dof_torques_l2.params["asset_cfg"] = SceneEntityCfg(
            "robot", joint_names=[".*_hip_.*", ".*_knee"]
        )
        # Rewards
        self.rewards.dof_acc_l2.params["asset_cfg"] = SceneEntityCfg(
            "robot", joint_names=[".*_hip.*", ".*_knee"]
        )

        self.rewards.dof_torques_l2.params["asset_cfg"] = SceneEntityCfg(
            "robot", joint_names=[".*_hip_.*", ".*_knee"]  # ".*toe_roll", ".*toe_pitch"
        )

        self.rewards.undesired_contacts = None

        self.rewards.alive.weight = 0.01
        self.rewards.track_lin_vel_xy_exp.weight = 2.25
        self.rewards.track_ang_vel_z_exp.weight = 2.25
        self.rewards.lin_vel_z_l2.weight = -0.3
        self.rewards.ang_vel_xy_l2.weight = -0.075

        self.rewards.dof_torques_l2.weight = -1.0e-6
        self.rewards.dof_acc_l2.weight = -1.0e-6
        # self.rewards.dof_vel_l2.weight = -1.0e-7

        self.rewards.action_rate_l2.weight = -0.005

        # self.rewards.feet_air_time.weight = 1.25
        # self.rewards.foot_clearance.weight = 0.5
        self.rewards.flat_orientation_l2.weight = -5.0
        self.rewards.foot_contact.weight = 1.5
<<<<<<< HEAD
        # self.rewards.track_foot_height.weight = 0.5
        # self.rewards.feet_distance_l1.weight = -0.25
=======
        self.rewards.track_foot_height.weight = 0.5
        self.rewards.feet_distance_l1.weight = -0.25
>>>>>>> 79440adb

        self.rewards.dof_pos_limits.weight = -0.1
        self.rewards.termination_penalty.weight = -200
        self.rewards.feet_slide.weight = -0.25
        self.rewards.joint_deviation_hip.weight = -0.2
<<<<<<< HEAD
        # self.rewards.joint_deviation_arms.weight = -0.2
        self.rewards.joint_deviation_torso.weight = -0.2
        # self.rewards.joint_deviation_toes.weight = -0.2
        # self.rewards.foot_contact_force.weight = -0.2
=======
        self.rewards.joint_deviation_arms.weight = -0.2
        self.rewards.joint_deviation_torso.weight = -0.2
        self.rewards.joint_deviation_toes.weight = -0.2
        self.rewards.foot_contact_force.weight = -0.2
>>>>>>> 79440adb

        # Commands
        self.commands.base_velocity.ranges.lin_vel_x = (-0.1, 1.0)
        self.commands.base_velocity.ranges.lin_vel_y = (-0.3, 0.3)
        self.commands.base_velocity.ranges.ang_vel_z = (-1.0, 1.0)


@configclass
class DigitV3L2TRoughEnvCfg_PLAY(DigitV3L2TRoughEnvCfg):
    def __post_init__(self):
        # post init of parent
        super().__post_init__()

        # make a smaller scene for play
        self.scene.num_envs = 50
        self.scene.env_spacing = 2.5
        self.episode_length_s = 40.0
        # spawn the robot randomly in the grid (instead of their terrain levels)
        self.scene.terrain.max_init_terrain_level = None
        # reduce the number of terrains to save memory
        if self.scene.terrain.terrain_generator is not None:
            self.scene.terrain.terrain_generator.num_rows = 5
            self.scene.terrain.terrain_generator.num_cols = 5
            self.scene.terrain.terrain_generator.curriculum = False

        self.commands.base_velocity.ranges.lin_vel_x = (1.0, 1.0)
        self.commands.base_velocity.ranges.lin_vel_y = (0.0, 0.0)
        self.commands.base_velocity.ranges.ang_vel_z = (-1.0, 1.0)
        self.commands.base_velocity.ranges.heading = (0.0, 0.0)
        # disable randomization for play
        self.observations.teacher.enable_corruption = False
        self.observations.student.enable_corruption = False
        # remove random pushing
        self.events.base_external_force_torque = None  # type: ignore
        self.events.push_robot = None  # type: ignore


@configclass
class DigitV3L2TFlatEnvCfg(DigitV3L2TRoughEnvCfg):
    def __post_init__(self):
        # post init of parent
        super().__post_init__()

        # override rewards
        self.rewards.alive.weight = 0.01
        self.rewards.track_lin_vel_xy_exp.weight = 2.0
        self.rewards.track_ang_vel_z_exp.weight = 2.0
        self.rewards.lin_vel_z_l2.weight = -0.3
        self.rewards.ang_vel_xy_l2.weight = -0.2

        self.rewards.dof_torques_l2.weight = -2.0e-6
        self.rewards.dof_acc_l2.weight = -1.0e-7
        # self.rewards.dof_vel_l2.weight = -1.0e-7

        self.rewards.action_rate_l2.weight = -0.005

        # self.rewards.feet_air_time.weight = 1.25
        # self.rewards.foot_clearance.weight = 0.5
        self.rewards.flat_orientation_l2.weight = -5.0
        self.rewards.foot_contact.weight = 0.5
        # self.rewards.track_foot_height.weight = 0.5
        # self.rewards.feet_distance.weight = 0.01

        self.rewards.dof_pos_limits.weight = -0.1
        self.rewards.termination_penalty.weight = -200
        self.rewards.feet_slide.weight = -0.25
        self.rewards.joint_deviation_hip.weight = -0.2
        self.rewards.joint_deviation_arms.weight = -0.2
        self.rewards.joint_deviation_torso.weight = -0.2

        # change terrain to flat
        self.scene.terrain.terrain_type = "plane"
        self.scene.terrain.terrain_generator = None
        # no height scan
        self.scene.height_scanner = None  # type: ignore
        self.observations.teacher.height_scan = None  # type: ignore
        self.observations.student.height_scan = None  # type: ignore

        # no terrain curriculum
        self.curriculum.terrain_levels = None  # type: ignore


class DigitV3L2TFlatEnvCfg_PLAY(DigitV3L2TFlatEnvCfg):
    def __post_init__(self) -> None:
        # post init of parent
        super().__post_init__()

        # make a smaller scene for play
        self.scene.num_envs = 50
        self.scene.env_spacing = 2.5
        # disable randomization for play
        self.observations.teacher.enable_corruption = False
        self.observations.student.enable_corruption = (
            False  # remove random pushing event
        )
        self.events.base_external_force_torque = None  # type: ignore
        self.events.push_robot = None  # type: ignore<|MERGE_RESOLUTION|>--- conflicted
+++ resolved
@@ -75,7 +75,9 @@
         super().__post_init__()
         self.scene.env_spacing = 5.0
         self.sim.dt = 0.001  # 0.001
+        self.sim.dt = 0.001  # 0.001
         # self.sim.render_interval = 4
+        self.decimation = 20
         self.decimation = 20
         self.sim.gravity = (0.0, 0.0, -9.806)
         self.sim.render_interval = self.decimation
@@ -86,6 +88,9 @@
         self.rewards.dof_torques_l2.params["asset_cfg"] = SceneEntityCfg(
             "robot", joint_names=[".*_hip_.*", ".*_knee"]
         )
+        self.rewards.dof_torques_l2.params["asset_cfg"] = SceneEntityCfg(
+            "robot", joint_names=[".*_hip_.*", ".*_knee"]
+        )
         # Rewards
         self.rewards.dof_acc_l2.params["asset_cfg"] = SceneEntityCfg(
             "robot", joint_names=[".*_hip.*", ".*_knee"]
@@ -95,6 +100,7 @@
             "robot", joint_names=[".*_hip_.*", ".*_knee"]  # ".*toe_roll", ".*toe_pitch"
         )
 
+        self.rewards.undesired_contacts = None
         self.rewards.undesired_contacts = None
 
         self.rewards.alive.weight = 0.01
@@ -107,35 +113,35 @@
         self.rewards.dof_acc_l2.weight = -1.0e-6
         # self.rewards.dof_vel_l2.weight = -1.0e-7
 
+        self.rewards.track_lin_vel_xy_exp.weight = 2.25
+        self.rewards.track_ang_vel_z_exp.weight = 2.25
+        self.rewards.lin_vel_z_l2.weight = -0.3
+        self.rewards.ang_vel_xy_l2.weight = -0.075
+
+        self.rewards.dof_torques_l2.weight = -1.0e-6
+        self.rewards.dof_acc_l2.weight = -1.0e-6
+        # self.rewards.dof_vel_l2.weight = -1.0e-7
+
         self.rewards.action_rate_l2.weight = -0.005
 
+        # self.rewards.feet_air_time.weight = 1.25
+        # self.rewards.foot_clearance.weight = 0.5
         # self.rewards.feet_air_time.weight = 1.25
         # self.rewards.foot_clearance.weight = 0.5
         self.rewards.flat_orientation_l2.weight = -5.0
         self.rewards.foot_contact.weight = 1.5
-<<<<<<< HEAD
         # self.rewards.track_foot_height.weight = 0.5
         # self.rewards.feet_distance_l1.weight = -0.25
-=======
-        self.rewards.track_foot_height.weight = 0.5
-        self.rewards.feet_distance_l1.weight = -0.25
->>>>>>> 79440adb
 
         self.rewards.dof_pos_limits.weight = -0.1
+        self.rewards.termination_penalty.weight = -200
         self.rewards.termination_penalty.weight = -200
         self.rewards.feet_slide.weight = -0.25
         self.rewards.joint_deviation_hip.weight = -0.2
-<<<<<<< HEAD
         # self.rewards.joint_deviation_arms.weight = -0.2
         self.rewards.joint_deviation_torso.weight = -0.2
         # self.rewards.joint_deviation_toes.weight = -0.2
         # self.rewards.foot_contact_force.weight = -0.2
-=======
-        self.rewards.joint_deviation_arms.weight = -0.2
-        self.rewards.joint_deviation_torso.weight = -0.2
-        self.rewards.joint_deviation_toes.weight = -0.2
-        self.rewards.foot_contact_force.weight = -0.2
->>>>>>> 79440adb
 
         # Commands
         self.commands.base_velocity.ranges.lin_vel_x = (-0.1, 1.0)
