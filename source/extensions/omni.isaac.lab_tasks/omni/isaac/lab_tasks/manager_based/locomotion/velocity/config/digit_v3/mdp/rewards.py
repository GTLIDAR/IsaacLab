--- conflicted
+++ resolved
@@ -18,30 +18,14 @@
     from omni.isaac.lab.managers import RewardTermCfg
 
 
-<<<<<<< HEAD
-def reward_feet_contact_number(
-    env, sensor_cfg: SceneEntityCfg, asset_cfg: SceneEntityCfg = SceneEntityCfg("robot")
-) -> torch.Tensor:
-=======
 def reward_feet_contact_number(env, sensor_cfg: SceneEntityCfg, pos_rw: float, neg_rw: float)-> torch.Tensor:
->>>>>>> fed009b2
     """
     Calculates a reward based on the number of feet contacts aligning with the gait phase.
     Rewards or penalizes depending on whether the foot contact matches the expected gait phase.
     """
     contact_sensor: ContactSensor = env.scene.sensors[sensor_cfg.name]
-<<<<<<< HEAD
-    contacts = (
-        contact_sensor.data.net_forces_w_history[:, :, sensor_cfg.body_ids, :]
-        .norm(dim=-1)
-        .max(dim=1)[0]
-        > 1.0
-    )
-
-=======
     contacts = contact_sensor.data.net_forces_w_history[:, :, sensor_cfg.body_ids, :].norm(dim=-1).max(dim=1)[0] > 1.0
     # print("contact", contacts.shape, contacts)
->>>>>>> fed009b2
     phase = env.get_phase()
     sin_pos = torch.sin(2 * torch.pi * phase)
     stance_mask = torch.zeros((env.num_envs, 2), device=env.device)
@@ -85,18 +69,8 @@
     return torch.exp(-torch.sum(reward, dim=1) / std)
 
 
-<<<<<<< HEAD
-def track_foot_height_l1(
-    env: ManagerBasedRLEnv,
-    asset_cfg: SceneEntityCfg,
-    target_height: float,
-    std: float,
-    tanh_mult: float,
-) -> torch.Tensor:
-=======
 def track_foot_height(
             env: ManagerBasedRLEnv, asset_cfg: SceneEntityCfg, sensor_cfg: SceneEntityCfg, std: float) -> torch.Tensor:
->>>>>>> fed009b2
     """"""
 
     def height_target(t: torch.Tensor):
@@ -129,74 +103,6 @@
     
     filt_foot = torch.where(swing_mask == 1, foot_z, torch.zeros_like(foot_z))
 
-<<<<<<< HEAD
-    phase_mod = torch.fmod(2 * torch.pi * phase, 0.5)
-    feet_z_target = height_target(phase_mod)
-    feet_z_value = torch.sum(filt_foot, dim=1)
-
-    reward = torch.exp(-torch.square(feet_z_value - feet_z_target))
-
-    return reward
-
-
-def track_foot_height_poly(
-    env: ManagerBasedRLEnv,
-    asset_cfg: SceneEntityCfg,
-    target_height: float,
-    std: float,
-    tanh_mult: float,
-) -> torch.Tensor:
-    """"""
-
-    def height_target(t: torch.Tensor):
-        # assert t.shape[0] == env.num_envs
-        a5, a4, a3, a2, a1, a0 = [9.6, 12.0, -18.8, 5.0, 0.1, 0.0]
-        return a5 * t**5 + a4 * t**4 + a3 * t**3 + a2 * t**2 + a1 * t + a0
-
-    asset: RigidObject = env.scene[asset_cfg.name]
-    foot_z = asset.data.body_pos_w[:, asset_cfg.body_ids, 2]
-    # get the phase of the gait
-    phase = env.get_phase()
-    sin_pos = torch.sin(2 * torch.pi * phase)
-
-    # create a mask for the stance and swing phase
-    stance_mask = torch.zeros((env.num_envs, 2), device=env.device)
-    stance_mask[:, 0] = sin_pos >= 0
-    stance_mask[:, 1] = sin_pos < 0
-    stance_mask[torch.abs(sin_pos) < 0.1] = 1
-    swing_mask = 1 - stance_mask
-    filt_foot_start_right = torch.where(
-        swing_mask == 1, foot_z, torch.zeros_like(foot_z)
-    )
-
-    phase_mod = torch.fmod(2 * torch.pi * phase, 0.5)
-    feet_z_target = height_target(phase_mod)
-    feet_z_value = torch.sum(filt_foot_start_right, dim=1)
-
-    reward = torch.exp(-torch.square(feet_z_value - feet_z_target))
-
-    # now suppose we start from the left foot
-    stance_mask = torch.zeros((env.num_envs, 2), device=env.device)
-    stance_mask[:, 0] = sin_pos < 0
-    stance_mask[:, 1] = sin_pos >= 0
-    stance_mask[torch.abs(sin_pos) < 0.1] = 1
-    swing_mask = 1 - stance_mask
-    filt_foot_start_left = torch.where(
-        swing_mask == 1, foot_z, torch.zeros_like(foot_z)
-    )
-
-    # phase_mod = torch.fmod(2 * torch.pi * phase, 0.5)
-    # feet_z_target = height_target(phase_mod)
-    feet_z_value_start_left = torch.sum(filt_foot_start_left, dim=1)
-
-    reward = torch.exp(-torch.square(feet_z_value_start_left - feet_z_target)) + reward
-
-    return reward
-
-
-def feet_distance(
-    env: ManagerBasedRLEnv, asset_cfg: SceneEntityCfg, min_dist: float, max_dist: float
-=======
     phase_mod = torch.fmod(phase, 0.5)
     feet_z_target = height_target(phase_mod)
     feet_z_value = torch.sum(filt_foot, dim=1)
@@ -222,7 +128,6 @@
 
 
 def feet_distance_l1( env: ManagerBasedRLEnv, asset_cfg: SceneEntityCfg, min_dist: float, max_dist: float
->>>>>>> fed009b2
 ) -> torch.Tensor:
     """
     Calculates the reward based on the distance between the feet. Penalize feet get close to each other or too far away.
@@ -234,52 +139,6 @@
     d_min = torch.clamp(foot_dist - min_dist, -0.5, 0.0)
     # d_max = torch.clamp(foot_dist - max_dist, 0, 0.5)
 
-<<<<<<< HEAD
-    return torch.exp(-torch.abs(d_min) * 100)
-
-
-def torque_applied_l2(
-    env: ManagerBasedRLEnv, asset_cfg: SceneEntityCfg, std: float
-) -> torch.Tensor:
-    """
-    Calculates the L2 norm of the torques applied to the joints of the robot.
-    """
-    asset: Articulation = env.scene[asset_cfg.name]
-    torques = asset.data.applied_torque[:, asset_cfg.joint_ids]
-    return torch.exp(-torch.norm(torques, dim=1) / std)
-
-
-def center_of_mass_deviation_l2(
-    env: ManagerBasedRLEnv, asset_cfg: SceneEntityCfg, std: float
-) -> torch.Tensor:
-    """
-    Calculates the L2 norm of the deviation of the center of mass from the center of two foot.
-    """
-    asset: Articulation = env.scene[asset_cfg.name]
-    com_xy = asset.data.root_pos_w[:, :2]
-    foot_pos = asset.data.body_pos_w[:, asset_cfg.body_ids, :3]
-    foot_center = torch.mean(
-        foot_pos, dim=1
-    ).squeeze()  # from (batch, 2, 3) to (batch, 3)
-    foot_center_xy = foot_center[:, :2]
-    return torch.exp(-torch.norm(com_xy - foot_center_xy, dim=1) / std)
-
-
-def shoulder_center_deviation_foot_center_l2(
-    env: ManagerBasedRLEnv, asset_cfg: SceneEntityCfg, std: float
-) -> torch.Tensor:
-    """
-    Calculates the L2 norm of the deviation of the center of the shoulder from the center of two foot.
-    """
-    asset: Articulation = env.scene[asset_cfg.name]
-    shoulder_foot_pos = asset.data.body_pos_w[:, asset_cfg.body_ids, :3]
-    shoulder_pos = shoulder_foot_pos[:, :2, :]
-    shoulder_pos_center_xy = torch.mean(shoulder_pos, dim=1).squeeze()[:, :2]
-    foot_pos = shoulder_foot_pos[:, 2:, :]
-    foot_center_xy = torch.mean(foot_pos, dim=1).squeeze()[:, :2]
-    return torch.exp(-torch.norm(shoulder_pos_center_xy - foot_center_xy, dim=1) / std)
-=======
-    # return torch.exp(-torch.abs(d_min) * 100) 
+    return torch.exp(-torch.abs(d_min) * 100) 
 
     return torch.abs(d_min)
->>>>>>> fed009b2
