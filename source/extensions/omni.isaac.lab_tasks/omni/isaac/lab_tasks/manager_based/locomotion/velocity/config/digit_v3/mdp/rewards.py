# Copyright (c) 2022-2024, The Isaac Lab Project Developers.
# All rights reserved.
#
# SPDX-License-Identifier: BSD-3-Clause


from __future__ import annotations

import torch
from typing import TYPE_CHECKING

from omni.isaac.lab.assets import Articulation, RigidObject
from omni.isaac.lab.managers import ManagerTermBase, SceneEntityCfg
from omni.isaac.lab.sensors import ContactSensor

if TYPE_CHECKING:
    from omni.isaac.lab.envs import ManagerBasedRLEnv
    from omni.isaac.lab.managers import RewardTermCfg


<<<<<<< HEAD
def reward_feet_contact_number(
    env, sensor_cfg: SceneEntityCfg, asset_cfg: SceneEntityCfg = SceneEntityCfg("robot")
) -> torch.Tensor:
=======
def reward_feet_contact_number(env, sensor_cfg: SceneEntityCfg, asset_cfg: SceneEntityCfg = SceneEntityCfg("robot"))-> torch.Tensor:
>>>>>>> 8b7d4c90
    """
    Calculates a reward based on the number of feet contacts aligning with the gait phase.
    Rewards or penalizes depending on whether the foot contact matches the expected gait phase.
    """
    contact_sensor: ContactSensor = env.scene.sensors[sensor_cfg.name]
    contacts = (
        contact_sensor.data.net_forces_w_history[:, :, sensor_cfg.body_ids, :]
        .norm(dim=-1)
        .max(dim=1)[0]
        > 1.0
    )

    phase = env.get_phase()
    sin_pos = torch.sin(2 * torch.pi * phase)
    stance_mask = torch.zeros((env.num_envs, 2), device=env.device)
    stance_mask[:, 0] = sin_pos >= 0
    stance_mask[:, 1] = sin_pos < 0
    stance_mask[torch.abs(sin_pos) < 0.1] = 1

    reward = torch.where(contacts == stance_mask, 1, -0.3)
    return torch.mean(reward, dim=1)


<<<<<<< HEAD
# def reward_feet_clearance(env: ManagerBasedRLEnv, asset_cfg: SceneEntityCfg, target_height: float, std: float, tanh_mult: float)-> torch.Tensor:
#     """
#     Calculates reward based on the clearance of the swing leg from the ground during movement.
#     Encourages appropriate lift of the feet during the swing phase of the gait.
#     """
#     asset: RigidObject = env.scene[asset_cfg.name]

#     # Compute swing mask
#     phase = env.get_phase()
#     sin_pos = torch.sin(2 * torch.pi * phase)
#     stance_mask = torch.zeros((env.num_envs, 2), device=env.device)
#     stance_mask[:, 0] = sin_pos >= 0
#     stance_mask[:, 1] = sin_pos < 0
#     stance_mask[torch.abs(sin_pos) < 0.1] = 1
#     swing_mask = 1 - stance_mask


#     foot_z_target_error = torch.square(asset.data.body_pos_w[:, asset_cfg.body_ids, 2] - target_height)
#     foot_velocity_tanh = torch.tanh(tanh_mult * torch.norm(asset.data.body_lin_vel_w[:, asset_cfg.body_ids, :2], dim=2))
#     reward = foot_z_target_error * foot_velocity_tanh
#     return torch.exp(-torch.sum(reward, dim=1) / std)


=======
>>>>>>> 8b7d4c90
def foot_clearance_reward(
    env: ManagerBasedRLEnv,
    asset_cfg: SceneEntityCfg,
    target_height: float,
    std: float,
    tanh_mult: float,
) -> torch.Tensor:
    """
    Reward the swinging feet for clearing a specified height off the ground
    """
    asset: RigidObject = env.scene[asset_cfg.name]
    foot_z_target_error = torch.square(
        asset.data.body_pos_w[:, asset_cfg.body_ids, 2] - target_height
    )
    foot_velocity_tanh = torch.tanh(
        tanh_mult
        * torch.norm(asset.data.body_lin_vel_w[:, asset_cfg.body_ids, :2], dim=2)
    )
    reward = foot_z_target_error * foot_velocity_tanh
    return torch.exp(-torch.sum(reward, dim=1) / std)


def track_foot_height_l1(
    env: ManagerBasedRLEnv,
    asset_cfg: SceneEntityCfg,
    target_height: float,
    std: float,
    tanh_mult: float,
) -> torch.Tensor:
    """"""

    def height_target(t: torch.Tensor):
        assert t.shape[0] == env.num_envs
        a5, a4, a3, a2, a1, a0 = [9.6, 12.0, -18.8, 5.0, 0.1, 0.0]
        return a5 * t**5 + a4 * t**4 + a3 * t**3 + a2 * t**2 + a1 * t + a0

    asset: RigidObject = env.scene[asset_cfg.name]
    foot_z = asset.data.body_pos_w[:, asset_cfg.body_ids, 2]

    phase = env.get_phase()

    sin_pos = torch.sin(2 * torch.pi * phase)
    stance_mask = torch.zeros((env.num_envs, 2), device=env.device)
    stance_mask[:, 0] = sin_pos >= 0
    stance_mask[:, 1] = sin_pos < 0
    stance_mask[torch.abs(sin_pos) < 0.1] = 1
    swing_mask = 1 - stance_mask

    filt_foot = torch.where(swing_mask == 1, foot_z, torch.zeros_like(foot_z))

    phase_mod = torch.fmod(2 * torch.pi * phase, 0.5)
    feet_z_target = height_target(phase_mod)
    feet_z_value = torch.sum(filt_foot, dim=1)

    reward = torch.exp(-torch.square(feet_z_value - feet_z_target))
    # print(reward)
    return reward


def feet_distance(
    env: ManagerBasedRLEnv, asset_cfg: SceneEntityCfg, min_dist: float, max_dist: float
) -> torch.Tensor:
    """
    Calculates the reward based on the distance between the feet. Penalize feet get close to each other or too far away.
    """
    asset: RigidObject = env.scene[asset_cfg.name]
    foot_pos = asset.data.body_pos_w[:, asset_cfg.body_ids, :3]
    foot_dist = torch.norm(foot_pos[:, 0, :] - foot_pos[:, 1, :], dim=1)

<<<<<<< HEAD
    d_min = torch.clamp(foot_dist - min_dist, -0.5, 0.0)
    d_max = torch.clamp(foot_dist - max_dist, 0, 0.5)
=======
    d_min = torch.clamp(foot_dist - min_dist, -0.5, 0.)
    # d_max = torch.clamp(foot_dist - max_dist, 0, 0.5)
>>>>>>> 8b7d4c90

    return torch.exp(-torch.abs(d_min) * 100) 


def torque_applied_l2(
    env: ManagerBasedRLEnv, asset_cfg: SceneEntityCfg, std: float
) -> torch.Tensor:
    """
    Calculates the L2 norm of the torques applied to the joints of the robot.
    """
    asset: Articulation = env.scene[asset_cfg.name]
    torques = asset.data.applied_torque[:, asset_cfg.joint_ids]
    return torch.exp(-torch.norm(torques, dim=1) / std)


def center_of_mass_deviation_l2(
    env: ManagerBasedRLEnv, asset_cfg: SceneEntityCfg, std: float
) -> torch.Tensor:
    """
    Calculates the L2 norm of the deviation of the center of mass from the center of two foot.
    """
    asset: Articulation = env.scene[asset_cfg.name]
    com_xy = asset.data.root_pos_w[:, :2]
    foot_pos = asset.data.body_pos_w[:, asset_cfg.body_ids, :3]
    foot_center = torch.mean(
        foot_pos, dim=1
    ).squeeze()  # from (batch, 2, 3) to (batch, 3)
    foot_center_xy = foot_center[:, :2]
    return torch.exp(-torch.norm(com_xy - foot_center_xy, dim=1) / std)


def shoulder_center_deviation_foot_center_l2(
    env: ManagerBasedRLEnv, asset_cfg: SceneEntityCfg, std: float
) -> torch.Tensor:
    """
    Calculates the L2 norm of the deviation of the center of the shoulder from the center of two foot.
    """
    asset: Articulation = env.scene[asset_cfg.name]
    shoulder_foot_pos = asset.data.body_pos_w[:, asset_cfg.body_ids, :3]
    shoulder_pos = shoulder_foot_pos[:, :2, :]
    shoulder_pos_center_xy = torch.mean(shoulder_pos, dim=1).squeeze()[:, :2]
    foot_pos = shoulder_foot_pos[:, 2:, :]
    foot_center_xy = torch.mean(foot_pos, dim=1).squeeze()[:, :2]
    return torch.exp(-torch.norm(shoulder_pos_center_xy - foot_center_xy, dim=1) / std)<|MERGE_RESOLUTION|>--- conflicted
+++ resolved
@@ -18,13 +18,9 @@
     from omni.isaac.lab.managers import RewardTermCfg
 
 
-<<<<<<< HEAD
 def reward_feet_contact_number(
     env, sensor_cfg: SceneEntityCfg, asset_cfg: SceneEntityCfg = SceneEntityCfg("robot")
 ) -> torch.Tensor:
-=======
-def reward_feet_contact_number(env, sensor_cfg: SceneEntityCfg, asset_cfg: SceneEntityCfg = SceneEntityCfg("robot"))-> torch.Tensor:
->>>>>>> 8b7d4c90
     """
     Calculates a reward based on the number of feet contacts aligning with the gait phase.
     Rewards or penalizes depending on whether the foot contact matches the expected gait phase.
@@ -48,32 +44,6 @@
     return torch.mean(reward, dim=1)
 
 
-<<<<<<< HEAD
-# def reward_feet_clearance(env: ManagerBasedRLEnv, asset_cfg: SceneEntityCfg, target_height: float, std: float, tanh_mult: float)-> torch.Tensor:
-#     """
-#     Calculates reward based on the clearance of the swing leg from the ground during movement.
-#     Encourages appropriate lift of the feet during the swing phase of the gait.
-#     """
-#     asset: RigidObject = env.scene[asset_cfg.name]
-
-#     # Compute swing mask
-#     phase = env.get_phase()
-#     sin_pos = torch.sin(2 * torch.pi * phase)
-#     stance_mask = torch.zeros((env.num_envs, 2), device=env.device)
-#     stance_mask[:, 0] = sin_pos >= 0
-#     stance_mask[:, 1] = sin_pos < 0
-#     stance_mask[torch.abs(sin_pos) < 0.1] = 1
-#     swing_mask = 1 - stance_mask
-
-
-#     foot_z_target_error = torch.square(asset.data.body_pos_w[:, asset_cfg.body_ids, 2] - target_height)
-#     foot_velocity_tanh = torch.tanh(tanh_mult * torch.norm(asset.data.body_lin_vel_w[:, asset_cfg.body_ids, :2], dim=2))
-#     reward = foot_z_target_error * foot_velocity_tanh
-#     return torch.exp(-torch.sum(reward, dim=1) / std)
-
-
-=======
->>>>>>> 8b7d4c90
 def foot_clearance_reward(
     env: ManagerBasedRLEnv,
     asset_cfg: SceneEntityCfg,
@@ -143,15 +113,10 @@
     foot_pos = asset.data.body_pos_w[:, asset_cfg.body_ids, :3]
     foot_dist = torch.norm(foot_pos[:, 0, :] - foot_pos[:, 1, :], dim=1)
 
-<<<<<<< HEAD
     d_min = torch.clamp(foot_dist - min_dist, -0.5, 0.0)
-    d_max = torch.clamp(foot_dist - max_dist, 0, 0.5)
-=======
-    d_min = torch.clamp(foot_dist - min_dist, -0.5, 0.)
     # d_max = torch.clamp(foot_dist - max_dist, 0, 0.5)
->>>>>>> 8b7d4c90
 
-    return torch.exp(-torch.abs(d_min) * 100) 
+    return torch.exp(-torch.abs(d_min) * 100)
 
 
 def torque_applied_l2(
