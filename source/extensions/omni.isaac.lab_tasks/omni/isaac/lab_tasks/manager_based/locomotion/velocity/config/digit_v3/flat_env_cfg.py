--- conflicted
+++ resolved
@@ -34,15 +34,9 @@
         # self.rewards.dof_vel_l2.weight = -1.0e-7
 
         self.rewards.action_rate_l2.weight = -0.005
-<<<<<<< HEAD
-
-        self.rewards.feet_air_time.weight = 1.25
-        self.rewards.foot_clearance.weight = 0.5
-=======
         
         # self.rewards.feet_air_time.weight = 1.25
         # self.rewards.foot_clearance.weight = 0.5
->>>>>>> fed009b2
         self.rewards.flat_orientation_l2.weight = -5.0
         self.rewards.foot_contact.weight = 1.0
         self.rewards.track_foot_height.weight = 0.5
@@ -54,11 +48,7 @@
         self.rewards.joint_deviation_hip.weight = -0.2
         self.rewards.joint_deviation_arms.weight = -0.2
         self.rewards.joint_deviation_torso.weight = -0.2
-<<<<<<< HEAD
-
-=======
        
->>>>>>> fed009b2
         # change terrain to flat
         self.scene.terrain.terrain_type = "plane"
         self.scene.terrain.terrain_generator = None
