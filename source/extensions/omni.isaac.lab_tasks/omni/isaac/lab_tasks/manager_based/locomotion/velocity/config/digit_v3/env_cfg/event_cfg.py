--- conflicted
+++ resolved
@@ -177,33 +177,15 @@
     push_robot = EventTerm(
         func=mdp.push_by_setting_velocity,
         mode="interval",
-<<<<<<< HEAD
-        interval_range_s=(16.0, 18.0),
-        params={
-            "velocity_range": {
-                "x": (0.0, 0.4),
-                "y": (-0.1, 0.1),
-            }
-        },
-=======
         interval_range_s=(9.0, 11.0),
         params={"velocity_range": {"x": (-0.2, 0.4), "y": (-0.4, 0.4),}},
->>>>>>> 8b7d4c90
     )
 
     push_robot_z = EventTerm(
         func=mdp.push_by_setting_velocity,
         mode="interval",
         interval_range_s=(0.0, 2.0),
-<<<<<<< HEAD
-        params={
-            "velocity_range": {
-                "z": (0.0, 0.2),
-            }
-        },
-=======
         params={"velocity_range": {"x": (-0.1, 0.1),"y": (-0.1, 0.1),"z": (0.0, 0.2),}},
->>>>>>> 8b7d4c90
     )
 
     robot_joint_stiffness_and_damping = EventTerm(
