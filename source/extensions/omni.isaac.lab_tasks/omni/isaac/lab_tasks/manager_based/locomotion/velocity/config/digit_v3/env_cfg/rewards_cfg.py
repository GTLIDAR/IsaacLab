from omni.isaac.lab.managers import SceneEntityCfg
from omni.isaac.lab.managers import RewardTermCfg as RewTerm

from omni.isaac.lab.utils import configclass

import omni.isaac.lab_tasks.manager_based.locomotion.velocity.config.digit_v3.mdp as digit_v3_mdp
import omni.isaac.lab_tasks.manager_based.locomotion.velocity.mdp as mdp
from omni.isaac.lab_tasks.manager_based.locomotion.velocity.velocity_env_cfg import (
    RewardsCfg,
)


@configclass
class DigitV3RewardsCfg(RewardsCfg):
    termination_penalty = RewTerm(func=mdp.is_terminated, weight=-200.0)  # type: ignore

    alive = RewTerm(
        func=mdp.is_alive,
        weight=0.01,
    )
    action_rate_l2 = RewTerm(func=mdp.action_rate_l2, weight=-0.015)
    # dof_vel_l2 = RewTerm(func=mdp.joint_vel_l2, weight=-5e-4)

    # lin_vel_z_l2 = None
    track_lin_vel_xy_exp = RewTerm(
        func=mdp.track_lin_vel_xy_yaw_frame_exp,
        weight=1.0,
        params={"command_name": "base_velocity", "std": 0.5},
    )
    track_ang_vel_z_exp = RewTerm(
        func=mdp.track_ang_vel_z_world_exp,
        weight=1.0,
        params={"command_name": "base_velocity", "std": 0.5},
    )
    feet_air_time = RewTerm(
        func=mdp.feet_air_time_positive_biped,
        weight=0.25,
        params={
            "command_name": "base_velocity",
            "sensor_cfg": SceneEntityCfg("contact_forces", body_names=".*toe_roll"),
            "threshold": 0.4,
        },
    )
    feet_slide = RewTerm(
        func=mdp.feet_slide,
        weight=-0.25,
        params={
            "sensor_cfg": SceneEntityCfg("contact_forces", body_names=".*toe_roll"),
            "asset_cfg": SceneEntityCfg("robot", body_names=".*toe_roll"),
        },
    )
    # Penalize ankle joint limits
    dof_pos_limits = RewTerm(
        func=mdp.joint_pos_limits,  # type: ignore
        weight=-0.1,  # -1.0
        params={
            "asset_cfg": SceneEntityCfg(
                "robot", joint_names=[".*toe_pitch", ".*toe_roll"]
            )
        },  # joint_names=".*toe_roll"v
    )
    # Penalize deviation from default of the joints that are not essential for locomotion
    joint_deviation_hip = RewTerm(
        func=mdp.joint_deviation_l1,  # type: ignore
        weight=-0.1,  # -0.2
        params={
            "asset_cfg": SceneEntityCfg(
                "robot", joint_names=[".*_hip_yaw", ".*_hip_roll"]
            )
        },
    )
    joint_deviation_arms = RewTerm(
        func=mdp.joint_deviation_l1,  # type: ignore
        weight=-0.2,
        params={
            "asset_cfg": SceneEntityCfg(
                "robot",
                joint_names=[
                    ".*_shoulder_pitch",
                    ".*_shoulder_roll",
                    ".*_shoulder_yaw",
                    ".*_elbow",
                ],  # [".*_shoulder_.*", ".*_elbow"]
            )
        },
    )

    joint_deviation_torso = RewTerm(
        func=mdp.joint_deviation_l1,  # type: ignore
        weight=-0.1,
        params={"asset_cfg": SceneEntityCfg("robot", body_names="base")},
    )

    foot_clearance = RewTerm(
        func=digit_v3_mdp.foot_clearance_reward,
        weight=0.5,
        params={
            "std": 0.05,
            "tanh_mult": 2.0,
            "target_height": 0.11,
            "asset_cfg": SceneEntityCfg(
                "robot",
                body_names=["left_toe_roll", "right_toe_roll"],
                preserve_order=True,
            ),
        },
    )

    foot_contact = RewTerm(
        func=digit_v3_mdp.reward_feet_contact_number,
        weight=0.5,
        params={
            "sensor_cfg": SceneEntityCfg(
                "contact_forces",
                body_names=["left_toe_roll", "right_toe_roll"],
                preserve_order=True,
            ),
            "asset_cfg": SceneEntityCfg(
                "robot",
                body_names=["left_toe_roll", "right_toe_roll"],
                preserve_order=True,
            ),
        },
    )

    track_foot_height = RewTerm(
        func=digit_v3_mdp.track_foot_height_l1,
        weight=0.5,
        params={
            "std": 0.05,
            "tanh_mult": 2.0,
<<<<<<< HEAD
            "target_height": 0.11,
            "asset_cfg": SceneEntityCfg(
                "robot",
                body_names=["left_toe_roll", "right_toe_roll"],
                preserve_order=True,
            ),
=======
            "target_height": 0.12,
            "asset_cfg": SceneEntityCfg("robot", body_names=["left_toe_roll","right_toe_roll"],preserve_order=True),
>>>>>>> 8b7d4c90
        },
    )

    feet_distance = RewTerm(
        func=digit_v3_mdp.feet_distance,
        weight=0.001,
        params={
<<<<<<< HEAD
            # "sensor_cfg": SceneEntityCfg(
            #     "contact_forces",
            #     body_names=["left_toe_roll", "right_toe_roll"],
            #     preserve_order=True,
            # ),
            "asset_cfg": SceneEntityCfg(
                "robot",
                body_names=["left_toe_roll", "right_toe_roll"],
                preserve_order=True,
            ),
=======
            "asset_cfg": SceneEntityCfg("robot", body_names=["left_toe_roll","right_toe_roll"],preserve_order=True),
>>>>>>> 8b7d4c90
            "min_dist": 0.2,
            "max_dist": 0.5,
        },
    )

    torque_applied = RewTerm(
        func=digit_v3_mdp.torque_applied_l2,
        weight=0.5,
        params={
            "asset_cfg": SceneEntityCfg(
                "robot",
            ),
            "std": 0.5,
        },
    )

    com_deviation = RewTerm(
        func=digit_v3_mdp.center_of_mass_deviation_l2,
        weight=0.5,
        params={
            "asset_cfg": SceneEntityCfg(
                "robot",
                body_names=["left_toe_roll", "right_toe_roll"],
                preserve_order=True,
            ),
            "std": 0.5,
        },
    )

    shoulder_deviation = RewTerm(
        func=digit_v3_mdp.shoulder_center_deviation_foot_center_l2,
        weight=0.5,
        params={
            "asset_cfg": SceneEntityCfg(
                "robot",
                body_names=[
                    "left_shoulder_roll",
                    "right_shoulder_roll",
                    "left_toe_roll",
                    "right_toe_roll",
                ],
                preserve_order=True,
            ),
            "std": 0.5,
        },
    )<|MERGE_RESOLUTION|>--- conflicted
+++ resolved
@@ -129,17 +129,12 @@
         params={
             "std": 0.05,
             "tanh_mult": 2.0,
-<<<<<<< HEAD
             "target_height": 0.11,
             "asset_cfg": SceneEntityCfg(
                 "robot",
                 body_names=["left_toe_roll", "right_toe_roll"],
                 preserve_order=True,
             ),
-=======
-            "target_height": 0.12,
-            "asset_cfg": SceneEntityCfg("robot", body_names=["left_toe_roll","right_toe_roll"],preserve_order=True),
->>>>>>> 8b7d4c90
         },
     )
 
@@ -147,7 +142,6 @@
         func=digit_v3_mdp.feet_distance,
         weight=0.001,
         params={
-<<<<<<< HEAD
             # "sensor_cfg": SceneEntityCfg(
             #     "contact_forces",
             #     body_names=["left_toe_roll", "right_toe_roll"],
@@ -158,9 +152,6 @@
                 body_names=["left_toe_roll", "right_toe_roll"],
                 preserve_order=True,
             ),
-=======
-            "asset_cfg": SceneEntityCfg("robot", body_names=["left_toe_roll","right_toe_roll"],preserve_order=True),
->>>>>>> 8b7d4c90
             "min_dist": 0.2,
             "max_dist": 0.5,
         },
