from omni.isaac.lab.managers import SceneEntityCfg
from omni.isaac.lab.managers import RewardTermCfg as RewTerm

from omni.isaac.lab.utils import configclass

import omni.isaac.lab_tasks.manager_based.locomotion.velocity.config.digit_v3.mdp as digit_v3_mdp
import omni.isaac.lab_tasks.manager_based.locomotion.velocity.mdp as mdp
from omni.isaac.lab_tasks.manager_based.locomotion.velocity.velocity_env_cfg import (
    RewardsCfg,
)


@configclass
class DigitV3RewardsCfg(RewardsCfg):
    termination_penalty = RewTerm(func=mdp.is_terminated, weight=-200.0)  # type: ignore

    alive = RewTerm(
        func=mdp.is_alive,
        weight=0.01,
    )
    action_rate_l2 = RewTerm(func=mdp.action_rate_l2, weight=-0.015)
    # dof_vel_l2 = RewTerm(func=mdp.joint_vel_l2, weight=-5e-4)

    # lin_vel_z_l2 = None
    track_lin_vel_xy_exp = RewTerm(
        func=mdp.track_lin_vel_xy_yaw_frame_exp,
        weight=1.0,
        params={"command_name": "base_velocity", "std": 0.5},
    )
    track_ang_vel_z_exp = RewTerm(
        func=mdp.track_ang_vel_z_world_exp,
        weight=1.0,
        params={"command_name": "base_velocity", "std": 0.5},
    )
    feet_air_time = None
    # feet_air_time = RewTerm(
    #     func=mdp.feet_air_time,
    #     weight=0.25,
    #     params={
    #         "command_name": "base_velocity",
    #         "sensor_cfg": SceneEntityCfg("contact_forces", body_names=".*toe_roll"),
    #         "threshold": 0.3,
    #     },
    # )
    feet_slide = RewTerm(
        func=mdp.feet_slide,
        weight=-0.25,
        params={
            "sensor_cfg": SceneEntityCfg("contact_forces", body_names=".*toe_roll"),
            "asset_cfg": SceneEntityCfg("robot", body_names=".*toe_roll"),
        },
    )
    # Penalize ankle joint limits
    dof_pos_limits = RewTerm(
        func=mdp.joint_pos_limits,  # type: ignore
        weight=-0.1,  # -1.0
        params={
            "asset_cfg": SceneEntityCfg(
                "robot", joint_names=[".*toe_pitch", ".*toe_roll"]
            )
        },  # joint_names=".*toe_roll"v
    )
    # Penalize deviation from default of the joints that are not essential for locomotion
    joint_deviation_hip = RewTerm(
        func=mdp.joint_deviation_l1,  # type: ignore
        weight=-0.1,  # -0.2
        params={
            "asset_cfg": SceneEntityCfg(
                "robot", joint_names=[".*_hip_yaw", ".*_hip_roll"]
            )
        },
    )
    joint_deviation_arms = RewTerm(
        func=mdp.joint_deviation_l1,  # type: ignore
        weight=-0.2,
        params={
            "asset_cfg": SceneEntityCfg(
                "robot",
                joint_names=[
                    ".*_shoulder_pitch",
                    ".*_shoulder_roll",
                    ".*_shoulder_yaw",
                    ".*_elbow",
                ],  # [".*_shoulder_.*", ".*_elbow"]
            )
        },
    )

    joint_deviation_torso = RewTerm(
        func=mdp.joint_deviation_l1,  # type: ignore
        weight=-0.1,
        params={"asset_cfg": SceneEntityCfg("robot", body_names="base")},
    )

<<<<<<< HEAD
    foot_clearance = RewTerm(
        func=digit_v3_mdp.foot_clearance_reward,
        weight=0.5,
        params={
            "std": 0.05,
            "tanh_mult": 2.0,
            "target_height": 0.11,
            "asset_cfg": SceneEntityCfg(
                "robot",
                body_names=["left_toe_roll", "right_toe_roll"],
                preserve_order=True,
            ),
        },
    )
=======
    # foot_clearance = RewTerm(
    #     func=digit_v3_mdp.foot_clearance_reward,
    #     weight=0.5,
    #     params={
    #         "std": 0.05,
    #         "tanh_mult": 2.0,
    #         "target_height": 0.10,
    #         "asset_cfg": SceneEntityCfg("robot", body_names=["left_toe_roll","right_toe_roll"],preserve_order=True),
    #     },
    # )
>>>>>>> fed009b2

    foot_contact = RewTerm(
        func=digit_v3_mdp.reward_feet_contact_number,
        weight=0.5,
        params={
<<<<<<< HEAD
            "sensor_cfg": SceneEntityCfg(
                "contact_forces",
                body_names=["left_toe_roll", "right_toe_roll"],
                preserve_order=True,
            ),
            "asset_cfg": SceneEntityCfg(
                "robot",
                body_names=["left_toe_roll", "right_toe_roll"],
                preserve_order=True,
            ),
=======
            "sensor_cfg": SceneEntityCfg("contact_forces", body_names=["left_toe_roll","right_toe_roll"],preserve_order=True),
            "pos_rw": 1.0,
            "neg_rw": -0.3,
>>>>>>> fed009b2
        },
    )

    track_foot_height = RewTerm(
        func=digit_v3_mdp.track_foot_height,
        weight=0.5,
        params={
            "std": 0.05,
<<<<<<< HEAD
            "tanh_mult": 2.0,
            "target_height": 0.11,
            "asset_cfg": SceneEntityCfg(
                "robot",
                body_names=["left_toe_roll", "right_toe_roll"],
                preserve_order=True,
            ),
=======
            "asset_cfg": SceneEntityCfg("robot", body_names=["left_toe_roll","right_toe_roll"],preserve_order=True),
            "sensor_cfg": SceneEntityCfg("contact_forces", body_names=["left_toe_roll","right_toe_roll"],preserve_order=True),
>>>>>>> fed009b2
        },
    )

    feet_distance_l1 = RewTerm(
        func=digit_v3_mdp.feet_distance_l1,
        weight=-0.1,
        params={
            # "sensor_cfg": SceneEntityCfg(
            #     "contact_forces",
            #     body_names=["left_toe_roll", "right_toe_roll"],
            #     preserve_order=True,
            # ),
            "asset_cfg": SceneEntityCfg(
                "robot",
                body_names=["left_toe_roll", "right_toe_roll"],
                preserve_order=True,
            ),
            "min_dist": 0.2,
            "max_dist": 0.5,
        },
    )

    # torque_applied = RewTerm(
    #     func=digit_v3_mdp.torque_applied_l2,
    #     weight=0.5,
    #     params={
    #         "asset_cfg": SceneEntityCfg(
    #             "robot",
    #         ),
    #         "std": 0.5,
    #     },
    # )

    # com_deviation = RewTerm(
    #     func=digit_v3_mdp.center_of_mass_deviation_l2,
    #     weight=0.5,
    #     params={
    #         "asset_cfg": SceneEntityCfg(
    #             "robot",
    #             body_names=["left_toe_roll", "right_toe_roll"],
    #             preserve_order=True,
    #         ),
    #         "std": 0.5,
    #     },
    # )

    # shoulder_deviation = RewTerm(
    #     func=digit_v3_mdp.shoulder_center_deviation_foot_center_l2,
    #     weight=0.5,
    #     params={
    #         "asset_cfg": SceneEntityCfg(
    #             "robot",
    #             body_names=[
    #                 "left_shoulder_roll",
    #                 "right_shoulder_roll",
    #                 "left_toe_roll",
    #                 "right_toe_roll",
    #             ],
    #             preserve_order=True,
    #         ),
    #         "std": 0.5,
    #     },
    # )<|MERGE_RESOLUTION|>--- conflicted
+++ resolved
@@ -92,22 +92,6 @@
         params={"asset_cfg": SceneEntityCfg("robot", body_names="base")},
     )
 
-<<<<<<< HEAD
-    foot_clearance = RewTerm(
-        func=digit_v3_mdp.foot_clearance_reward,
-        weight=0.5,
-        params={
-            "std": 0.05,
-            "tanh_mult": 2.0,
-            "target_height": 0.11,
-            "asset_cfg": SceneEntityCfg(
-                "robot",
-                body_names=["left_toe_roll", "right_toe_roll"],
-                preserve_order=True,
-            ),
-        },
-    )
-=======
     # foot_clearance = RewTerm(
     #     func=digit_v3_mdp.foot_clearance_reward,
     #     weight=0.5,
@@ -118,28 +102,18 @@
     #         "asset_cfg": SceneEntityCfg("robot", body_names=["left_toe_roll","right_toe_roll"],preserve_order=True),
     #     },
     # )
->>>>>>> fed009b2
 
     foot_contact = RewTerm(
         func=digit_v3_mdp.reward_feet_contact_number,
         weight=0.5,
         params={
-<<<<<<< HEAD
             "sensor_cfg": SceneEntityCfg(
                 "contact_forces",
                 body_names=["left_toe_roll", "right_toe_roll"],
                 preserve_order=True,
             ),
-            "asset_cfg": SceneEntityCfg(
-                "robot",
-                body_names=["left_toe_roll", "right_toe_roll"],
-                preserve_order=True,
-            ),
-=======
-            "sensor_cfg": SceneEntityCfg("contact_forces", body_names=["left_toe_roll","right_toe_roll"],preserve_order=True),
             "pos_rw": 1.0,
             "neg_rw": -0.3,
->>>>>>> fed009b2
         },
     )
 
@@ -148,18 +122,16 @@
         weight=0.5,
         params={
             "std": 0.05,
-<<<<<<< HEAD
-            "tanh_mult": 2.0,
-            "target_height": 0.11,
             "asset_cfg": SceneEntityCfg(
                 "robot",
                 body_names=["left_toe_roll", "right_toe_roll"],
                 preserve_order=True,
             ),
-=======
-            "asset_cfg": SceneEntityCfg("robot", body_names=["left_toe_roll","right_toe_roll"],preserve_order=True),
-            "sensor_cfg": SceneEntityCfg("contact_forces", body_names=["left_toe_roll","right_toe_roll"],preserve_order=True),
->>>>>>> fed009b2
+            "sensor_cfg": SceneEntityCfg(
+                "contact_forces",
+                body_names=["left_toe_roll", "right_toe_roll"],
+                preserve_order=True,
+            ),
         },
     )
 
