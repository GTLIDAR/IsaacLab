# Copyright (c) 2022-2024, The Isaac Lab Project Developers.
# All rights reserved.
#
# SPDX-License-Identifier: BSD-3-Clause

import torch


from omni.isaac.lab.managers import SceneEntityCfg
from omni.isaac.lab.managers import TerminationTermCfg as DoneTerm
from omni.isaac.lab.managers import ObservationGroupCfg as ObsGroup
from omni.isaac.lab.managers import ObservationTermCfg as ObsTerm
from omni.isaac.lab.envs import ManagerBasedEnv
from omni.isaac.lab.utils.noise import AdditiveUniformNoiseCfg as Unoise
from omni.isaac.lab.utils.noise import AdditiveGaussianNoiseCfg as Gnoise
from omni.isaac.lab.utils import configclass

import omni.isaac.lab_tasks.manager_based.locomotion.velocity.config.digit_v3.mdp as digit_v3_mdp
import omni.isaac.lab_tasks.manager_based.locomotion.velocity.mdp as mdp
from omni.isaac.lab_tasks.manager_based.locomotion.velocity.velocity_env_cfg import (
    LocomotionVelocityRoughEnvCfg,
    RewardsCfg,
    EventCfg,
)

from .env_cfg import DigitV3RewardsCfg, DigitV3EventCfg


##
# Pre-defined configs
##
from omni.isaac.lab_assets.digit import DIGITV3_CFG  # isort: skip


@configclass
class DigitV3TerminationsCfg:
    """Termination terms for the MDP."""

    time_out = DoneTerm(func=mdp.time_out, time_out=True)  # type: ignore
    base_contact = DoneTerm(
        func=mdp.illegal_contact,  # type: ignore
        params={
            "sensor_cfg": SceneEntityCfg(
                "contact_forces",
                body_names=[
                    ".*base",
                    ".*hip.*",
                    ".*knee",
                    ".*elbow",
                ],
            ),
            "threshold": 10.0,
        },
    )


@configclass
class DigitV3ActionCfg:
    """Action terms for the MDP."""

    joint_pos = mdp.JointPositionActionCfg(  # type: ignore
        asset_name="robot",
        joint_names=[
            "left_hip_roll",
            "left_hip_yaw",
            "left_hip_pitch",
            "left_knee",
            "left_toe_A",
            "left_toe_B",
            "right_hip_roll",
            "right_hip_yaw",
            "right_hip_pitch",
            "right_knee",
            "right_toe_A",
            "right_toe_B",
            "left_shoulder_roll",
            "left_shoulder_pitch",
            "left_shoulder_yaw",
            "left_elbow",
            "right_shoulder_roll",
            "right_shoulder_pitch",
            "right_shoulder_yaw",
            "right_elbow",
        ],
        # scale=0.5,
        use_default_offset=False,
        preserve_order=True,
    )


@configclass
class DigitV3ObservationsCfg:
    """Observation specifications for the MDP."""

    @configclass
    class PolicyCfg(ObsGroup):
        """Observations for policy group."""

        # observation terms (order preserved)
        clock = ObsTerm(func=digit_v3_mdp.clock, scale=1)
        base_lin_vel = ObsTerm(
            func=mdp.base_lin_vel,
            scale=1,
            noise=Gnoise(mean=0.0, std=0.15, operation="add"),
        )
        base_ang_vel = ObsTerm(
            func=mdp.base_ang_vel,
            scale=1,
            noise=Gnoise(mean=0.0, std=0.15, operation="add"),
        )
        projected_gravity = ObsTerm(
            func=mdp.projected_gravity,
            noise=Unoise(n_min=-0.075, n_max=0.075),
        )
<<<<<<< HEAD
        velocity_commands = ObsTerm(
            func=mdp.generated_commands,
            scale=1,
            params={"command_name": "base_velocity"},
        )
        joint_pos = ObsTerm(
            func=mdp.joint_pos,
            scale=1,
            noise=Gnoise(mean=0.0, std=0.1, operation="add"),
            params={
                "asset_cfg": SceneEntityCfg(
                    "robot",
                    joint_names=[
                        "left_hip_roll",
                        "left_hip_yaw",
                        "left_hip_pitch",
                        "left_knee",
                        "left_toe_A",
                        "left_toe_B",
                        "right_hip_roll",
                        "right_hip_yaw",
                        "right_hip_pitch",
                        "right_knee",
                        "right_toe_A",
                        "right_toe_B",
                        "left_shoulder_roll",
                        "left_shoulder_pitch",
                        "left_shoulder_yaw",
                        "left_elbow",
                        "right_shoulder_roll",
                        "right_shoulder_pitch",
                        "right_shoulder_yaw",
                        "right_elbow",
                        "left_shin",
                        "left_tarsus",
                        "left_toe_pitch",
                        "left_toe_roll",
                        "left_heel_spring",
                        "right_shin",
                        "right_tarsus",
                        "right_toe_pitch",
                        "right_toe_roll",
                        "right_heel_spring",
                    ],
                    preserve_order=True,
                )
            },
        )

        joint_vel = ObsTerm(
            func=mdp.joint_vel,
            scale=1,
            noise=Gnoise(mean=0.0, std=0.1, operation="add"),
            params={
                "asset_cfg": SceneEntityCfg(
                    "robot",
                    joint_names=[
                        "left_hip_roll",
                        "left_hip_yaw",
                        "left_hip_pitch",
                        "left_knee",
                        "left_toe_A",
                        "left_toe_B",
                        "right_hip_roll",
                        "right_hip_yaw",
                        "right_hip_pitch",
                        "right_knee",
                        "right_toe_A",
                        "right_toe_B",
                        "left_shoulder_roll",
                        "left_shoulder_pitch",
                        "left_shoulder_yaw",
                        "left_elbow",
                        "right_shoulder_roll",
                        "right_shoulder_pitch",
                        "right_shoulder_yaw",
                        "right_elbow",
                        "left_shin",
                        "left_tarsus",
                        "left_toe_pitch",
                        "left_toe_roll",
                        "left_heel_spring",
                        "right_shin",
                        "right_tarsus",
                        "right_toe_pitch",
                        "right_toe_roll",
                        "right_heel_spring",
                    ],
                    preserve_order=True,
                )
            },
        )
=======
        velocity_commands = ObsTerm(func=mdp.generated_commands, scale=1, params={"command_name": "base_velocity"})
        joint_pos = ObsTerm(func=mdp.joint_pos, scale=1, noise=Gnoise(mean=0.0, std=0.1, operation="add"),
                            params={
                                "asset_cfg": SceneEntityCfg(
                                "robot", joint_names=[
                                                "left_hip_roll",
                                                "left_hip_yaw",
                                                "left_hip_pitch",
                                                "left_knee",
                                                "left_toe_A",
                                                "left_toe_B",
                                                "right_hip_roll",
                                                "right_hip_yaw",
                                                "right_hip_pitch",
                                                "right_knee",
                                                "right_toe_A",
                                                "right_toe_B",
                                                "left_shoulder_roll",
                                                "left_shoulder_pitch",
                                                "left_shoulder_yaw",
                                                "left_elbow",
                                                "right_shoulder_roll",
                                                "right_shoulder_pitch",
                                                "right_shoulder_yaw",
                                                "right_elbow",
                                                "left_shin",
                                                "left_tarsus",
                                                "left_toe_pitch",
                                                "left_toe_roll",
                                                "left_heel_spring",
                                                "right_shin",
                                                "right_tarsus",
                                                "right_toe_pitch",
                                                "right_toe_roll",
                                                "right_heel_spring"],
                                            preserve_order = True
                                                )
                                        })
        
        joint_vel = ObsTerm(func=mdp.joint_vel, scale=1, noise=Gnoise(mean=0.0, std=0.12, operation="add"),
                            params={
                                "asset_cfg": SceneEntityCfg(
                                "robot", joint_names=[
                                                "left_hip_roll",
                                                "left_hip_yaw",
                                                "left_hip_pitch",
                                                "left_knee",
                                                "left_toe_A",
                                                "left_toe_B",
                                                "right_hip_roll",
                                                "right_hip_yaw",
                                                "right_hip_pitch",
                                                "right_knee",
                                                "right_toe_A",
                                                "right_toe_B",
                                                "left_shoulder_roll",
                                                "left_shoulder_pitch",
                                                "left_shoulder_yaw",
                                                "left_elbow",
                                                "right_shoulder_roll",
                                                "right_shoulder_pitch",
                                                "right_shoulder_yaw",
                                                "right_elbow",
                                                "left_shin",
                                                "left_tarsus",
                                                "left_toe_pitch",
                                                "left_toe_roll",
                                                "left_heel_spring",
                                                "right_shin",
                                                "right_tarsus",
                                                "right_toe_pitch",
                                                "right_toe_roll",
                                                "right_heel_spring",],
                                            preserve_order = True
                                            )
                                    })
>>>>>>> fed009b2
        actions = ObsTerm(func=mdp.last_action)

        def __post_init__(self):
            self.enable_corruption = True
            self.concatenate_terms = True

    # observation groups
    policy: PolicyCfg = PolicyCfg()


@configclass
class DigitV3RoughEnvCfg(LocomotionVelocityRoughEnvCfg):
    # Basic settings
    observations: DigitV3ObservationsCfg = DigitV3ObservationsCfg()
    actions: DigitV3ActionCfg = DigitV3ActionCfg()

    # MDP settings
    rewards: DigitV3RewardsCfg = DigitV3RewardsCfg()
    terminations: DigitV3TerminationsCfg = DigitV3TerminationsCfg()
    events: DigitV3EventCfg = DigitV3EventCfg()

    def __post_init__(self):
        # post init of parent
        super().__post_init__()
        self.sim.dt = 0.001  # 0.001
        # self.sim.render_interval = 20
        self.decimation = 20
        self.sim.gravity = (0.0, 0.0, -9.806)
        self.sim.render_interval = self.decimation

        # Scene
        self.scene.robot = DIGITV3_CFG.replace(prim_path="{ENV_REGEX_NS}/Robot")
        self.scene.height_scanner.prim_path = "{ENV_REGEX_NS}/Robot/base"

        # Rewards
        self.rewards.dof_acc_l2.params["asset_cfg"] = SceneEntityCfg(
            "robot", joint_names=[".*_hip.*", ".*_knee"]
        )

        self.rewards.dof_torques_l2.params["asset_cfg"] = SceneEntityCfg(
            "robot", joint_names=[".*_hip_.*", ".*_knee"]  # ".*toe_roll", ".*toe_pitch"
        )

        self.rewards.undesired_contacts = None

        # self.rewards.track_lin_vel_xy_exp.weight = 2.0
        # self.rewards.track_ang_vel_z_exp.weight = 2.0
        # self.rewards.alive.weight = 0.01
        # self.rewards.lin_vel_z_l2.weight = -0.2
        # self.rewards.ang_vel_xy_l2.weight = -0.1
        # self.rewards.dof_torques_l2.weight = -1.5e-7
        # self.rewards.dof_acc_l2.weight = -1.25e-7
        # self.rewards.action_rate_l2.weight = -0.005

        # self.rewards.feet_air_time.weight = 1.0
        # self.rewards.flat_orientation_l2.weight = -5.0

        # self.rewards.dof_pos_limits.weight = -0.1
        # self.rewards.termination_penalty.weight = -200.0
        # self.rewards.feet_slide.weight = -0.25
        # self.rewards.joint_deviation_hip.weight = -0.1
        # self.rewards.joint_deviation_arms.weight = -0.2
        # self.rewards.joint_deviation_torso.weight = -0.1

        # Commands
        self.commands.base_velocity.ranges.lin_vel_x = (-0.1, 1.0)
        self.commands.base_velocity.ranges.lin_vel_y = (-0.3, 0.3)
        self.commands.base_velocity.ranges.ang_vel_z = (-1.0, 1.0)
        # self.commands.base_velocity.ranges.lin_vel_x = (0.5, 0.5)
        # self.commands.base_velocity.ranges.lin_vel_y = (-0.0, 0.0)
        # self.commands.base_velocity.ranges.ang_vel_z = (0.0, 0.0)


@configclass
class DigitV3RoughEnvCfg_PLAY(DigitV3RoughEnvCfg):
    def __post_init__(self):
        # post init of parent
        super().__post_init__()
        # make a smaller scene for play
        self.scene.num_envs = 50
        self.scene.env_spacing = 2.5
        self.episode_length_s = 40.0
        # spawn the robot randomly in the grid (instead of their terrain levels)
        self.scene.terrain.max_init_terrain_level = None
        # reduce the number of terrains to save memory
        if self.scene.terrain.terrain_generator is not None:
            self.scene.terrain.terrain_generator.num_rows = 5
            self.scene.terrain.terrain_generator.num_cols = 5
            self.scene.terrain.terrain_generator.curriculum = False

        # disable randomization for play
        self.observations.policy.enable_corruption = False
        # remove random pushing
        self.events.base_external_force_torque = None
        self.events.push_robot = None

        self.commands.base_velocity.ranges.lin_vel_x = (0.5, 0.5)
        self.commands.base_velocity.ranges.lin_vel_y = (-0.0, 0.0)
        self.commands.base_velocity.ranges.ang_vel_z = (0.0, 0.0)<|MERGE_RESOLUTION|>--- conflicted
+++ resolved
@@ -112,7 +112,6 @@
             func=mdp.projected_gravity,
             noise=Unoise(n_min=-0.075, n_max=0.075),
         )
-<<<<<<< HEAD
         velocity_commands = ObsTerm(
             func=mdp.generated_commands,
             scale=1,
@@ -205,84 +204,6 @@
                 )
             },
         )
-=======
-        velocity_commands = ObsTerm(func=mdp.generated_commands, scale=1, params={"command_name": "base_velocity"})
-        joint_pos = ObsTerm(func=mdp.joint_pos, scale=1, noise=Gnoise(mean=0.0, std=0.1, operation="add"),
-                            params={
-                                "asset_cfg": SceneEntityCfg(
-                                "robot", joint_names=[
-                                                "left_hip_roll",
-                                                "left_hip_yaw",
-                                                "left_hip_pitch",
-                                                "left_knee",
-                                                "left_toe_A",
-                                                "left_toe_B",
-                                                "right_hip_roll",
-                                                "right_hip_yaw",
-                                                "right_hip_pitch",
-                                                "right_knee",
-                                                "right_toe_A",
-                                                "right_toe_B",
-                                                "left_shoulder_roll",
-                                                "left_shoulder_pitch",
-                                                "left_shoulder_yaw",
-                                                "left_elbow",
-                                                "right_shoulder_roll",
-                                                "right_shoulder_pitch",
-                                                "right_shoulder_yaw",
-                                                "right_elbow",
-                                                "left_shin",
-                                                "left_tarsus",
-                                                "left_toe_pitch",
-                                                "left_toe_roll",
-                                                "left_heel_spring",
-                                                "right_shin",
-                                                "right_tarsus",
-                                                "right_toe_pitch",
-                                                "right_toe_roll",
-                                                "right_heel_spring"],
-                                            preserve_order = True
-                                                )
-                                        })
-        
-        joint_vel = ObsTerm(func=mdp.joint_vel, scale=1, noise=Gnoise(mean=0.0, std=0.12, operation="add"),
-                            params={
-                                "asset_cfg": SceneEntityCfg(
-                                "robot", joint_names=[
-                                                "left_hip_roll",
-                                                "left_hip_yaw",
-                                                "left_hip_pitch",
-                                                "left_knee",
-                                                "left_toe_A",
-                                                "left_toe_B",
-                                                "right_hip_roll",
-                                                "right_hip_yaw",
-                                                "right_hip_pitch",
-                                                "right_knee",
-                                                "right_toe_A",
-                                                "right_toe_B",
-                                                "left_shoulder_roll",
-                                                "left_shoulder_pitch",
-                                                "left_shoulder_yaw",
-                                                "left_elbow",
-                                                "right_shoulder_roll",
-                                                "right_shoulder_pitch",
-                                                "right_shoulder_yaw",
-                                                "right_elbow",
-                                                "left_shin",
-                                                "left_tarsus",
-                                                "left_toe_pitch",
-                                                "left_toe_roll",
-                                                "left_heel_spring",
-                                                "right_shin",
-                                                "right_tarsus",
-                                                "right_toe_pitch",
-                                                "right_toe_roll",
-                                                "right_heel_spring",],
-                                            preserve_order = True
-                                            )
-                                    })
->>>>>>> fed009b2
         actions = ObsTerm(func=mdp.last_action)
 
         def __post_init__(self):
