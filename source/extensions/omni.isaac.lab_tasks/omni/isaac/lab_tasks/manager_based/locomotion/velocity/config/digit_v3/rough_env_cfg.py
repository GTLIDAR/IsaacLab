# Copyright (c) 2022-2024, The Isaac Lab Project Developers.
# All rights reserved.
#
# SPDX-License-Identifier: BSD-3-Clause

import torch



from omni.isaac.lab.managers import SceneEntityCfg
from omni.isaac.lab.managers import TerminationTermCfg as DoneTerm
from omni.isaac.lab.managers import ObservationGroupCfg as ObsGroup
from omni.isaac.lab.managers import ObservationTermCfg as ObsTerm
from omni.isaac.lab.envs import ManagerBasedEnv
from omni.isaac.lab.utils.noise import AdditiveUniformNoiseCfg as Unoise
from omni.isaac.lab.utils.noise import AdditiveGaussianNoiseCfg as Gnoise
from omni.isaac.lab.utils import configclass

import omni.isaac.lab_tasks.manager_based.locomotion.velocity.config.digit_v3.mdp as digit_v3_mdp
import omni.isaac.lab_tasks.manager_based.locomotion.velocity.mdp as mdp
from omni.isaac.lab_tasks.manager_based.locomotion.velocity.velocity_env_cfg import (
    LocomotionVelocityRoughEnvCfg,
    RewardsCfg,
    EventCfg,
)

from .env_cfg import(
    DigitV3RewardsCfg,
    DigitV3EventCfg
)


##
# Pre-defined configs
##
from omni.isaac.lab_assets.digit import DIGITV3_CFG  # isort: skip


<<<<<<< HEAD
@configclass
class DigitV3EventCfg(EventCfg):
    # startup
    physics_material = EventTerm(
        func=mdp.randomize_rigid_body_material,
        mode="startup",
        params={
            "asset_cfg": SceneEntityCfg("robot", body_names=".*"),
            "static_friction_range": (0.7, 1.3),
            "dynamic_friction_range": (0.5, 1.0),
            "restitution_range": (0.0, 0.0),
            "num_buckets": 64,
        },
    )

    # reset
    add_base_mass = EventTerm(
        func=mdp.randomize_rigid_body_mass,
        mode="reset",
        params={
            "asset_cfg": SceneEntityCfg("robot", body_names=".*"),
            "mass_distribution_params": (0.5, 1.5),
            "operation": "scale",
            "distribution": "uniform",
        },
    )

    reset_gravity = EventTerm(
        func=mdp.randomize_physics_scene_gravity,
        mode="reset",
        params={
            "gravity_distribution_params": ([0.0, 0.0, 0.0], [0.0, 0.0, 0.67]),
            "operation": "add",
            "distribution": "gaussian",
        },
    )

    reset_base = EventTerm(
        func=mdp.reset_root_state_uniform,
        mode="reset",
        params={
            "pose_range": {"x": (-0.5, 0.5), "y": (-0.5, 0.5), "yaw": (-0.5, -0.5)},
            "velocity_range": {
                "x": (-0.0, 0.0),
                "y": (-0.0, 0.0),
                "z": (-0.0, 0.0),
                "roll": (-0.0, 0.0),
                "pitch": (-0.0, 0.0),
                "yaw": (-0.0, 0.0),
            },
        },
    )

    reset_robot_joints = EventTerm(
        func=mdp.reset_joints_by_scale,
        mode="reset",
        params={
            "position_range": (0.9, 1.1),
            "velocity_range": (0.0, 0.0),
        },
    )

    # interval
    base_external_force_torque = EventTerm(
        func=mdp.apply_external_force_torque,
        mode="interval",
        interval_range_s=(0.0, 20.0),
        params={
            "asset_cfg": SceneEntityCfg("robot", body_names="base"),
            "force_range": (0.0, 5.0),
            "torque_range": (-5.0, 5.0),
        },
    )

    push_robot = EventTerm(
        func=mdp.push_by_setting_velocity,
        mode="interval",
        interval_range_s=(0.0, 20.0),
        params={
            "velocity_range": {
                "x": (-0.5, 0.5),
                "y": (-0.5, 0.5),
                "z": (-0.1, 0.5),
            }
        },
    )


@configclass
class DigitV3RewardsCfg(RewardsCfg):
    termination_penalty = RewTerm(func=mdp.is_terminated, weight=-200.0)  # type: ignore

    alive = RewTerm(
        func=mdp.is_alive,
        weight=0.01,
    )
=======
>>>>>>> a49f7822



@configclass
class DigitV3TerminationsCfg:
    """Termination terms for the MDP."""

    time_out = DoneTerm(func=mdp.time_out, time_out=True)  # type: ignore
    base_contact = DoneTerm(
        func=mdp.illegal_contact,  # type: ignore
        params={
            "sensor_cfg": SceneEntityCfg(
                "contact_forces",
                body_names=[
                    ".*base",
                    ".*hip.*",
                    ".*knee",
                    ".*elbow",
                ],
            ),
            "threshold": 10.0,
        },
    )


@configclass
class DigitV3ActionCfg:
    """Action terms for the MDP."""

    joint_pos = mdp.JointPositionActionCfg(  # type: ignore
        asset_name="robot",
        joint_names=[
            "left_hip_roll",
            "left_hip_yaw",
            "left_hip_pitch",
            "left_knee",
            "left_toe_A",
            "left_toe_B",
            "right_hip_roll",
            "right_hip_yaw",
            "right_hip_pitch",
            "right_knee",
            "right_toe_A",
            "right_toe_B",
            "left_shoulder_roll",
            "left_shoulder_pitch",
            "left_shoulder_yaw",
            "left_elbow",
            "right_shoulder_roll",
            "right_shoulder_pitch",
            "right_shoulder_yaw",
            "right_elbow",
        ],
        # scale=0.5,
        use_default_offset=False,
        preserve_order=True,
    )


@configclass
class DigitV3ObservationsCfg():
    """Observation specifications for the MDP."""

    @configclass
    class PolicyCfg(ObsGroup):
        """Observations for policy group."""

        # observation terms (order preserved)
<<<<<<< HEAD
        base_lin_vel = ObsTerm(
            func=mdp.base_lin_vel,
            scale=1,
            noise=Gnoise(mean=0.0, std=0.10, operation="add"),
        )
        base_ang_vel = ObsTerm(
            func=mdp.base_ang_vel,
            scale=1,
            noise=Gnoise(mean=0.0, std=0.10, operation="add"),
        )
=======
        clock = ObsTerm(func=digit_v3_mdp.clock, scale=1)
        base_lin_vel = ObsTerm(func=mdp.base_lin_vel, scale=1, noise=Gnoise(mean=0.0, std=0.1, operation="add"))
        base_ang_vel = ObsTerm(func=mdp.base_ang_vel, scale=1, noise=Gnoise(mean=0.0, std=0.1, operation="add"))
>>>>>>> a49f7822
        projected_gravity = ObsTerm(
            func=mdp.projected_gravity,
            noise=Unoise(n_min=-0.05, n_max=0.05),
        )
<<<<<<< HEAD
        velocity_commands = ObsTerm(
            func=mdp.generated_commands,
            scale=1,
            params={"command_name": "base_velocity"},
        )
        joint_pos = ObsTerm(
            func=mdp.joint_pos,
            scale=1,
            noise=Gnoise(mean=0.0, std=0.10, operation="add"),
            params={
                "asset_cfg": SceneEntityCfg(
                    "robot",
                    joint_names=[
                        "left_hip_roll",
                        "left_hip_yaw",
                        "left_hip_pitch",
                        "left_knee",
                        "left_toe_A",
                        "left_toe_B",
                        "right_hip_roll",
                        "right_hip_yaw",
                        "right_hip_pitch",
                        "right_knee",
                        "right_toe_A",
                        "right_toe_B",
                        "left_shoulder_roll",
                        "left_shoulder_pitch",
                        "left_shoulder_yaw",
                        "left_elbow",
                        "right_shoulder_roll",
                        "right_shoulder_pitch",
                        "right_shoulder_yaw",
                        "right_elbow",
                        "left_shin",
                        "left_tarsus",
                        "left_toe_pitch",
                        "left_toe_roll",
                        "left_heel_spring",
                        "right_shin",
                        "right_tarsus",
                        "right_toe_pitch",
                        "right_toe_roll",
                        "right_heel_spring",
                    ],
                    preserve_order=True,
                )
            },
        )

        joint_vel = ObsTerm(
            func=mdp.joint_vel,
            scale=1,
            noise=Gnoise(mean=0.0, std=0.1, operation="add"),
            params={
                "asset_cfg": SceneEntityCfg(
                    "robot",
                    joint_names=[
                        "left_hip_roll",
                        "left_hip_yaw",
                        "left_hip_pitch",
                        "left_knee",
                        "left_toe_A",
                        "left_toe_B",
                        "right_hip_roll",
                        "right_hip_yaw",
                        "right_hip_pitch",
                        "right_knee",
                        "right_toe_A",
                        "right_toe_B",
                        "left_shoulder_roll",
                        "left_shoulder_pitch",
                        "left_shoulder_yaw",
                        "left_elbow",
                        "right_shoulder_roll",
                        "right_shoulder_pitch",
                        "right_shoulder_yaw",
                        "right_elbow",
                        "left_shin",
                        "left_tarsus",
                        "left_toe_pitch",
                        "left_toe_roll",
                        "left_heel_spring",
                        "right_shin",
                        "right_tarsus",
                        "right_toe_pitch",
                        "right_toe_roll",
                        "right_heel_spring",
                    ],
                    preserve_order=True,
                )
            },
        )
=======
        velocity_commands = ObsTerm(func=mdp.generated_commands, scale=1, params={"command_name": "base_velocity"})
        joint_pos = ObsTerm(func=mdp.joint_pos, scale=1, noise=Gnoise(mean=0.0, std=0.1, operation="add"),
                            params={
                                "asset_cfg": SceneEntityCfg(
                                "robot", joint_names=[
                                                "left_hip_roll",
                                                "left_hip_yaw",
                                                "left_hip_pitch",
                                                "left_knee",
                                                "left_toe_A",
                                                "left_toe_B",
                                                "right_hip_roll",
                                                "right_hip_yaw",
                                                "right_hip_pitch",
                                                "right_knee",
                                                "right_toe_A",
                                                "right_toe_B",
                                                "left_shoulder_roll",
                                                "left_shoulder_pitch",
                                                "left_shoulder_yaw",
                                                "left_elbow",
                                                "right_shoulder_roll",
                                                "right_shoulder_pitch",
                                                "right_shoulder_yaw",
                                                "right_elbow",
                                                "left_shin",
                                                "left_tarsus",
                                                "left_toe_pitch",
                                                "left_toe_roll",
                                                "left_heel_spring",
                                                "right_shin",
                                                "right_tarsus",
                                                "right_toe_pitch",
                                                "right_toe_roll",
                                                "right_heel_spring"],
                                            preserve_order = True
                                                )
                                        })
        
        joint_vel = ObsTerm(func=mdp.joint_vel, scale=1, noise=Gnoise(mean=0.0, std=0.1, operation="add"),
                            params={
                                "asset_cfg": SceneEntityCfg(
                                "robot", joint_names=[
                                                "left_hip_roll",
                                                "left_hip_yaw",
                                                "left_hip_pitch",
                                                "left_knee",
                                                "left_toe_A",
                                                "left_toe_B",
                                                "right_hip_roll",
                                                "right_hip_yaw",
                                                "right_hip_pitch",
                                                "right_knee",
                                                "right_toe_A",
                                                "right_toe_B",
                                                "left_shoulder_roll",
                                                "left_shoulder_pitch",
                                                "left_shoulder_yaw",
                                                "left_elbow",
                                                "right_shoulder_roll",
                                                "right_shoulder_pitch",
                                                "right_shoulder_yaw",
                                                "right_elbow",
                                                "left_shin",
                                                "left_tarsus",
                                                "left_toe_pitch",
                                                "left_toe_roll",
                                                "left_heel_spring",
                                                "right_shin",
                                                "right_tarsus",
                                                "right_toe_pitch",
                                                "right_toe_roll",
                                                "right_heel_spring",],
                                            preserve_order = True
                                            )
                                    })
>>>>>>> a49f7822
        actions = ObsTerm(func=mdp.last_action)

        def __post_init__(self):
            self.enable_corruption = False
            self.concatenate_terms = True

    # observation groups
    policy: PolicyCfg = PolicyCfg()


@configclass
class DigitV3RoughEnvCfg(LocomotionVelocityRoughEnvCfg):
    # Basic settings
    observations: DigitV3ObservationsCfg = DigitV3ObservationsCfg()
    actions: DigitV3ActionCfg = DigitV3ActionCfg()

    # MDP settings
    rewards: DigitV3RewardsCfg = DigitV3RewardsCfg()
    terminations: DigitV3TerminationsCfg = DigitV3TerminationsCfg()
    events: DigitV3EventCfg = DigitV3EventCfg()

    def __post_init__(self):
        # post init of parent
        super().__post_init__()
        self.sim.dt = 0.001  # 0.001
        # self.sim.render_interval = 20
        self.decimation = 20
        self.sim.gravity = (0.0, 0.0, -9.806)
        self.sim.render_interval = self.decimation

        self.cycle_time = 0.64

        

        # Scene
        self.scene.robot = DIGITV3_CFG.replace(prim_path="{ENV_REGEX_NS}/Robot")
        self.scene.height_scanner.prim_path = "{ENV_REGEX_NS}/Robot/base"
<<<<<<< HEAD
=======
   
>>>>>>> a49f7822

        # Rewards
        self.rewards.dof_acc_l2.params["asset_cfg"] = SceneEntityCfg(
            "robot", joint_names=[".*_hip.*", ".*_knee"]
        )

        self.rewards.dof_torques_l2.params["asset_cfg"] = SceneEntityCfg(
            "robot", joint_names=[".*_hip_.*", ".*_knee"]  # ".*toe_roll", ".*toe_pitch"
        )

        self.rewards.undesired_contacts = None

        self.rewards.track_lin_vel_xy_exp.weight = 2.0
        self.rewards.track_ang_vel_z_exp.weight = 2.0
        self.rewards.alive.weight = 0.01
        self.rewards.lin_vel_z_l2.weight = -0.2
        self.rewards.ang_vel_xy_l2.weight = -0.05
        self.rewards.dof_torques_l2.weight = -1.5e-7
        self.rewards.dof_acc_l2.weight = -1.25e-7
        self.rewards.action_rate_l2.weight = -0.005

        self.rewards.feet_air_time.weight = 1.0
        self.rewards.flat_orientation_l2.weight = -5.0

        self.rewards.dof_pos_limits.weight = -0.1
        self.rewards.termination_penalty.weight = -200.0
        self.rewards.feet_slide.weight = -0.25
        self.rewards.joint_deviation_hip.weight = -0.1
        self.rewards.joint_deviation_arms.weight = -0.2
        self.rewards.joint_deviation_torso.weight = -0.1

        # Commands
        self.commands.base_velocity.ranges.lin_vel_x = (-0.1, 1.0)
        self.commands.base_velocity.ranges.lin_vel_y = (-0.3, 0.3)
        self.commands.base_velocity.ranges.ang_vel_z = (-1.0, 1.0)
        # self.commands.base_velocity.ranges.lin_vel_x = (0.5, 0.5)
        # self.commands.base_velocity.ranges.lin_vel_y = (-0.0, 0.0)
        # self.commands.base_velocity.ranges.ang_vel_z = (0.0, 0.0)


@configclass
class DigitV3RoughEnvCfg_PLAY(DigitV3RoughEnvCfg):
    def __post_init__(self):
        # post init of parent
        super().__post_init__()
        # make a smaller scene for play
        self.scene.num_envs = 50
        self.scene.env_spacing = 2.5
        self.episode_length_s = 40.0
        # spawn the robot randomly in the grid (instead of their terrain levels)
        self.scene.terrain.max_init_terrain_level = None
        # reduce the number of terrains to save memory
        if self.scene.terrain.terrain_generator is not None:
            self.scene.terrain.terrain_generator.num_rows = 5
            self.scene.terrain.terrain_generator.num_cols = 5
            self.scene.terrain.terrain_generator.curriculum = False

        # disable randomization for play
        self.observations.policy.enable_corruption = False
        # remove random pushing
        self.events.base_external_force_torque = None
        self.events.push_robot = None

        self.commands.base_velocity.ranges.lin_vel_x = (0.5, 0.5)
        self.commands.base_velocity.ranges.lin_vel_y = (-0.0, 0.0)
        self.commands.base_velocity.ranges.ang_vel_z = (0.0, 0.0)<|MERGE_RESOLUTION|>--- conflicted
+++ resolved
@@ -36,105 +36,6 @@
 from omni.isaac.lab_assets.digit import DIGITV3_CFG  # isort: skip
 
 
-<<<<<<< HEAD
-@configclass
-class DigitV3EventCfg(EventCfg):
-    # startup
-    physics_material = EventTerm(
-        func=mdp.randomize_rigid_body_material,
-        mode="startup",
-        params={
-            "asset_cfg": SceneEntityCfg("robot", body_names=".*"),
-            "static_friction_range": (0.7, 1.3),
-            "dynamic_friction_range": (0.5, 1.0),
-            "restitution_range": (0.0, 0.0),
-            "num_buckets": 64,
-        },
-    )
-
-    # reset
-    add_base_mass = EventTerm(
-        func=mdp.randomize_rigid_body_mass,
-        mode="reset",
-        params={
-            "asset_cfg": SceneEntityCfg("robot", body_names=".*"),
-            "mass_distribution_params": (0.5, 1.5),
-            "operation": "scale",
-            "distribution": "uniform",
-        },
-    )
-
-    reset_gravity = EventTerm(
-        func=mdp.randomize_physics_scene_gravity,
-        mode="reset",
-        params={
-            "gravity_distribution_params": ([0.0, 0.0, 0.0], [0.0, 0.0, 0.67]),
-            "operation": "add",
-            "distribution": "gaussian",
-        },
-    )
-
-    reset_base = EventTerm(
-        func=mdp.reset_root_state_uniform,
-        mode="reset",
-        params={
-            "pose_range": {"x": (-0.5, 0.5), "y": (-0.5, 0.5), "yaw": (-0.5, -0.5)},
-            "velocity_range": {
-                "x": (-0.0, 0.0),
-                "y": (-0.0, 0.0),
-                "z": (-0.0, 0.0),
-                "roll": (-0.0, 0.0),
-                "pitch": (-0.0, 0.0),
-                "yaw": (-0.0, 0.0),
-            },
-        },
-    )
-
-    reset_robot_joints = EventTerm(
-        func=mdp.reset_joints_by_scale,
-        mode="reset",
-        params={
-            "position_range": (0.9, 1.1),
-            "velocity_range": (0.0, 0.0),
-        },
-    )
-
-    # interval
-    base_external_force_torque = EventTerm(
-        func=mdp.apply_external_force_torque,
-        mode="interval",
-        interval_range_s=(0.0, 20.0),
-        params={
-            "asset_cfg": SceneEntityCfg("robot", body_names="base"),
-            "force_range": (0.0, 5.0),
-            "torque_range": (-5.0, 5.0),
-        },
-    )
-
-    push_robot = EventTerm(
-        func=mdp.push_by_setting_velocity,
-        mode="interval",
-        interval_range_s=(0.0, 20.0),
-        params={
-            "velocity_range": {
-                "x": (-0.5, 0.5),
-                "y": (-0.5, 0.5),
-                "z": (-0.1, 0.5),
-            }
-        },
-    )
-
-
-@configclass
-class DigitV3RewardsCfg(RewardsCfg):
-    termination_penalty = RewTerm(func=mdp.is_terminated, weight=-200.0)  # type: ignore
-
-    alive = RewTerm(
-        func=mdp.is_alive,
-        weight=0.01,
-    )
-=======
->>>>>>> a49f7822
 
 
 
@@ -203,120 +104,13 @@
         """Observations for policy group."""
 
         # observation terms (order preserved)
-<<<<<<< HEAD
-        base_lin_vel = ObsTerm(
-            func=mdp.base_lin_vel,
-            scale=1,
-            noise=Gnoise(mean=0.0, std=0.10, operation="add"),
-        )
-        base_ang_vel = ObsTerm(
-            func=mdp.base_ang_vel,
-            scale=1,
-            noise=Gnoise(mean=0.0, std=0.10, operation="add"),
-        )
-=======
         clock = ObsTerm(func=digit_v3_mdp.clock, scale=1)
         base_lin_vel = ObsTerm(func=mdp.base_lin_vel, scale=1, noise=Gnoise(mean=0.0, std=0.1, operation="add"))
         base_ang_vel = ObsTerm(func=mdp.base_ang_vel, scale=1, noise=Gnoise(mean=0.0, std=0.1, operation="add"))
->>>>>>> a49f7822
         projected_gravity = ObsTerm(
             func=mdp.projected_gravity,
             noise=Unoise(n_min=-0.05, n_max=0.05),
         )
-<<<<<<< HEAD
-        velocity_commands = ObsTerm(
-            func=mdp.generated_commands,
-            scale=1,
-            params={"command_name": "base_velocity"},
-        )
-        joint_pos = ObsTerm(
-            func=mdp.joint_pos,
-            scale=1,
-            noise=Gnoise(mean=0.0, std=0.10, operation="add"),
-            params={
-                "asset_cfg": SceneEntityCfg(
-                    "robot",
-                    joint_names=[
-                        "left_hip_roll",
-                        "left_hip_yaw",
-                        "left_hip_pitch",
-                        "left_knee",
-                        "left_toe_A",
-                        "left_toe_B",
-                        "right_hip_roll",
-                        "right_hip_yaw",
-                        "right_hip_pitch",
-                        "right_knee",
-                        "right_toe_A",
-                        "right_toe_B",
-                        "left_shoulder_roll",
-                        "left_shoulder_pitch",
-                        "left_shoulder_yaw",
-                        "left_elbow",
-                        "right_shoulder_roll",
-                        "right_shoulder_pitch",
-                        "right_shoulder_yaw",
-                        "right_elbow",
-                        "left_shin",
-                        "left_tarsus",
-                        "left_toe_pitch",
-                        "left_toe_roll",
-                        "left_heel_spring",
-                        "right_shin",
-                        "right_tarsus",
-                        "right_toe_pitch",
-                        "right_toe_roll",
-                        "right_heel_spring",
-                    ],
-                    preserve_order=True,
-                )
-            },
-        )
-
-        joint_vel = ObsTerm(
-            func=mdp.joint_vel,
-            scale=1,
-            noise=Gnoise(mean=0.0, std=0.1, operation="add"),
-            params={
-                "asset_cfg": SceneEntityCfg(
-                    "robot",
-                    joint_names=[
-                        "left_hip_roll",
-                        "left_hip_yaw",
-                        "left_hip_pitch",
-                        "left_knee",
-                        "left_toe_A",
-                        "left_toe_B",
-                        "right_hip_roll",
-                        "right_hip_yaw",
-                        "right_hip_pitch",
-                        "right_knee",
-                        "right_toe_A",
-                        "right_toe_B",
-                        "left_shoulder_roll",
-                        "left_shoulder_pitch",
-                        "left_shoulder_yaw",
-                        "left_elbow",
-                        "right_shoulder_roll",
-                        "right_shoulder_pitch",
-                        "right_shoulder_yaw",
-                        "right_elbow",
-                        "left_shin",
-                        "left_tarsus",
-                        "left_toe_pitch",
-                        "left_toe_roll",
-                        "left_heel_spring",
-                        "right_shin",
-                        "right_tarsus",
-                        "right_toe_pitch",
-                        "right_toe_roll",
-                        "right_heel_spring",
-                    ],
-                    preserve_order=True,
-                )
-            },
-        )
-=======
         velocity_commands = ObsTerm(func=mdp.generated_commands, scale=1, params={"command_name": "base_velocity"})
         joint_pos = ObsTerm(func=mdp.joint_pos, scale=1, noise=Gnoise(mean=0.0, std=0.1, operation="add"),
                             params={
@@ -393,7 +187,6 @@
                                             preserve_order = True
                                             )
                                     })
->>>>>>> a49f7822
         actions = ObsTerm(func=mdp.last_action)
 
         def __post_init__(self):
@@ -431,10 +224,7 @@
         # Scene
         self.scene.robot = DIGITV3_CFG.replace(prim_path="{ENV_REGEX_NS}/Robot")
         self.scene.height_scanner.prim_path = "{ENV_REGEX_NS}/Robot/base"
-<<<<<<< HEAD
-=======
    
->>>>>>> a49f7822
 
         # Rewards
         self.rewards.dof_acc_l2.params["asset_cfg"] = SceneEntityCfg(
