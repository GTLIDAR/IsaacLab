# Copyright (c) 2022-2024, The Isaac Lab Project Developers.
# All rights reserved.
#
# SPDX-License-Identifier: BSD-3-Clause

import torch

from omni.isaac.lab.managers import RewardTermCfg as RewTerm
from omni.isaac.lab.managers import SceneEntityCfg
from omni.isaac.lab.managers import TerminationTermCfg as DoneTerm
from omni.isaac.lab.managers import ObservationGroupCfg as ObsGroup
from omni.isaac.lab.managers import ObservationTermCfg as ObsTerm
from omni.isaac.lab.envs import ManagerBasedEnv
from omni.isaac.lab.utils.noise import AdditiveUniformNoiseCfg as Unoise
from omni.isaac.lab.utils.noise import AdditiveGaussianNoiseCfg as Gnoise
from omni.isaac.lab.utils import configclass

import omni.isaac.lab_tasks.manager_based.locomotion.velocity.mdp as mdp
from omni.isaac.lab_tasks.manager_based.locomotion.velocity.velocity_env_cfg import (
    LocomotionVelocityRoughEnvCfg,
    RewardsCfg,
)


##
# Pre-defined configs
##
from omni.isaac.lab_assets.digit import DIGITV3_CFG  # isort: skip


@configclass
class DigitV3Rewards(RewardsCfg):
    termination_penalty = RewTerm(func=mdp.is_terminated, weight=-200.0)  # type: ignore

    # lin_vel_z_l2 = None
    track_lin_vel_xy_exp = RewTerm(
        func=mdp.track_lin_vel_xy_yaw_frame_exp,
        weight=1.0,
        params={"command_name": "base_velocity", "std": 0.5},
    )
    track_ang_vel_z_exp = RewTerm(
        func=mdp.track_ang_vel_z_world_exp,
        weight=1.0,
        params={"command_name": "base_velocity", "std": 0.5},
    )
    feet_air_time = RewTerm(
        func=mdp.feet_air_time_positive_biped,
        weight=0.25,
        params={
            "command_name": "base_velocity",
            "sensor_cfg": SceneEntityCfg("contact_forces", body_names=".*toe_roll"),
            "threshold": 0.4,
        },
    )
    feet_slide = RewTerm(
        func=mdp.feet_slide,
        weight=-0.25,
        params={
            "sensor_cfg": SceneEntityCfg("contact_forces", body_names=".*toe_roll"),
            "asset_cfg": SceneEntityCfg("robot", body_names=".*toe_roll"),
        },
    )
    # Penalize ankle joint limits
    dof_pos_limits = RewTerm(
        func=mdp.joint_pos_limits,  # type: ignore
        weight=-0.1,  # -1.0
        params={
            "asset_cfg": SceneEntityCfg(
                "robot", joint_names=[".*toe_pitch", ".*toe_roll"]
            )
        },  # joint_names=".*toe_roll"v
    )
    # Penalize deviation from default of the joints that are not essential for locomotion
    joint_deviation_hip = RewTerm(
        func=mdp.joint_deviation_l1,  # type: ignore
        weight=-0.1,  # -0.2
        params={
            "asset_cfg": SceneEntityCfg(
                "robot", joint_names=[".*_hip_yaw", ".*_hip_roll"]
            )
        },
    )
    joint_deviation_arms = RewTerm(
        func=mdp.joint_deviation_l1,  # type: ignore
        weight=-0.2,
        params={
            "asset_cfg": SceneEntityCfg(
                "robot",
                joint_names=[
                    ".*_shoulder_pitch",
                    ".*_shoulder_roll",
                    ".*_shoulder_yaw",
                    ".*_elbow",
                ],  # [".*_shoulder_.*", ".*_elbow"]
            )
        },
    )
    joint_deviation_torso = RewTerm(
        func=mdp.joint_deviation_l1,  # type: ignore
        weight=-0.1,
        params={"asset_cfg": SceneEntityCfg("robot", body_names="base")},
    )


@configclass
class TerminationsCfg:
    """Termination terms for the MDP."""

    time_out = DoneTerm(func=mdp.time_out, time_out=True)  # type: ignore
    base_contact = DoneTerm(
        func=mdp.illegal_contact,  # type: ignore
        params={
            "sensor_cfg": SceneEntityCfg("contact_forces", body_names=".*base"),
            "threshold": 10.0,
        },
    )


@configclass
class ActionCfg:
    """Action terms for the MDP."""

    joint_pos = mdp.JointPositionActionCfg(  # type: ignore
        asset_name="robot",
        joint_names=[
            "left_hip_roll",
            "left_hip_yaw",
            "left_hip_pitch",
            "left_knee",
            "left_toe_A",
            "left_toe_B",
            "right_hip_roll",
            "right_hip_yaw",
            "right_hip_pitch",
            "right_knee",
            "right_toe_A",
            "right_toe_B",
            "left_shoulder_roll",
            "left_shoulder_pitch",
            "left_shoulder_yaw",
            "left_elbow",
            "right_shoulder_roll",
            "right_shoulder_pitch",
            "right_shoulder_yaw",
            "right_elbow",
        ],
        # scale=0.5,
        use_default_offset=False,
        preserve_order = True,
    )


@configclass
class ObservationsCfg:
    """Observation specifications for the MDP."""

    @configclass
    class PolicyCfg(ObsGroup):
        """Observations for policy group."""

        # observation terms (order preserved)
<<<<<<< HEAD
        base_lin_vel = ObsTerm(func=mdp.base_lin_vel, scale=1, noise=Gnoise(mean=0.0, std=0.05, operation="add"))
        base_ang_vel = ObsTerm(func=mdp.base_ang_vel, scale=1, noise=Gnoise(mean=0.0, std=0.05, operation="add"))
        velocity_commands = ObsTerm(func=mdp.generated_commands, scale=1, params={"command_name": "base_velocity"})
        joint_pos = ObsTerm(func=mdp.joint_pos, scale=1, noise=Gnoise(mean=0.0, std=0.05, operation="add"),
                            params={
                                "asset_cfg": SceneEntityCfg(
                                "robot", joint_names=[
                                                "left_hip_roll",
                                                "left_hip_yaw",
                                                "left_hip_pitch",
                                                "left_knee",
                                                "left_toe_A",
                                                "left_toe_B",
                                                "right_hip_roll",
                                                "right_hip_yaw",
                                                "right_hip_pitch",
                                                "right_knee",
                                                "right_toe_A",
                                                "right_toe_B",
                                                "left_shoulder_roll",
                                                "left_shoulder_pitch",
                                                "left_shoulder_yaw",
                                                "left_elbow",
                                                "right_shoulder_roll",
                                                "right_shoulder_pitch",
                                                "right_shoulder_yaw",
                                                "right_elbow",
                                                "left_shin",
                                                "left_tarsus",
                                                "left_toe_pitch",
                                                "left_toe_roll",
                                                "left_heel_spring",
                                                "right_shin",
                                                "right_tarsus",
                                                "right_toe_pitch",
                                                "right_toe_roll",
                                                "right_heel_spring"],
                                            preserve_order = True
                                                )
                                        })
        
        
        joint_vel = ObsTerm(func=mdp.joint_vel, scale=1, noise=Gnoise(mean=0.0, std=0.05, operation="add"),
                            params={
                                "asset_cfg": SceneEntityCfg(
                                "robot", joint_names=[
                                                "left_hip_roll",
                                                "left_hip_yaw",
                                                "left_hip_pitch",
                                                "left_knee",
                                                "left_toe_A",
                                                "left_toe_B",
                                                "right_hip_roll",
                                                "right_hip_yaw",
                                                "right_hip_pitch",
                                                "right_knee",
                                                "right_toe_A",
                                                "right_toe_B",
                                                "left_shoulder_roll",
                                                "left_shoulder_pitch",
                                                "left_shoulder_yaw",
                                                "left_elbow",
                                                "right_shoulder_roll",
                                                "right_shoulder_pitch",
                                                "right_shoulder_yaw",
                                                "right_elbow",
                                                "left_shin",
                                                "left_tarsus",
                                                "left_toe_pitch",
                                                "left_toe_roll",
                                                "left_heel_spring",
                                                "right_shin",
                                                "right_tarsus",
                                                "right_toe_pitch",
                                                "right_toe_roll",
                                                "right_heel_spring",],
                                            preserve_order = True
                                            )
                                    })
        actions = ObsTerm(func=mdp.last_action)

=======
        base_lin_vel = ObsTerm(
            func=mdp.base_lin_vel, noise=Gnoise(mean=0.0, std=0.05, operation="add")
        )
        base_ang_vel = ObsTerm(
            func=mdp.base_ang_vel, noise=Gnoise(mean=0.0, std=0.05, operation="add")
        )
        velocity_commands = ObsTerm(
            func=mdp.generated_commands, params={"command_name": "base_velocity"}
        )
        joint_pos = ObsTerm(
            func=mdp.joint_pos,
            noise=Gnoise(mean=0.0, std=0.175, operation="add"),
            params={
                "asset_cfg": SceneEntityCfg(
                    "robot",
                    joint_names=[
                        "left_hip_roll",
                        "left_hip_yaw",
                        "left_hip_pitch",
                        "left_knee",
                        "left_toe_A",
                        "left_toe_B",
                        "right_hip_roll",
                        "right_hip_yaw",
                        "right_hip_pitch",
                        "right_knee",
                        "right_toe_A",
                        "right_toe_B",
                        "left_shoulder_roll",
                        "left_shoulder_pitch",
                        "left_shoulder_yaw",
                        "left_elbow",
                        "right_shoulder_roll",
                        "right_shoulder_pitch",
                        "right_shoulder_yaw",
                        "right_elbow",
                        "left_shin",
                        "left_tarsus",
                        "left_toe_pitch",
                        "left_toe_roll",
                        "left_heel_spring",
                        "right_shin",
                        "right_tarsus",
                        "right_toe_pitch",
                        "right_toe_roll",
                        "right_heel_spring",
                    ],
                    preserve_order=True,
                )
            },
        )
>>>>>>> 6f629d68

        joint_vel = ObsTerm(
            func=mdp.joint_vel,
            noise=Gnoise(mean=0.0, std=0.05, operation="add"),
            params={
                "asset_cfg": SceneEntityCfg(
                    "robot",
                    joint_names=[
                        "left_hip_roll",
                        "left_hip_yaw",
                        "left_hip_pitch",
                        "left_knee",
                        "left_toe_A",
                        "left_toe_B",
                        "right_hip_roll",
                        "right_hip_yaw",
                        "right_hip_pitch",
                        "right_knee",
                        "right_toe_A",
                        "right_toe_B",
                        "left_shoulder_roll",
                        "left_shoulder_pitch",
                        "left_shoulder_yaw",
                        "left_elbow",
                        "right_shoulder_roll",
                        "right_shoulder_pitch",
                        "right_shoulder_yaw",
                        "right_elbow",
                        "left_shin",
                        "left_tarsus",
                        "left_toe_pitch",
                        "left_toe_roll",
                        "left_heel_spring",
                        "right_shin",
                        "right_tarsus",
                        "right_toe_pitch",
                        "right_toe_roll",
                        "right_heel_spring",
                    ],
                    preserve_order=True,
                )
            },
        )
        actions = ObsTerm(func=mdp.last_action)

        def __post_init__(self):
            self.enable_corruption = True
            self.concatenate_terms = True

    # observation groups
    policy: PolicyCfg = PolicyCfg()


@configclass
class DigitV3RoughEnvCfg(LocomotionVelocityRoughEnvCfg):
    rewards: DigitV3Rewards = DigitV3Rewards()
    terminations: TerminationsCfg = TerminationsCfg()
    actions: ActionCfg = ActionCfg()
    observations: ObservationsCfg = ObservationsCfg()

    def __post_init__(self):
        # post init of parent
        super().__post_init__()
<<<<<<< HEAD
        self.sim.dt = 0.001 # 0.001
        # self.sim.render_interval = 20
        self.decimation = 20
        self.sim.gravity = (0.0, 0.0, -9.806)
=======
        self.sim.dt = 0.001  # 0.001
        self.decimation = 20
        self.sim.render_interval = self.decimation
>>>>>>> 6f629d68
        # Scene
        self.scene.robot = DIGITV3_CFG.replace(prim_path="{ENV_REGEX_NS}/Robot")
        self.scene.height_scanner.prim_path = "{ENV_REGEX_NS}/Robot/base"

        # Randomization
<<<<<<< HEAD
        self.events.physics_material.params["static_friction_range"] = (0.2, 0.7)
        self.events.physics_material.params["dynamic_friction_range"] = (0.2, 0.7)
        
        self.events.add_base_mass.params["asset_cfg"].body_names = [
            ".*base"
        ]
        
        self.events.base_external_force_torque.params["force_range"] = (0.0, 1.0)

=======
        self.events.push_robot = None
        # self.events.push_robot.params["asset_cfg"].body_names = [
        #     ".*base"
        # ]
        self.events.add_base_mass.params["asset_cfg"].body_names = [".*base"]
        self.events.reset_robot_joints.params["position_range"] = (0.9, 1.1)
        self.events.base_external_force_torque.params["asset_cfg"].body_names = [
            ".*base"
        ]
>>>>>>> 6f629d68
        self.events.reset_base.params = {
            "pose_range": {"x": (-0.5, 0.5), "y": (-0.5, 0.5), "yaw": (-0.5, 0.5)},
            "velocity_range": {
                "x": (-0.0, 0.0),
                "y": (-0.0, 0.0),
                "z": (-0.0, 0.0),
                "roll": (-0.0, 0.0),
                "pitch": (-0.0, 0.0),
                "yaw": (-0.0, 0.0),
            },
        }

        self.events.reset_robot_joints.params["position_range"] = (0.9, 1.1)
        self.events.reset_robot_joints.params["velocity_range"] = (0.0, 0.0)
        

        # self.events.push_robot = None
        self.events.push_robot.interval_range_s = (3.0, 10.0)


        # Terminations
        self.terminations.base_contact.params["sensor_cfg"].body_names = [
            ".*base",
            ".*hip.*",
            ".*knee",
            ".*elbow",
        ]

        # # Rewards
        self.rewards.undesired_contacts = None
        self.rewards.flat_orientation_l2.weight = -1.0
        # self.rewards.dof_torques_l2.weight = 0.0
        self.rewards.action_rate_l2.weight = -0.005
        self.rewards.dof_acc_l2.weight = -1.25e-7
        # Rewards
        self.rewards.lin_vel_z_l2.weight = 0.0

        self.rewards.dof_acc_l2.params["asset_cfg"] = SceneEntityCfg(
            "robot", joint_names=[".*_hip.*", ".*_knee"]
        )
        self.rewards.dof_torques_l2.weight = -1.5e-7
        self.rewards.dof_torques_l2.params["asset_cfg"] = SceneEntityCfg(
            "robot", joint_names=[".*_hip_.*", ".*_knee", ".*toe_roll", ".*toe_pitch"]
        )

        # Commands
        # self.commands.base_velocity.ranges.lin_vel_x = (-0.3, 1.0)
        # self.commands.base_velocity.ranges.lin_vel_y = (-0.3, 0.3)
        # self.commands.base_velocity.ranges.ang_vel_z = (-1.0, 1.0)
        self.commands.base_velocity.ranges.lin_vel_x = (0.8, 0.8)
        self.commands.base_velocity.ranges.lin_vel_y = (0.0, 0.0)
        self.commands.base_velocity.ranges.ang_vel_z = (0.0, 0.0)


@configclass
class DigitV3RoughEnvCfg_PLAY(DigitV3RoughEnvCfg):
    def __post_init__(self):
        # post init of parent
        super().__post_init__()
<<<<<<< HEAD
        
=======

>>>>>>> 6f629d68
        # make a smaller scene for play
        self.scene.num_envs = 50
        self.scene.env_spacing = 2.5
        self.episode_length_s = 40.0
        # spawn the robot randomly in the grid (instead of their terrain levels)
        self.scene.terrain.max_init_terrain_level = None
        # reduce the number of terrains to save memory
        if self.scene.terrain.terrain_generator is not None:
            self.scene.terrain.terrain_generator.num_rows = 5
            self.scene.terrain.terrain_generator.num_cols = 5
            self.scene.terrain.terrain_generator.curriculum = False

        # disable randomization for play
        self.observations.policy.enable_corruption = False
        # remove random pushing
        self.events.base_external_force_torque = None
        self.events.push_robot = None<|MERGE_RESOLUTION|>--- conflicted
+++ resolved
@@ -159,7 +159,6 @@
         """Observations for policy group."""
 
         # observation terms (order preserved)
-<<<<<<< HEAD
         base_lin_vel = ObsTerm(func=mdp.base_lin_vel, scale=1, noise=Gnoise(mean=0.0, std=0.05, operation="add"))
         base_ang_vel = ObsTerm(func=mdp.base_ang_vel, scale=1, noise=Gnoise(mean=0.0, std=0.05, operation="add"))
         velocity_commands = ObsTerm(func=mdp.generated_commands, scale=1, params={"command_name": "base_velocity"})
@@ -241,60 +240,6 @@
                                     })
         actions = ObsTerm(func=mdp.last_action)
 
-=======
-        base_lin_vel = ObsTerm(
-            func=mdp.base_lin_vel, noise=Gnoise(mean=0.0, std=0.05, operation="add")
-        )
-        base_ang_vel = ObsTerm(
-            func=mdp.base_ang_vel, noise=Gnoise(mean=0.0, std=0.05, operation="add")
-        )
-        velocity_commands = ObsTerm(
-            func=mdp.generated_commands, params={"command_name": "base_velocity"}
-        )
-        joint_pos = ObsTerm(
-            func=mdp.joint_pos,
-            noise=Gnoise(mean=0.0, std=0.175, operation="add"),
-            params={
-                "asset_cfg": SceneEntityCfg(
-                    "robot",
-                    joint_names=[
-                        "left_hip_roll",
-                        "left_hip_yaw",
-                        "left_hip_pitch",
-                        "left_knee",
-                        "left_toe_A",
-                        "left_toe_B",
-                        "right_hip_roll",
-                        "right_hip_yaw",
-                        "right_hip_pitch",
-                        "right_knee",
-                        "right_toe_A",
-                        "right_toe_B",
-                        "left_shoulder_roll",
-                        "left_shoulder_pitch",
-                        "left_shoulder_yaw",
-                        "left_elbow",
-                        "right_shoulder_roll",
-                        "right_shoulder_pitch",
-                        "right_shoulder_yaw",
-                        "right_elbow",
-                        "left_shin",
-                        "left_tarsus",
-                        "left_toe_pitch",
-                        "left_toe_roll",
-                        "left_heel_spring",
-                        "right_shin",
-                        "right_tarsus",
-                        "right_toe_pitch",
-                        "right_toe_roll",
-                        "right_heel_spring",
-                    ],
-                    preserve_order=True,
-                )
-            },
-        )
->>>>>>> 6f629d68
-
         joint_vel = ObsTerm(
             func=mdp.joint_vel,
             noise=Gnoise(mean=0.0, std=0.05, operation="add"),
@@ -357,22 +302,17 @@
     def __post_init__(self):
         # post init of parent
         super().__post_init__()
-<<<<<<< HEAD
         self.sim.dt = 0.001 # 0.001
         # self.sim.render_interval = 20
         self.decimation = 20
         self.sim.gravity = (0.0, 0.0, -9.806)
-=======
-        self.sim.dt = 0.001  # 0.001
-        self.decimation = 20
         self.sim.render_interval = self.decimation
->>>>>>> 6f629d68
+
         # Scene
         self.scene.robot = DIGITV3_CFG.replace(prim_path="{ENV_REGEX_NS}/Robot")
         self.scene.height_scanner.prim_path = "{ENV_REGEX_NS}/Robot/base"
 
         # Randomization
-<<<<<<< HEAD
         self.events.physics_material.params["static_friction_range"] = (0.2, 0.7)
         self.events.physics_material.params["dynamic_friction_range"] = (0.2, 0.7)
         
@@ -382,17 +322,7 @@
         
         self.events.base_external_force_torque.params["force_range"] = (0.0, 1.0)
 
-=======
-        self.events.push_robot = None
-        # self.events.push_robot.params["asset_cfg"].body_names = [
-        #     ".*base"
-        # ]
-        self.events.add_base_mass.params["asset_cfg"].body_names = [".*base"]
-        self.events.reset_robot_joints.params["position_range"] = (0.9, 1.1)
-        self.events.base_external_force_torque.params["asset_cfg"].body_names = [
-            ".*base"
-        ]
->>>>>>> 6f629d68
+
         self.events.reset_base.params = {
             "pose_range": {"x": (-0.5, 0.5), "y": (-0.5, 0.5), "yaw": (-0.5, 0.5)},
             "velocity_range": {
@@ -452,11 +382,6 @@
     def __post_init__(self):
         # post init of parent
         super().__post_init__()
-<<<<<<< HEAD
-        
-=======
-
->>>>>>> 6f629d68
         # make a smaller scene for play
         self.scene.num_envs = 50
         self.scene.env_spacing = 2.5
