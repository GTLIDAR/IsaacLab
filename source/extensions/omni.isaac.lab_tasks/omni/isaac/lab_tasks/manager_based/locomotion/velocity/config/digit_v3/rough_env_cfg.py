--- conflicted
+++ resolved
@@ -185,63 +185,6 @@
         """Observations for policy group."""
 
         # observation terms (order preserved)
-<<<<<<< HEAD
-        base_lin_vel = ObsTerm(
-            func=mdp.base_lin_vel, noise=Unoise(n_min=-0.1, n_max=0.1)  # type: ignore
-        )
-        base_ang_vel = ObsTerm(
-            func=mdp.base_ang_vel, noise=Unoise(n_min=-0.2, n_max=0.2)  # type: ignore
-        )
-        # projected_gravity = ObsTerm(
-        #     func=mdp.projected_gravity,
-        #     noise=Unoise(n_min=-0.05, n_max=0.05),
-        # )
-        # velocity_commands = ObsTerm(func=constant_commands)
-        velocity_commands = ObsTerm(
-            func=mdp.generated_commands, params={"command_name": "base_velocity"}  # type: ignore
-        )
-        joint_pos = ObsTerm(
-            func=mdp.joint_pos_rel,  # type: ignore
-            noise=Unoise(n_min=-0.01, n_max=0.01),
-            params={
-                "asset_cfg": SceneEntityCfg(
-                    "robot",
-                    joint_names=[
-                        "left_hip_roll",
-                        "left_hip_yaw",
-                        "left_hip_pitch",
-                        "left_knee",
-                        "left_toe_A",
-                        "left_toe_B",
-                        "right_hip_roll",
-                        "right_hip_yaw",
-                        "right_hip_pitch",
-                        "right_knee",
-                        "right_toe_A",
-                        "right_toe_B",
-                        "left_shoulder_roll",
-                        "left_shoulder_pitch",
-                        "left_shoulder_yaw",
-                        "left_elbow",
-                        "right_shoulder_roll",
-                        "right_shoulder_pitch",
-                        "right_shoulder_yaw",
-                        "right_elbow",
-                        "left_shin",
-                        "left_tarsus",
-                        "left_toe_pitch",
-                        "left_toe_roll",
-                        "left_heel_spring",
-                        "right_shin",
-                        "right_tarsus",
-                        "right_toe_pitch",
-                        "right_toe_roll",
-                        "right_heel_spring",
-                    ],
-                )
-            },
-        )
-=======
         base_lin_vel = ObsTerm(func=mdp.base_lin_vel, noise=Gnoise(mean=0.0, std=0.05, operation="add"))
         base_ang_vel = ObsTerm(func=mdp.base_ang_vel, noise=Gnoise(mean=0.0, std=0.05, operation="add"))
         velocity_commands = ObsTerm(func=mdp.generated_commands, params={"command_name": "base_velocity"})
@@ -323,50 +266,7 @@
                                     })
         actions = ObsTerm(func=mdp.last_action)
 
->>>>>>> 042846cd
-
-        joint_vel = ObsTerm(
-            func=mdp.joint_vel_rel,  # type: ignore
-            noise=Unoise(n_min=-1.5, n_max=1.5),
-            params={
-                "asset_cfg": SceneEntityCfg(
-                    "robot",
-                    joint_names=[
-                        "left_hip_roll",
-                        "left_hip_yaw",
-                        "left_hip_pitch",
-                        "left_knee",
-                        "left_toe_A",
-                        "left_toe_B",
-                        "right_hip_roll",
-                        "right_hip_yaw",
-                        "right_hip_pitch",
-                        "right_knee",
-                        "right_toe_A",
-                        "right_toe_B",
-                        "left_shoulder_roll",
-                        "left_shoulder_pitch",
-                        "left_shoulder_yaw",
-                        "left_elbow",
-                        "right_shoulder_roll",
-                        "right_shoulder_pitch",
-                        "right_shoulder_yaw",
-                        "right_elbow",
-                        "left_shin",
-                        "left_tarsus",
-                        "left_toe_pitch",
-                        "left_toe_roll",
-                        "left_heel_spring",
-                        "right_shin",
-                        "right_tarsus",
-                        "right_toe_pitch",
-                        "right_toe_roll",
-                        "right_heel_spring",
-                    ],
-                )
-            },
-        )
-        actions = ObsTerm(func=mdp.last_action)  # type: ignore
+
 
         def __post_init__(self):
             self.enable_corruption = True
