# Copyright (c) 2022-2025, The Isaac Lab Project Developers.
# All rights reserved.
#
# SPDX-License-Identifier: BSD-3-Clause

"""Common functions that can be used to define rewards for the learning environment.

The functions can be passed to the :class:`omni.isaac.lab.managers.RewardTermCfg` object to
specify the reward function and its parameters.
"""

from __future__ import annotations

import torch
from typing import TYPE_CHECKING

from omni.isaac.lab.managers import SceneEntityCfg
from omni.isaac.lab.sensors import ContactSensor
from omni.isaac.lab.utils.math import quat_rotate_inverse, yaw_quat

if TYPE_CHECKING:
    from omni.isaac.lab.envs import ManagerBasedRLEnv


def feet_air_time(
    env: ManagerBasedRLEnv,
    command_name: str,
    sensor_cfg: SceneEntityCfg,
    threshold: float,
) -> torch.Tensor:
    """Reward long steps taken by the feet using L2-kernel.

    This function rewards the agent for taking steps that are longer than a threshold. This helps ensure
    that the robot lifts its feet off the ground and takes steps. The reward is computed as the sum of
    the time for which the feet are in the air.

    If the commands are small (i.e. the agent is not supposed to take a step), then the reward is zero.
    """
    # extract the used quantities (to enable type-hinting)
    contact_sensor: ContactSensor = env.scene.sensors[sensor_cfg.name]
    # compute the reward
    first_contact = contact_sensor.compute_first_contact(env.step_dt)[
        :, sensor_cfg.body_ids
    ]
    last_air_time = contact_sensor.data.last_air_time[:, sensor_cfg.body_ids]
    reward = torch.sum((last_air_time - threshold) * first_contact, dim=1)
    # no reward for zero command
    reward *= (
        torch.norm(env.command_manager.get_command(command_name)[:, :2], dim=1) > 0.1
    )
    return reward


def feet_air_time_positive_biped(
    env, command_name: str, threshold: float, sensor_cfg: SceneEntityCfg
) -> torch.Tensor:
    """Reward long steps taken by the feet for bipeds.

    This function rewards the agent for taking steps up to a specified threshold and also keep one foot at
    a time in the air.

    If the commands are small (i.e. the agent is not supposed to take a step), then the reward is zero.
    """
    contact_sensor: ContactSensor = env.scene.sensors[sensor_cfg.name]
    # compute the reward
    air_time = contact_sensor.data.current_air_time[:, sensor_cfg.body_ids]
    contact_time = contact_sensor.data.current_contact_time[:, sensor_cfg.body_ids]
    in_contact = contact_time > 0.0
    in_mode_time = torch.where(in_contact, contact_time, air_time)
    single_stance = torch.sum(in_contact.int(), dim=1) == 1
    reward = torch.min(
        torch.where(single_stance.unsqueeze(-1), in_mode_time, 0.0), dim=1
    )[0]
    reward = torch.clamp(reward, max=threshold)
    # no reward for zero command
    reward *= (
        torch.norm(env.command_manager.get_command(command_name)[:, :2], dim=1) > 0.1
    )
    return reward


def feet_slide(
    env, sensor_cfg: SceneEntityCfg, asset_cfg: SceneEntityCfg = SceneEntityCfg("robot")
) -> torch.Tensor:
    """Penalize feet sliding.

    This function penalizes the agent for sliding its feet on the ground. The reward is computed as the
    norm of the linear velocity of the feet multiplied by a binary contact sensor. This ensures that the
    agent is penalized only when the feet are in contact with the ground.
    """
    # Penalize feet sliding
    contact_sensor: ContactSensor = env.scene.sensors[sensor_cfg.name]
    contacts = (
        contact_sensor.data.net_forces_w_history[:, :, sensor_cfg.body_ids, :]
        .norm(dim=-1)
        .max(dim=1)[0]
        > 1.0
    )
    asset = env.scene[asset_cfg.name]

    body_vel = asset.data.body_lin_vel_w[:, asset_cfg.body_ids, :2]
    reward = torch.sum(body_vel.norm(dim=-1) * contacts, dim=1)
    return reward


def track_lin_vel_xy_yaw_frame_exp(
    env,
    std: float,
    command_name: str,
    asset_cfg: SceneEntityCfg = SceneEntityCfg("robot"),
) -> torch.Tensor:
    """Reward tracking of linear velocity commands (xy axes) in the gravity aligned robot frame using exponential kernel."""
    # extract the used quantities (to enable type-hinting)
    asset = env.scene[asset_cfg.name]
<<<<<<< HEAD
    vel_yaw = quat_rotate_inverse(
        yaw_quat(asset.data.root_link_quat_w), asset.data.root_com_lin_vel_w[:, :3]
    )
=======
    vel_yaw = quat_rotate_inverse(yaw_quat(asset.data.root_quat_w), asset.data.root_lin_vel_w[:, :3])
>>>>>>> 21173c3e
    lin_vel_error = torch.sum(
        torch.square(
            env.command_manager.get_command(command_name)[:, :2] - vel_yaw[:, :2]
        ),
        dim=1,
    )
    return torch.exp(-lin_vel_error / std**2)


def track_ang_vel_z_world_exp(
    env,
    command_name: str,
    std: float,
    asset_cfg: SceneEntityCfg = SceneEntityCfg("robot"),
) -> torch.Tensor:
    """Reward tracking of angular velocity commands (yaw) in world frame using exponential kernel."""
    # extract the used quantities (to enable type-hinting)
    asset = env.scene[asset_cfg.name]
<<<<<<< HEAD
    ang_vel_error = torch.square(
        env.command_manager.get_command(command_name)[:, 2]
        - asset.data.root_com_ang_vel_w[:, 2]
    )
=======
    ang_vel_error = torch.square(env.command_manager.get_command(command_name)[:, 2] - asset.data.root_ang_vel_w[:, 2])
>>>>>>> 21173c3e
    return torch.exp(-ang_vel_error / std**2)<|MERGE_RESOLUTION|>--- conflicted
+++ resolved
@@ -112,13 +112,7 @@
     """Reward tracking of linear velocity commands (xy axes) in the gravity aligned robot frame using exponential kernel."""
     # extract the used quantities (to enable type-hinting)
     asset = env.scene[asset_cfg.name]
-<<<<<<< HEAD
-    vel_yaw = quat_rotate_inverse(
-        yaw_quat(asset.data.root_link_quat_w), asset.data.root_com_lin_vel_w[:, :3]
-    )
-=======
     vel_yaw = quat_rotate_inverse(yaw_quat(asset.data.root_quat_w), asset.data.root_lin_vel_w[:, :3])
->>>>>>> 21173c3e
     lin_vel_error = torch.sum(
         torch.square(
             env.command_manager.get_command(command_name)[:, :2] - vel_yaw[:, :2]
@@ -137,12 +131,5 @@
     """Reward tracking of angular velocity commands (yaw) in world frame using exponential kernel."""
     # extract the used quantities (to enable type-hinting)
     asset = env.scene[asset_cfg.name]
-<<<<<<< HEAD
-    ang_vel_error = torch.square(
-        env.command_manager.get_command(command_name)[:, 2]
-        - asset.data.root_com_ang_vel_w[:, 2]
-    )
-=======
     ang_vel_error = torch.square(env.command_manager.get_command(command_name)[:, 2] - asset.data.root_ang_vel_w[:, 2])
->>>>>>> 21173c3e
     return torch.exp(-ang_vel_error / std**2)