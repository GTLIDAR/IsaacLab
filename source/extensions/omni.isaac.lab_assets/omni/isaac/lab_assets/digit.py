# Copyright (c) 2022-2024, The Isaac Lab Project Developers.
# All rights reserved.
#
# SPDX-License-Identifier: BSD-3-Clause
#
# Digit implementation made by LIDAR Gatech

"""Configuration for Agility robots.
The following configurations are available:
* :obj:`DIGITV4_CFG`: Agility Cassie robot with simple PD controller for the legs
"""

import omni.isaac.lab.sim as sim_utils
from omni.isaac.lab.actuators import ImplicitActuatorCfg
from omni.isaac.lab.actuators import DelayedPDActuatorCfg
from omni.isaac.lab.assets.articulation import ArticulationCfg
from omni.isaac.lab.utils.assets import ISAACLAB_NUCLEUS_DIR
from omni.isaac.lab_assets import ISAACLAB_ASSETS_DATA_DIR

##
# Configuration
##

import os
import torch

torch.cuda.empty_cache()

full_path = os.path.dirname(os.path.realpath(__file__))


DIGITV3_CFG = ArticulationCfg(
    spawn=sim_utils.UsdFileCfg(
<<<<<<< HEAD
        usd_path=f"{ISAACLAB_ASSETS_DATA_DIR}/Robot/Agility/digit/digit_v3_aug2.usd",
=======
        usd_path=f"{full_path}/../../../assets/robot/digit_v3_july_3_with_value_range.usd", # digit_v3_july_3_with_value_range.usd
>>>>>>> 042846cd
        activate_contact_sensors=True,
        rigid_props=sim_utils.RigidBodyPropertiesCfg(
            disable_gravity=False,
            retain_accelerations=False,
            linear_damping=0.0,
            angular_damping=0.0,
            max_linear_velocity=1000.0,
            max_angular_velocity=1000.0,
            max_depenetration_velocity=5.0,
        ),
        articulation_props=sim_utils.ArticulationRootPropertiesCfg(
            enabled_self_collisions=True,
            solver_position_iteration_count=4,
            solver_velocity_iteration_count=0,
        ),
    ),
    init_state=ArticulationCfg.InitialStateCfg(
        pos=(0.0, 0.0, 1.03077151),
        # joint_pos={".*": 0.0},
        joint_vel={".*": 0.0},
        joint_pos={
            "left_hip_roll": 3.65171317e-01,
            "left_hip_yaw": -6.58221569e-03,
            "left_hip_pitch": 3.16910843e-01,
            "left_knee": 3.57944829e-01,
            "left_shin": -0.0130148100,
            "left_tarsus": -0.3311601,
            "left_heel_spring": -0.01160161,
            "left_toe_A": -1.32137105e-01,
            "left_toe_B": 1.24904386e-01,
            "left_toe_pitch": 0.13114588,
            "left_toe_roll": -0.01159121,
            "left_shoulder_roll": -1.50466737e-01,
            "left_shoulder_pitch": 1.09051174e00,
            "left_shoulder_yaw": 3.43707570e-04,
            "left_elbow": -1.39091311e-01,
            "right_hip_roll": -3.65734576e-01,
            "right_hip_yaw": 6.42881761e-03,
            "right_hip_pitch": -3.16910843e-01,
            "right_knee": -3.58016735e-01,
            "right_shin": 0.01303884,
            "right_tarsus": 0.33119604,
            "right_heel_spring": 0.01160569,
            "right_toe_A": 1.32006717e-01,
            "right_toe_B": -1.25034774e-01,
            "right_toe_pitch": -0.13114439,
            "right_toe_roll": 0.01117851,
            "right_shoulder_roll": 1.50437975e-01,
            "right_shoulder_pitch": -1.09045901e00,
            "right_shoulder_yaw": -3.51377474e-04,
            "right_elbow": 1.39086517e-01,

            # "left_hip_roll": 0.0,
            # "left_hip_yaw": 0.01,
            # "left_hip_pitch": 0.02,
            # "left_knee": 0.03,
            # "left_shin": 0.04,
            # "left_tarsus": 0.05,
            # "left_heel_spring": 0.06,
            # "left_toe_A": 0.07,
            # "left_toe_B": 0.08,
            # "left_toe_pitch": 0.09,
            # "left_toe_roll": 0.10,
            # "left_shoulder_roll": 0.11,
            # "left_shoulder_pitch": 0.12,
            # "left_shoulder_yaw": 0.13,
            # "left_elbow": 0.14,
            # "right_hip_roll": -0.15,
            # "right_hip_yaw": -0.01,
            # "right_hip_pitch": -0.02,
            # "right_knee": -0.03,
            # "right_shin":  -0.04,
            # "right_tarsus": -0.05,
            # "right_heel_spring": -0.06,
            # "right_toe_A": -0.07,
            # "right_toe_B": -0.08,
            # "right_toe_pitch": -0.09,
            # "right_toe_roll": -0.10,
            # "right_shoulder_roll": -0.11,
            # "right_shoulder_pitch": -0.12,
            # "right_shoulder_yaw": -0.13,
            # "right_elbow": -0.14,
            
            # "left_hip_roll": -0.0221,
            # "left_hip_yaw":  0.1036,
            # "left_hip_pitch": -0.2087,
            # "left_knee":  0.2056,
            # "left_toe_A": 0.1584,
            # "left_toe_B": -0.1205,

            # "right_hip_roll": 0.0788,
            # "right_hip_yaw":  -0.0127,
            # "right_hip_pitch": -0.1333,
            # "right_knee": -0.2089,
            # "right_toe_A": 0.0339,
            # "right_toe_B": -1.25034774e-01,

            # "left_shoulder_roll":  -0.0686,
            # "left_shoulder_pitch": 0.0679,
            # "left_shoulder_yaw": 0.1791,
            # "left_elbow": -0.1408,

            # "right_shoulder_roll": -0.0848,
            # "right_shoulder_pitch": -0.1532,
            # "right_shoulder_yaw": 0.1206,
            # "right_elbow": 0.0619,


        },
    ),
    soft_joint_pos_limit_factor=0.9,
    actuators={
        "feet": DelayedPDActuatorCfg(
            joint_names_expr=[
                "left_hip_roll",
                "left_hip_yaw",
                "left_hip_pitch",
                "left_knee",
                "right_hip_roll",
                "right_hip_yaw",
                "right_hip_pitch",
                "right_knee",
            ],
            effort_limit=950.0,
            velocity_limit=10.0,
            stiffness={
<<<<<<< HEAD
                "left_hip_roll": 100,
                "left_hip_yaw": 100,
                "left_hip_pitch": 200,
                "left_knee": 200,
                "right_hip_roll": 100,
                "right_hip_yaw": 100,
                "right_hip_pitch": 200,
                "right_knee": 200,
=======
                "left_hip_roll":100,
                "left_hip_yaw":100,
                "left_hip_pitch":200,
                "left_knee":200,
                "right_hip_roll":100,
                "right_hip_yaw":100,
                "right_hip_pitch":200,
                "right_knee":200,

                # "left_hip_roll":1500,
                # "left_hip_yaw":1000,
                # "left_hip_pitch":1500,
                # "left_knee":1500,
                # "right_hip_roll":1500,
                # "right_hip_yaw":1000,
                # "right_hip_pitch":1500,
                # "right_knee":1500,

                # "left_hip_roll":450,
                # "left_hip_yaw":400,
                # "left_hip_pitch":950,
                # "left_knee":900,
                # "right_hip_roll":450,
                # "right_hip_yaw":400,
                # "right_hip_pitch":950,
                # "right_knee":900,
>>>>>>> 042846cd
            },
            damping={
                "left_hip_roll": 5.0,
                "left_hip_yaw": 5.0,
                "left_hip_pitch": 5.0,
                "left_knee": 5.0,
                "right_hip_roll": 5.0,
                "right_hip_yaw": 5.0,
                "right_hip_pitch": 5.0,
                "right_knee": 5.0,

                # "left_hip_roll": 3.0,
                # "left_hip_yaw": 3.0,
                # "left_hip_pitch": 6.0,
                # "left_knee": 6.0,
                # "right_hip_roll": 3.0,
                # "right_hip_yaw": 3.0,
                # "right_hip_pitch": 6.0,
                # "right_knee": 6.0,
            },
            min_delay=0,  # physics time steps (min: 1.0*0=0.0ms)
            max_delay=4,  # physics time steps (max: 1.0*8=8.0ms)
        ),
        "arms": DelayedPDActuatorCfg(
            joint_names_expr=[
                "left_shoulder_roll",
                "left_shoulder_pitch",
                "left_shoulder_yaw",
                "left_elbow",
                "right_shoulder_roll",
                "right_shoulder_pitch",
                "right_shoulder_yaw",
                "right_elbow",
            ],
            effort_limit=300.0,
            velocity_limit=10.0,
            stiffness={
                "left_shoulder_roll": 300,
                "left_shoulder_pitch": 300,
                "left_shoulder_yaw": 200,
                "left_elbow": 200,
                "right_shoulder_roll": 300,
                "right_shoulder_pitch": 300,
                "right_shoulder_yaw": 200,
                "right_elbow": 200,

                # "left_shoulder_roll": 500,
                # "left_shoulder_pitch": 500,
                # "left_shoulder_yaw": 500,
                # "left_elbow": 500,
                # "right_shoulder_roll": 500,
                # "right_shoulder_pitch": 500,
                # "right_shoulder_yaw": 500,
                # "right_elbow": 500,

                # "left_shoulder_roll": 100,
                # "left_shoulder_pitch": 100,
                # "left_shoulder_yaw": 100,
                # "left_elbow": 100,
                # "right_shoulder_roll": 100,
                # "right_shoulder_pitch": 100,
                # "right_shoulder_yaw": 100,
                # "right_elbow": 100,
            },
            damping={
                "left_shoulder_roll": 5.0,
                "left_shoulder_pitch": 5.0,
                "left_shoulder_yaw": 5.0,
                "left_elbow": 5.0,
                "right_shoulder_roll": 5.0,
                "right_shoulder_pitch": 5.0,
                "right_shoulder_yaw": 5.0,
                "right_elbow": 5.0,

                # "left_shoulder_roll": 5.0,
                # "left_shoulder_pitch": 5.0,
                # "left_shoulder_yaw": 5.0,
                # "left_elbow": 5.0,
                # "right_shoulder_roll": 5.0,
                # "right_shoulder_pitch": 5.0,
                # "right_shoulder_yaw": 5.0,
                # "right_elbow": 5.0,
            },
            min_delay=0,  # physics time steps (min: 1.0*0=0.0ms)
            max_delay=4  # physics time steps (max: 1.0*8=8.0ms)
        ),
        "toes": ImplicitActuatorCfg(
            joint_names_expr=[
                "left_toe_A",
                "left_toe_B",
                "right_toe_A",
                "right_toe_B",
            ],
            effort_limit=200.0,
            velocity_limit=10.0,
            stiffness={
<<<<<<< HEAD
                "left_toe_A": 20,
                "left_toe_B": 20,
                "right_toe_A": 20,
                "right_toe_B": 20,
=======
                # "left_toe_A":400,
                # "left_toe_B":400,
                # "right_toe_A":400,
                # "right_toe_B":400,

                # "left_toe_A":200,
                # "left_toe_B":200,
                # "right_toe_A":200,
                # "right_toe_B":200,

                "left_toe_A":20,
                "left_toe_B":20,
                "right_toe_A":20,
                "right_toe_B":20,
>>>>>>> 042846cd
            },
            damping={
                # "left_toe_A": 5.0,
                # "left_toe_B": 5.0,
                # "right_toe_A": 5.0,
                # "right_toe_B": 5.0,

                "left_toe_A": 1.0,
                "left_toe_B": 1.0,
                "right_toe_A": 1.0,
                "right_toe_B": 1.0,
            },
        ),
    },
)<|MERGE_RESOLUTION|>--- conflicted
+++ resolved
@@ -31,11 +31,7 @@
 
 DIGITV3_CFG = ArticulationCfg(
     spawn=sim_utils.UsdFileCfg(
-<<<<<<< HEAD
         usd_path=f"{ISAACLAB_ASSETS_DATA_DIR}/Robot/Agility/digit/digit_v3_aug2.usd",
-=======
-        usd_path=f"{full_path}/../../../assets/robot/digit_v3_july_3_with_value_range.usd", # digit_v3_july_3_with_value_range.usd
->>>>>>> 042846cd
         activate_contact_sensors=True,
         rigid_props=sim_utils.RigidBodyPropertiesCfg(
             disable_gravity=False,
@@ -162,16 +158,6 @@
             effort_limit=950.0,
             velocity_limit=10.0,
             stiffness={
-<<<<<<< HEAD
-                "left_hip_roll": 100,
-                "left_hip_yaw": 100,
-                "left_hip_pitch": 200,
-                "left_knee": 200,
-                "right_hip_roll": 100,
-                "right_hip_yaw": 100,
-                "right_hip_pitch": 200,
-                "right_knee": 200,
-=======
                 "left_hip_roll":100,
                 "left_hip_yaw":100,
                 "left_hip_pitch":200,
@@ -198,7 +184,6 @@
                 # "right_hip_yaw":400,
                 # "right_hip_pitch":950,
                 # "right_knee":900,
->>>>>>> 042846cd
             },
             damping={
                 "left_hip_roll": 5.0,
@@ -295,12 +280,6 @@
             effort_limit=200.0,
             velocity_limit=10.0,
             stiffness={
-<<<<<<< HEAD
-                "left_toe_A": 20,
-                "left_toe_B": 20,
-                "right_toe_A": 20,
-                "right_toe_B": 20,
-=======
                 # "left_toe_A":400,
                 # "left_toe_B":400,
                 # "right_toe_A":400,
@@ -315,7 +294,6 @@
                 "left_toe_B":20,
                 "right_toe_A":20,
                 "right_toe_B":20,
->>>>>>> 042846cd
             },
             damping={
                 # "left_toe_A": 5.0,
