--- conflicted
+++ resolved
@@ -81,13 +81,10 @@
         self.common_step_counter = 0
         # -- init buffers
         self.episode_length_buf = torch.zeros(self.num_envs, device=self.device, dtype=torch.long)
-<<<<<<< HEAD
         # -- set the framerate of the gym video recorder wrapper so that the playback speed of the produced video matches the simulation
         self.metadata["render_fps"] = 1 / self.step_dt
 
-=======
         self.rand_clock = torch.zeros(self.num_envs, device=self.device, dtype=torch.long)
->>>>>>> fed009b2
         print("[INFO]: Completed setting up the environment...")
 
     """
