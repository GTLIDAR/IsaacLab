# Copyright (c) 2022-2025, The Isaac Lab Project Developers (https://github.com/isaac-sim/IsaacLab/blob/main/CONTRIBUTORS.md).
# All rights reserved.
#
# SPDX-License-Identifier: BSD-3-Clause

"""Configuration for Unitree robots.

The following configurations are available:

* :obj:`UNITREE_A1_CFG`: Unitree A1 robot with DC motor model for the legs
* :obj:`UNITREE_GO1_CFG`: Unitree Go1 robot with actuator net model for the legs
* :obj:`UNITREE_GO2_CFG`: Unitree Go2 robot with DC motor model for the legs
* :obj:`H1_CFG`: H1 humanoid robot
* :obj:`H1_MINIMAL_CFG`: H1 humanoid robot with minimal collision bodies
* :obj:`G1_CFG`: G1 humanoid robot
* :obj:`G1_MINIMAL_CFG`: G1 humanoid robot with minimal collision bodies

Reference: https://github.com/unitreerobotics/unitree_ros
"""

import isaaclab.sim as sim_utils
from isaaclab.actuators import ActuatorNetMLPCfg, DCMotorCfg, ImplicitActuatorCfg
from isaaclab.assets.articulation import ArticulationCfg
from isaaclab.utils.assets import ISAACLAB_NUCLEUS_DIR

##
# Configuration - Actuators.
##

GO1_ACTUATOR_CFG = ActuatorNetMLPCfg(
    joint_names_expr=[".*_hip_joint", ".*_thigh_joint", ".*_calf_joint"],
    network_file=f"{ISAACLAB_NUCLEUS_DIR}/ActuatorNets/Unitree/unitree_go1.pt",
    pos_scale=-1.0,
    vel_scale=1.0,
    torque_scale=1.0,
    input_order="pos_vel",
    input_idx=[0, 1, 2],
    effort_limit=23.7,  # taken from spec sheet
    velocity_limit=30.0,  # taken from spec sheet
    saturation_effort=23.7,  # same as effort limit
)
"""Configuration of Go1 actuators using MLP model.

Actuator specifications: https://shop.unitree.com/products/go1-motor

This model is taken from: https://github.com/Improbable-AI/walk-these-ways
"""


##
# Configuration
##


UNITREE_A1_CFG = ArticulationCfg(
    spawn=sim_utils.UsdFileCfg(
        usd_path=f"{ISAACLAB_NUCLEUS_DIR}/Robots/Unitree/A1/a1.usd",
        activate_contact_sensors=True,
        rigid_props=sim_utils.RigidBodyPropertiesCfg(
            disable_gravity=False,
            retain_accelerations=False,
            linear_damping=0.0,
            angular_damping=0.0,
            max_linear_velocity=1000.0,
            max_angular_velocity=1000.0,
            max_depenetration_velocity=1.0,
        ),
        articulation_props=sim_utils.ArticulationRootPropertiesCfg(
            enabled_self_collisions=False,
            solver_position_iteration_count=4,
            solver_velocity_iteration_count=0,
        ),
    ),
    init_state=ArticulationCfg.InitialStateCfg(
        pos=(0.0, 0.0, 0.42),
        joint_pos={
            ".*L_hip_joint": 0.1,
            ".*R_hip_joint": -0.1,
            "F[L,R]_thigh_joint": 0.8,
            "R[L,R]_thigh_joint": 1.0,
            ".*_calf_joint": -1.5,
        },
        joint_vel={".*": 0.0},
    ),
    soft_joint_pos_limit_factor=0.9,
    actuators={
        "base_legs": DCMotorCfg(
            joint_names_expr=[".*_hip_joint", ".*_thigh_joint", ".*_calf_joint"],
            effort_limit=33.5,
            saturation_effort=33.5,
            velocity_limit=21.0,
            stiffness=25.0,
            damping=0.5,
            friction=0.0,
        ),
    },
)
"""Configuration of Unitree A1 using DC motor.

Note: Specifications taken from: https://www.trossenrobotics.com/a1-quadruped#specifications
"""


UNITREE_GO1_CFG = ArticulationCfg(
    spawn=sim_utils.UsdFileCfg(
        usd_path=f"{ISAACLAB_NUCLEUS_DIR}/Robots/Unitree/Go1/go1.usd",
        activate_contact_sensors=True,
        rigid_props=sim_utils.RigidBodyPropertiesCfg(
            disable_gravity=False,
            retain_accelerations=False,
            linear_damping=0.0,
            angular_damping=0.0,
            max_linear_velocity=1000.0,
            max_angular_velocity=1000.0,
            max_depenetration_velocity=1.0,
        ),
        articulation_props=sim_utils.ArticulationRootPropertiesCfg(
            enabled_self_collisions=False,
            solver_position_iteration_count=4,
            solver_velocity_iteration_count=0,
        ),
    ),
    init_state=ArticulationCfg.InitialStateCfg(
        pos=(0.0, 0.0, 0.4),
        joint_pos={
            ".*L_hip_joint": 0.1,
            ".*R_hip_joint": -0.1,
            "F[L,R]_thigh_joint": 0.8,
            "R[L,R]_thigh_joint": 1.0,
            ".*_calf_joint": -1.5,
        },
        joint_vel={".*": 0.0},
    ),
    soft_joint_pos_limit_factor=0.9,
    actuators={
        "base_legs": GO1_ACTUATOR_CFG,
    },
)
"""Configuration of Unitree Go1 using MLP-based actuator model."""


UNITREE_GO2_CFG = ArticulationCfg(
    spawn=sim_utils.UsdFileCfg(
        usd_path=f"{ISAACLAB_NUCLEUS_DIR}/Robots/Unitree/Go2/go2.usd",
        activate_contact_sensors=True,
        rigid_props=sim_utils.RigidBodyPropertiesCfg(
            disable_gravity=False,
            retain_accelerations=False,
            linear_damping=0.0,
            angular_damping=0.0,
            max_linear_velocity=1000.0,
            max_angular_velocity=1000.0,
            max_depenetration_velocity=1.0,
        ),
        articulation_props=sim_utils.ArticulationRootPropertiesCfg(
            enabled_self_collisions=False,
            solver_position_iteration_count=4,
            solver_velocity_iteration_count=0,
        ),
    ),
    init_state=ArticulationCfg.InitialStateCfg(
        pos=(0.0, 0.0, 0.4),
        joint_pos={
            ".*L_hip_joint": 0.1,
            ".*R_hip_joint": -0.1,
            "F[L,R]_thigh_joint": 0.8,
            "R[L,R]_thigh_joint": 1.0,
            ".*_calf_joint": -1.5,
        },
        joint_vel={".*": 0.0},
    ),
    soft_joint_pos_limit_factor=0.9,
    actuators={
        "base_legs": DCMotorCfg(
            joint_names_expr=[".*_hip_joint", ".*_thigh_joint", ".*_calf_joint"],
            effort_limit=23.5,
            saturation_effort=23.5,
            velocity_limit=30.0,
            stiffness=25.0,
            damping=0.5,
            friction=0.0,
        ),
    },
)
"""Configuration of Unitree Go2 using DC-Motor actuator model."""


H1_CFG = ArticulationCfg(
    spawn=sim_utils.UsdFileCfg(
        usd_path=f"{ISAACLAB_NUCLEUS_DIR}/Robots/Unitree/H1/h1.usd",
        activate_contact_sensors=True,
        rigid_props=sim_utils.RigidBodyPropertiesCfg(
            disable_gravity=False,
            retain_accelerations=False,
            linear_damping=0.0,
            angular_damping=0.0,
            max_linear_velocity=1000.0,
            max_angular_velocity=1000.0,
            max_depenetration_velocity=1.0,
        ),
        articulation_props=sim_utils.ArticulationRootPropertiesCfg(
            enabled_self_collisions=False,
            solver_position_iteration_count=4,
            solver_velocity_iteration_count=4,
        ),
    ),
    init_state=ArticulationCfg.InitialStateCfg(
        pos=(0.0, 0.0, 1.05),
        joint_pos={
            ".*_hip_yaw": 0.0,
            ".*_hip_roll": 0.0,
            ".*_hip_pitch": -0.28,  # -16 degrees
            ".*_knee": 0.79,  # 45 degrees
            ".*_ankle": -0.52,  # -30 degrees
            "torso": 0.0,
            ".*_shoulder_pitch": 0.28,
            ".*_shoulder_roll": 0.0,
            ".*_shoulder_yaw": 0.0,
            ".*_elbow": 0.52,
        },
        joint_vel={".*": 0.0},
    ),
    soft_joint_pos_limit_factor=0.9,
    actuators={
        "legs": ImplicitActuatorCfg(
<<<<<<< HEAD
            joint_names_expr=[
                ".*_hip_yaw",
                ".*_hip_roll",
                ".*_hip_pitch",
                ".*_knee",
                "torso",
            ],
            effort_limit=300,
            velocity_limit=100.0,
=======
            joint_names_expr=[".*_hip_yaw", ".*_hip_roll", ".*_hip_pitch", ".*_knee", "torso"],
            effort_limit_sim=300,
>>>>>>> f70e695f
            stiffness={
                ".*_hip_yaw": 150.0,
                ".*_hip_roll": 150.0,
                ".*_hip_pitch": 200.0,
                ".*_knee": 200.0,
                "torso": 200.0,
            },
            damping={
                ".*_hip_yaw": 5.0,
                ".*_hip_roll": 5.0,
                ".*_hip_pitch": 5.0,
                ".*_knee": 5.0,
                "torso": 5.0,
            },
        ),
        "feet": ImplicitActuatorCfg(
            joint_names_expr=[".*_ankle"],
            effort_limit_sim=100,
            stiffness={".*_ankle": 20.0},
            damping={".*_ankle": 4.0},
        ),
        "arms": ImplicitActuatorCfg(
<<<<<<< HEAD
            joint_names_expr=[
                ".*_shoulder_pitch",
                ".*_shoulder_roll",
                ".*_shoulder_yaw",
                ".*_elbow",
            ],
            effort_limit=300,
            velocity_limit=100.0,
=======
            joint_names_expr=[".*_shoulder_pitch", ".*_shoulder_roll", ".*_shoulder_yaw", ".*_elbow"],
            effort_limit_sim=300,
>>>>>>> f70e695f
            stiffness={
                ".*_shoulder_pitch": 40.0,
                ".*_shoulder_roll": 40.0,
                ".*_shoulder_yaw": 40.0,
                ".*_elbow": 40.0,
            },
            damping={
                ".*_shoulder_pitch": 10.0,
                ".*_shoulder_roll": 10.0,
                ".*_shoulder_yaw": 10.0,
                ".*_elbow": 10.0,
            },
        ),
    },
)
"""Configuration for the Unitree H1 Humanoid robot."""


H1_MINIMAL_CFG = H1_CFG.copy()
H1_MINIMAL_CFG.spawn.usd_path = (
    f"{ISAACLAB_NUCLEUS_DIR}/Robots/Unitree/H1/h1_minimal.usd"
)
"""Configuration for the Unitree H1 Humanoid robot with fewer collision meshes.

This configuration removes most collision meshes to speed up simulation.
"""


G1_CFG = ArticulationCfg(
    spawn=sim_utils.UsdFileCfg(
        usd_path=f"{ISAACLAB_NUCLEUS_DIR}/Robots/Unitree/G1/g1.usd",
        activate_contact_sensors=True,
        rigid_props=sim_utils.RigidBodyPropertiesCfg(
            disable_gravity=False,
            retain_accelerations=False,
            linear_damping=0.0,
            angular_damping=0.0,
            max_linear_velocity=1000.0,
            max_angular_velocity=1000.0,
            max_depenetration_velocity=1.0,
        ),
        articulation_props=sim_utils.ArticulationRootPropertiesCfg(
            enabled_self_collisions=False,
            solver_position_iteration_count=8,
            solver_velocity_iteration_count=4,
        ),
    ),
    init_state=ArticulationCfg.InitialStateCfg(
        pos=(0.0, 0.0, 0.74),
        joint_pos={
            ".*_hip_pitch_joint": -0.20,
            ".*_knee_joint": 0.42,
            ".*_ankle_pitch_joint": -0.23,
            ".*_elbow_pitch_joint": 0.87,
            "left_shoulder_roll_joint": 0.16,
            "left_shoulder_pitch_joint": 0.35,
            "right_shoulder_roll_joint": -0.16,
            "right_shoulder_pitch_joint": 0.35,
            "left_one_joint": 1.0,
            "right_one_joint": -1.0,
            "left_two_joint": 0.52,
            "right_two_joint": -0.52,
        },
        joint_vel={".*": 0.0},
    ),
    soft_joint_pos_limit_factor=0.9,
    actuators={
        "legs": ImplicitActuatorCfg(
            joint_names_expr=[
                ".*_hip_yaw_joint",
                ".*_hip_roll_joint",
                ".*_hip_pitch_joint",
                ".*_knee_joint",
                "torso_joint",
            ],
            effort_limit_sim=300,
<<<<<<< HEAD
            velocity_limit_sim=100.0,
=======
>>>>>>> f70e695f
            stiffness={
                ".*_hip_yaw_joint": 150.0,
                ".*_hip_roll_joint": 150.0,
                ".*_hip_pitch_joint": 200.0,
                ".*_knee_joint": 200.0,
                "torso_joint": 200.0,
            },
            damping={
                ".*_hip_yaw_joint": 5.0,
                ".*_hip_roll_joint": 5.0,
                ".*_hip_pitch_joint": 5.0,
                ".*_knee_joint": 5.0,
                "torso_joint": 5.0,
            },
            armature={
                ".*_hip_.*": 0.01,
                ".*_knee_joint": 0.01,
                "torso_joint": 0.01,
            },
        ),
        "feet": ImplicitActuatorCfg(
            effort_limit_sim=20,
            joint_names_expr=[".*_ankle_pitch_joint", ".*_ankle_roll_joint"],
            stiffness=20.0,
            damping=2.0,
            armature=0.01,
        ),
        "arms": ImplicitActuatorCfg(
            joint_names_expr=[
                ".*_shoulder_pitch_joint",
                ".*_shoulder_roll_joint",
                ".*_shoulder_yaw_joint",
                ".*_elbow_pitch_joint",
                ".*_elbow_roll_joint",
                ".*_five_joint",
                ".*_three_joint",
                ".*_six_joint",
                ".*_four_joint",
                ".*_zero_joint",
                ".*_one_joint",
                ".*_two_joint",
            ],
            effort_limit_sim=300,
<<<<<<< HEAD
            velocity_limit_sim=100.0,
=======
>>>>>>> f70e695f
            stiffness=40.0,
            damping=10.0,
            armature={
                ".*_shoulder_.*": 0.01,
                ".*_elbow_.*": 0.01,
                ".*_five_joint": 0.001,
                ".*_three_joint": 0.001,
                ".*_six_joint": 0.001,
                ".*_four_joint": 0.001,
                ".*_zero_joint": 0.001,
                ".*_one_joint": 0.001,
                ".*_two_joint": 0.001,
            },
        ),
    },
)
"""Configuration for the Unitree G1 Humanoid robot."""


G1_MINIMAL_CFG = G1_CFG.copy()
G1_MINIMAL_CFG.spawn.usd_path = (
    f"{ISAACLAB_NUCLEUS_DIR}/Robots/Unitree/G1/g1_minimal.usd"
)
"""Configuration for the Unitree G1 Humanoid robot with fewer collision meshes.

This configuration removes most collision meshes to speed up simulation.
"""<|MERGE_RESOLUTION|>--- conflicted
+++ resolved
@@ -223,20 +223,8 @@
     soft_joint_pos_limit_factor=0.9,
     actuators={
         "legs": ImplicitActuatorCfg(
-<<<<<<< HEAD
-            joint_names_expr=[
-                ".*_hip_yaw",
-                ".*_hip_roll",
-                ".*_hip_pitch",
-                ".*_knee",
-                "torso",
-            ],
-            effort_limit=300,
-            velocity_limit=100.0,
-=======
             joint_names_expr=[".*_hip_yaw", ".*_hip_roll", ".*_hip_pitch", ".*_knee", "torso"],
             effort_limit_sim=300,
->>>>>>> f70e695f
             stiffness={
                 ".*_hip_yaw": 150.0,
                 ".*_hip_roll": 150.0,
@@ -259,19 +247,8 @@
             damping={".*_ankle": 4.0},
         ),
         "arms": ImplicitActuatorCfg(
-<<<<<<< HEAD
-            joint_names_expr=[
-                ".*_shoulder_pitch",
-                ".*_shoulder_roll",
-                ".*_shoulder_yaw",
-                ".*_elbow",
-            ],
-            effort_limit=300,
-            velocity_limit=100.0,
-=======
             joint_names_expr=[".*_shoulder_pitch", ".*_shoulder_roll", ".*_shoulder_yaw", ".*_elbow"],
             effort_limit_sim=300,
->>>>>>> f70e695f
             stiffness={
                 ".*_shoulder_pitch": 40.0,
                 ".*_shoulder_roll": 40.0,
@@ -348,10 +325,6 @@
                 "torso_joint",
             ],
             effort_limit_sim=300,
-<<<<<<< HEAD
-            velocity_limit_sim=100.0,
-=======
->>>>>>> f70e695f
             stiffness={
                 ".*_hip_yaw_joint": 150.0,
                 ".*_hip_roll_joint": 150.0,
@@ -395,10 +368,6 @@
                 ".*_two_joint",
             ],
             effort_limit_sim=300,
-<<<<<<< HEAD
-            velocity_limit_sim=100.0,
-=======
->>>>>>> f70e695f
             stiffness=40.0,
             damping=10.0,
             armature={
