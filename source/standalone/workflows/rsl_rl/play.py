# Copyright (c) 2022-2024, The Isaac Lab Project Developers.
# All rights reserved.
#
# SPDX-License-Identifier: BSD-3-Clause

"""Script to play a checkpoint if an RL agent from RSL-RL."""

"""Launch Isaac Sim Simulator first."""

import argparse

from omni.isaac.lab.app import AppLauncher

# local imports
import cli_args  # isort: skip

# add argparse arguments
parser = argparse.ArgumentParser(description="Train an RL agent with RSL-RL.")
parser.add_argument("--video", action="store_true", default=False, help="Record videos during training.")
parser.add_argument("--video_length", type=int, default=200, help="Length of the recorded video (in steps).")
parser.add_argument(
    "--disable_fabric", action="store_true", default=False, help="Disable fabric and use USD I/O operations."
)
parser.add_argument("--num_envs", type=int, default=None, help="Number of environments to simulate.")
parser.add_argument("--task", type=str, default=None, help="Name of the task.")
parser.add_argument("--seed", type=int, default=None, help="Seed used for the environment")
# append RSL-RL cli arguments
cli_args.add_rsl_rl_args(parser)
# append AppLauncher cli args
AppLauncher.add_app_launcher_args(parser)
args_cli = parser.parse_args()
# always enable cameras to record video
if args_cli.video:
    args_cli.enable_cameras = True

# launch omniverse app
app_launcher = AppLauncher(args_cli)
simulation_app = app_launcher.app

"""Rest everything follows."""

import gymnasium as gym
import os
import torch
import json
from rsl_rl.runners import OnPolicyRunner

from omni.isaac.lab.utils.dict import print_dict

import omni.isaac.lab_tasks  # noqa: F401
from omni.isaac.lab_tasks.utils import get_checkpoint_path, parse_env_cfg
from omni.isaac.lab_tasks.utils.wrappers.rsl_rl import (
    RslRlOnPolicyRunnerCfg,
    RslRlVecEnvWrapper,
    export_policy_as_jit,
    export_policy_as_onnx,
)

from datetime import datetime

ID = datetime.now().strftime("%Y-%m-%d_%H-%M")
logs = {
    "action": [],
    "observation": [],
}

logs_actions = {
    "LeftHipRoll": [],
    "LeftHipYaw": [],
    "LeftHipPitch": [],
    "LeftKnee": [],
    "LeftToeA": [],
    "LeftToeB": [],
}

logs_obs = {
    "LeftHipRoll": [],
    "LeftHipYaw": [],
    "LeftHipPitch": [],
    "LeftKnee": [],
    "LeftToeA": [],
    "LeftToeB": [],
}



def main():
    """Play with RSL-RL agent."""
    # parse configuration
    env_cfg = parse_env_cfg(
        args_cli.task, device=args_cli.device, num_envs=args_cli.num_envs, use_fabric=not args_cli.disable_fabric
    )
    agent_cfg: RslRlOnPolicyRunnerCfg = cli_args.parse_rsl_rl_cfg(args_cli.task, args_cli)

    # specify directory for logging experiments
    log_root_path = os.path.join("logs", "rsl_rl", agent_cfg.experiment_name)
    log_root_path = os.path.abspath(log_root_path)
    print(f"[INFO] Loading experiment from directory: {log_root_path}")
    resume_path = get_checkpoint_path(log_root_path, agent_cfg.load_run, agent_cfg.load_checkpoint)
    log_dir = os.path.dirname(resume_path)

    # create isaac environment
    env = gym.make(args_cli.task, cfg=env_cfg, render_mode="rgb_array" if args_cli.video else None)
    # wrap for video recording
    if args_cli.video:
        video_kwargs = {
            "video_folder": os.path.join(log_dir, "videos", "play"),
            "step_trigger": lambda step: step == 0,
            "video_length": args_cli.video_length,
            "disable_logger": True,
        }
        print("[INFO] Recording videos during training.")
        print_dict(video_kwargs, nesting=4)
        env = gym.wrappers.RecordVideo(env, **video_kwargs)
    # wrap around environment for rsl-rl
    env = RslRlVecEnvWrapper(env)

    print(f"[INFO]: Loading model checkpoint from: {resume_path}")
    # load previously trained model
    ppo_runner = OnPolicyRunner(env, agent_cfg.to_dict(), log_dir=None, device=agent_cfg.device)
    ppo_runner.load(resume_path)

    # obtain the trained policy for inference
    policy = ppo_runner.get_inference_policy(device=env.unwrapped.device)

    # export policy to onnx/jit
    export_model_dir = os.path.join(os.path.dirname(resume_path), "exported")
    export_policy_as_jit(
        ppo_runner.alg.actor_critic, ppo_runner.obs_normalizer, path=export_model_dir, filename="policy.pt"
    )
    export_policy_as_onnx(
        ppo_runner.alg.actor_critic, normalizer=ppo_runner.obs_normalizer, path=export_model_dir, filename="policy.onnx"
    )

    # reset environment
    obs, _ = env.get_observations()
<<<<<<< HEAD

=======
    timestep = 0
>>>>>>> 6451d235
    # simulate environment
    while simulation_app.is_running():
        logs_obs["LeftHipRoll"].append(obs[0,0].cpu().tolist())
        logs_obs["LeftHipYaw"].append(obs[0,10].cpu().tolist())
        logs_obs["LeftHipPitch"].append(obs[0,11].cpu().tolist())
        logs_obs["LeftKnee"].append(obs[0,12].cpu().tolist())
        logs_obs["LeftToeA"].append(obs[0,13].cpu().tolist())
        logs_obs["LeftToeB"].append(obs[0,14].cpu().tolist())
        # logs["observation"].append(logs_obs)
        

        # run everything in inference mode
        with torch.inference_mode():
            # agent stepping
            actions = policy(obs)
            # env stepping
            obs, _, _, _ = env.step(actions)
<<<<<<< HEAD
        # print('action', actions)
        logs_actions["LeftHipRoll"].append(actions[0,0].cpu().tolist())
        logs_actions["LeftHipYaw"].append(actions[0,1].cpu().tolist())
        logs_actions["LeftHipPitch"].append(actions[0,2].cpu().tolist())
        logs_actions["LeftKnee"].append(actions[0,3].cpu().tolist())
        logs_actions["LeftToeA"].append(actions[0,4].cpu().tolist())
        logs_actions["LeftToeB"].append(actions[0,5].cpu().tolist())
        # logs["action"].append(logs_actions)

        with open(f'logs_obs_{ID}.json', 'w') as f:
            json.dump(logs_obs, f)

        with open(f'logs_action_{ID}.json', 'w') as f:
            json.dump(logs_actions, f)
=======
        if args_cli.video:
            timestep += 1
            # Exit the play loop after recording one video
            if timestep == args_cli.video_length:
                break
>>>>>>> 6451d235

    # close the simulator
    env.close()


if __name__ == "__main__":
    # run the main function
    main()
    # close sim app
    simulation_app.close()<|MERGE_RESOLUTION|>--- conflicted
+++ resolved
@@ -134,11 +134,7 @@
 
     # reset environment
     obs, _ = env.get_observations()
-<<<<<<< HEAD
 
-=======
-    timestep = 0
->>>>>>> 6451d235
     # simulate environment
     while simulation_app.is_running():
         logs_obs["LeftHipRoll"].append(obs[0,0].cpu().tolist())
@@ -156,7 +152,6 @@
             actions = policy(obs)
             # env stepping
             obs, _, _, _ = env.step(actions)
-<<<<<<< HEAD
         # print('action', actions)
         logs_actions["LeftHipRoll"].append(actions[0,0].cpu().tolist())
         logs_actions["LeftHipYaw"].append(actions[0,1].cpu().tolist())
@@ -171,13 +166,6 @@
 
         with open(f'logs_action_{ID}.json', 'w') as f:
             json.dump(logs_actions, f)
-=======
-        if args_cli.video:
-            timestep += 1
-            # Exit the play loop after recording one video
-            if timestep == args_cli.video_length:
-                break
->>>>>>> 6451d235
 
     # close the simulator
     env.close()
