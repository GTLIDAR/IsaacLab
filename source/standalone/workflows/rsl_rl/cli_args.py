--- conflicted
+++ resolved
@@ -79,15 +79,9 @@
     from omni.isaac.lab_tasks.utils.parse_cfg import load_cfg_from_registry
 
     # load the default configuration
-<<<<<<< HEAD
-    rslrl_cfg: RslRlOnPolicyRunnerCfg = load_cfg_from_registry(
-        task_name, "rsl_rl_cfg_entry_point"
-    )
-=======
     rslrl_cfg: RslRlOnPolicyRunnerCfg = load_cfg_from_registry(task_name, "rsl_rl_cfg_entry_point")
     rslrl_cfg = update_rsl_rl_cfg(rslrl_cfg, args_cli)
     return rslrl_cfg
->>>>>>> a7dbc84e
 
 
 def update_rsl_rl_cfg(agent_cfg: RslRlOnPolicyRunnerCfg, args_cli: argparse.Namespace):
