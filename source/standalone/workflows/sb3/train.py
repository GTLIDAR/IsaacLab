--- conflicted
+++ resolved
@@ -84,16 +84,11 @@
 
 import omni.isaac.lab_tasks  # noqa: F401
 from omni.isaac.lab_tasks.utils import load_cfg_from_registry, parse_env_cfg
-<<<<<<< HEAD
-from omni.isaac.lab_tasks.utils.wrappers.sb3 import Sb3VecEnvWrapper, process_sb3_cfg
-from buffers import RolloutBuffer
-=======
 from omni.isaac.lab_tasks.utils.wrappers.sb3 import (
     Sb3VecEnvWrapper,
     process_sb3_cfg,
     Sb3VecEnvGPUWrapper,
 )
->>>>>>> 947fde88
 
 
 def main():
@@ -170,6 +165,9 @@
     agent = PPO(
         policy_arch, env, verbose=1, rollout_buffer_class=RolloutBuffer, **agent_cfg
     )
+    agent = PPO(
+        policy_arch, env, verbose=1, rollout_buffer_class=RolloutBuffer, **agent_cfg
+    )
     # configure the logger
     new_logger = configure(log_dir, ["stdout", "tensorboard"])
     agent.set_logger(new_logger)
