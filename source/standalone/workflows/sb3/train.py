--- conflicted
+++ resolved
@@ -17,7 +17,6 @@
 from omni.isaac.lab.app import AppLauncher
 
 # add argparse arguments
-<<<<<<< HEAD
 parser = argparse.ArgumentParser(
     description="Train an RL agent with Stable-Baselines3."
 )
@@ -36,12 +35,6 @@
     default=2000,
     help="Interval between video recordings (in steps).",
 )
-=======
-parser = argparse.ArgumentParser(description="Train an RL agent with Stable-Baselines3.")
-parser.add_argument("--video", action="store_true", default=False, help="Record videos during training.")
-parser.add_argument("--video_length", type=int, default=200, help="Length of the recorded video (in steps).")
-parser.add_argument("--video_interval", type=int, default=2000, help="Interval between video recordings (in steps).")
->>>>>>> 6451d235
 parser.add_argument(
     "--cpu", action="store_true", default=False, help="Use CPU pipeline."
 )
@@ -54,6 +47,7 @@
 parser.add_argument(
     "--num_envs", type=int, default=None, help="Number of environments to simulate."
 )
+
 parser.add_argument("--task", type=str, default=None, help="Name of the task.")
 parser.add_argument(
     "--seed", type=int, default=None, help="Seed used for the environment"
@@ -115,14 +109,10 @@
     """Train with stable-baselines agent."""
     # parse configuration
     env_cfg = parse_env_cfg(
-<<<<<<< HEAD
         args_cli.task,
         use_gpu=not args_cli.cpu,
         num_envs=args_cli.num_envs,
         use_fabric=not args_cli.disable_fabric,
-=======
-        args_cli.task, device=args_cli.device, num_envs=args_cli.num_envs, use_fabric=not args_cli.disable_fabric
->>>>>>> 6451d235
     )
     agent_cfg = load_cfg_from_registry(args_cli.task, "sb3_cfg_entry_point")
 
