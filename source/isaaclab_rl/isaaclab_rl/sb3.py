# Copyright (c) 2022-2025, The Isaac Lab Project Developers (https://github.com/isaac-sim/IsaacLab/blob/main/CONTRIBUTORS.md).
# All rights reserved.
#
# SPDX-License-Identifier: BSD-3-Clause

"""Wrapper to configure an environment instance to Stable-Baselines3 vectorized environment.

The following example shows how to wrap an environment for Stable-Baselines3:

.. code-block:: python

    from isaaclab_rl.sb3 import Sb3VecEnvWrapper

    env = Sb3VecEnvWrapper(env)

"""

# needed to import for allowing type-hinting: torch.Tensor | dict[str, torch.Tensor]
from __future__ import annotations

import time
import gymnasium as gym
import numpy as np
import torch
import torch.nn as nn  # noqa: F401
import warnings
from typing import Any

from stable_baselines3.common.preprocessing import is_image_space, is_image_space_channels_first
from stable_baselines3.common.utils import constant_fn
from stable_baselines3.common.vec_env.base_vec_env import (
    VecEnv,
    VecEnvStepReturn,
)

VecEnvObs = Union[
    np.ndarray,
    Dict[str, np.ndarray],
    Dict[str, torch.Tensor | Dict[str, torch.Tensor]],
    Tuple[np.ndarray, ...],
    torch.Tensor,
    Tuple[torch.Tensor, ...],
]

GPUVecEnvStepReturn = Tuple[VecEnvObs, torch.Tensor, torch.Tensor, Any]


from isaaclab.envs import DirectRLEnv, ManagerBasedRLEnv

# remove SB3 warnings because PPO with bigger net actually benefits from GPU
warnings.filterwarnings("ignore", message="You are trying to run PPO on the GPU")

"""
Configuration Parser.
"""


def process_sb3_cfg(cfg: dict, num_envs: int) -> dict:
    """Convert simple YAML types to Stable-Baselines classes/components.

    Args:
        cfg: A configuration dictionary.
        num_envs: the number of parallel environments (used to compute `batch_size` for a desired number of minibatches)

    Returns:
        A dictionary containing the converted configuration.

    Reference:
        https://github.com/DLR-RM/rl-baselines3-zoo/blob/0e5eb145faefa33e7d79c7f8c179788574b20da5/utils/exp_manager.py#L358
    """

    def update_dict(hyperparams: dict[str, Any]) -> dict[str, Any]:

        for key, value in hyperparams.items():
            if isinstance(value, dict):
                update_dict(value)
            else:
                if key in [
                    "policy_kwargs",
                    "replay_buffer_class",
                    "replay_buffer_kwargs",
                    "student_policy_kwargs",
                ]:
                    hyperparams[key] = eval(value)
                elif key in ["learning_rate", "clip_range", "clip_range_vf"]:
                    if isinstance(value, str):
                        _, initial_value = value.split("_")
                        initial_value = float(initial_value)
                        hyperparams[key] = (
                            lambda progress_remaining: progress_remaining
                            * initial_value
                        )
                    elif isinstance(value, (float, int)):
                        # negative value: ignore (ex: for clipping)
                        if value < 0:
                            continue
                        hyperparams[key] = constant_fn(float(value))
                    else:
                        raise ValueError(f"Invalid value for {key}: {hyperparams[key]}")

        # Convert to a desired batch_size (n_steps=2048 by default for SB3 PPO)
        if "n_minibatches" in hyperparams:
            hyperparams["batch_size"] = (hyperparams.get("n_steps", 2048) * num_envs) // hyperparams["n_minibatches"]
            del hyperparams["n_minibatches"]

        return hyperparams

    # parse agent configuration and convert to classes
    return update_dict(cfg)


"""
Vectorized environment wrapper.
"""


class Sb3VecEnvWrapper(VecEnv):
    """Wraps around Isaac Lab environment for Stable Baselines3.

    Isaac Sim internally implements a vectorized environment. However, since it is
    still considered a single environment instance, Stable Baselines tries to wrap
    around it using the :class:`DummyVecEnv`. This is only done if the environment
    is not inheriting from their :class:`VecEnv`. Thus, this class thinly wraps
    over the environment from :class:`ManagerBasedRLEnv` or :class:`DirectRLEnv`.

    Note:
        While Stable-Baselines3 supports Gym 0.26+ API, their vectorized environment
        uses their own API (i.e. it is closer to Gym 0.21). Thus, we implement
        the API for the vectorized environment.

    We also add monitoring functionality that computes the un-discounted episode
    return and length. This information is added to the info dicts under key `episode`.

    In contrast to the Isaac Lab environment, stable-baselines expect the following:

    1. numpy datatype for MDP signals
    2. a list of info dicts for each sub-environment (instead of a dict)
    3. when environment has terminated, the observations from the environment should correspond
       to the one after reset. The "real" final observation is passed using the info dicts
       under the key ``terminal_observation``.

    .. warning::

        By the nature of physics stepping in Isaac Sim, it is not possible to forward the
        simulation buffers without performing a physics step. Thus, reset is performed
        inside the :meth:`step()` function after the actual physics step is taken.
        Thus, the returned observations for terminated environments is the one after the reset.

    .. caution::

        This class must be the last wrapper in the wrapper chain. This is because the wrapper does not follow
        the :class:`gym.Wrapper` interface. Any subsequent wrappers will need to be modified to work with this
        wrapper.

    Reference:

    1. https://stable-baselines3.readthedocs.io/en/master/guide/vec_envs.html
    2. https://stable-baselines3.readthedocs.io/en/master/common/monitor.html

    """

    def __init__(self, env: ManagerBasedRLEnv | DirectRLEnv, fast_variant: bool = True):
        """Initialize the wrapper.

        Args:
            env: The environment to wrap around.
            fast_variant: Use fast variant for processing info
                (Only episodic reward, lengths and truncation info are included)
        Raises:
            ValueError: When the environment is not an instance of :class:`ManagerBasedRLEnv` or :class:`DirectRLEnv`.
        """
        # check that input is valid
        if not isinstance(env.unwrapped, ManagerBasedRLEnv) and not isinstance(
            env.unwrapped, DirectRLEnv
        ):
            raise ValueError(
                "The environment must be inherited from ManagerBasedRLEnv or DirectRLEnv. Environment type:"
                f" {type(env)}"
            )
        # initialize the wrapper
        self.env = env
        self.fast_variant = fast_variant
        # collect common information
        self.num_envs = self.unwrapped.num_envs
        self.sim_device = self.unwrapped.device
        self.render_mode = self.unwrapped.render_mode
<<<<<<< HEAD

        # obtain gym spaces
        # note: stable-baselines3 does not like when we have unbounded action space so
        #   we set it to some high value here. Maybe this is not general but something to think about.
        observation_space = self.unwrapped.single_observation_space["policy"]
        action_space = self.unwrapped.single_action_space
        if isinstance(action_space, gym.spaces.Box) and not action_space.is_bounded(
            "both"
        ):
            action_space = gym.spaces.Box(low=-100, high=100, shape=action_space.shape)

        # initialize vec-env
        VecEnv.__init__(self, self.num_envs, observation_space, action_space)
=======
        self.observation_processors = {}
        self._process_spaces()
>>>>>>> 24a78b68
        # add buffer for logging episodic information
        self._ep_rew_buf = np.zeros(self.num_envs)
        self._ep_len_buf = np.zeros(self.num_envs)

    def __str__(self):
        """Returns the wrapper name and the :attr:`env` representation string."""
        return f"<{type(self).__name__}{self.env}>"

    def __repr__(self):
        """Returns the string representation of the wrapper."""
        return str(self)

    """
    Properties -- Gym.Wrapper
    """

    @classmethod
    def class_name(cls) -> str:
        """Returns the class name of the wrapper."""
        return cls.__name__

    @property
    def unwrapped(self) -> ManagerBasedRLEnv | DirectRLEnv:
        """Returns the base environment of the wrapper.

        This will be the bare :class:`gymnasium.Env` environment, underneath all layers of wrappers.
        """
        return self.env.unwrapped

    """
    Properties
    """

    def get_episode_rewards(self) -> list[float]:
        """Returns the rewards of all the episodes."""
        return self._ep_rew_buf.tolist()

    def get_episode_lengths(self) -> list[int]:
        """Returns the number of time-steps of all the episodes."""
        return self._ep_len_buf.tolist()

    """
    Operations - MDP
    """

    def seed(self, seed: int | None = None) -> list[int | None]:  # noqa: D102
        return [self.unwrapped.seed(seed)] * self.unwrapped.num_envs

    def reset(self) -> VecEnvObs:  # noqa: D102
        obs_dict, _ = self.env.reset()
        # reset episodic information buffers
        self._ep_rew_buf = np.zeros(self.num_envs)
        self._ep_len_buf = np.zeros(self.num_envs)
        # convert data types to numpy depending on backend
        return self._process_obs(obs_dict)

    def step_async(self, actions):  # noqa: D102
        # convert input to numpy array
        if not isinstance(actions, torch.Tensor):
            actions = np.asarray(actions)
            actions = torch.from_numpy(actions).to(
                device=self.sim_device, dtype=torch.float32
            )
        else:
            actions = actions.to(device=self.sim_device, dtype=torch.float32)
        # convert to tensor
        self._async_actions = actions

    def step_wait(self) -> VecEnvStepReturn:  # noqa: D102
        # record step information
        obs_dict, rew, terminated, truncated, extras = self.env.step(self._async_actions)
        # compute reset ids
        dones = terminated | truncated

        # convert data types to numpy depending on backend
        # note: ManagerBasedRLEnv uses torch backend (by default).
        obs = self._process_obs(obs_dict)
        rewards = rew.detach().cpu().numpy()
        terminated = terminated.detach().cpu().numpy()
        truncated = truncated.detach().cpu().numpy()
        dones = dones.detach().cpu().numpy()

        reset_ids = dones.nonzero()[0]

        # update episode un-discounted return and length
        self._ep_rew_buf += rewards
        self._ep_len_buf += 1
        # convert extra information to list of dicts
        infos = self._process_extras(obs, terminated, truncated, extras, reset_ids)

        # reset info for terminated environments
        self._ep_rew_buf[reset_ids] = 0.0
        self._ep_len_buf[reset_ids] = 0

        return obs, rewards, dones, infos

    def close(self):  # noqa: D102
        self.env.close()

    def get_attr(self, attr_name, indices=None):  # noqa: D102
        # resolve indices
        if indices is None:
            indices = slice(None)
            num_indices = self.num_envs
        else:
            num_indices = len(indices)
        # obtain attribute value
        attr_val = getattr(self.env, attr_name)
        # return the value
        if not isinstance(attr_val, torch.Tensor):
            return [attr_val] * num_indices
        else:
            return attr_val[indices].detach().cpu().numpy()

    def set_attr(self, attr_name, value, indices=None):  # noqa: D102
        raise NotImplementedError("Setting attributes is not supported.")

    def env_method(
        self, method_name: str, *method_args, indices=None, **method_kwargs
    ):  # noqa: D102
        if method_name == "render":
            # gymnasium does not support changing render mode at runtime
            return self.env.render()
        else:
            # this isn't properly implemented but it is not necessary.
            # mostly done for completeness.
            env_method = getattr(self.env, method_name)
            return env_method(*method_args, indices=indices, **method_kwargs)

    def env_is_wrapped(self, wrapper_class, indices=None):  # noqa: D102
        # fake implementation to be able to use `evaluate_policy()` helper
        return [False]

    def get_images(self):  # noqa: D102
        raise NotImplementedError("Getting images is not supported.")

    """
    Helper functions.
    """

<<<<<<< HEAD
    def _process_obs(
        self, obs_dict: torch.Tensor | dict[str, torch.Tensor]
    ) -> np.ndarray | dict[str, np.ndarray]:
=======
    def _process_spaces(self):
        # process observation space
        observation_space = self.unwrapped.single_observation_space["policy"]
        if isinstance(observation_space, gym.spaces.Dict):
            for obs_key, obs_space in observation_space.spaces.items():
                processors: list[callable[[torch.Tensor], Any]] = []
                # assume normalized, if not, it won't pass is_image_space, which check [0-255].
                # for scale like image space that has right shape but not scaled, we will scale it later
                if is_image_space(obs_space, check_channels=True, normalized_image=True):
                    actually_normalized = np.all(obs_space.low == -1.0) and np.all(obs_space.high == 1.0)
                    if not actually_normalized:
                        if np.any(obs_space.low != 0) or np.any(obs_space.high != 255):
                            raise ValueError(
                                "Your image observation is not normalized in environment, and will not be"
                                "normalized by sb3 if its min is not 0 and max is not 255."
                            )
                        # sb3 will handle normalization and transpose, but sb3 expects uint8 images
                        if obs_space.dtype != np.uint8:
                            processors.append(lambda obs: obs.to(torch.uint8))
                        observation_space.spaces[obs_key] = gym.spaces.Box(0, 255, obs_space.shape, np.uint8)
                    else:
                        # sb3 will NOT handle the normalization, while sb3 will transpose, its transpose applies to all
                        # image terms and maybe non-ideal, more, if we can do it in torch on gpu, it will be faster then
                        # sb3 transpose it in numpy with cpu.
                        if not is_image_space_channels_first(obs_space):

                            def tranp(img: torch.Tensor) -> torch.Tensor:
                                return img.permute(2, 0, 1) if len(img.shape) == 3 else img.permute(0, 3, 1, 2)

                            processors.append(tranp)
                            h, w, c = obs_space.shape
                            observation_space.spaces[obs_key] = gym.spaces.Box(-1.0, 1.0, (c, h, w), obs_space.dtype)

                    def chained_processor(obs: torch.Tensor, procs=processors) -> Any:
                        for proc in procs:
                            obs = proc(obs)
                        return obs

                    # add processor to the dictionary
                    if len(processors) > 0:
                        self.observation_processors[obs_key] = chained_processor

        # obtain gym spaces
        # note: stable-baselines3 does not like when we have unbounded action space so
        #   we set it to some high value here. Maybe this is not general but something to think about.
        action_space = self.unwrapped.single_action_space
        if isinstance(action_space, gym.spaces.Box) and not action_space.is_bounded("both"):
            action_space = gym.spaces.Box(low=-100, high=100, shape=action_space.shape)

        # initialize vec-env
        VecEnv.__init__(self, self.num_envs, observation_space, action_space)

    def _process_obs(self, obs_dict: torch.Tensor | dict[str, torch.Tensor]) -> np.ndarray | dict[str, np.ndarray]:
>>>>>>> 24a78b68
        """Convert observations into NumPy data type."""
        # Sb3 doesn't support asymmetric observation spaces, so we only use "policy"
        obs = obs_dict["policy"]
        # note: ManagerBasedRLEnv uses torch backend (by default).
        if isinstance(obs, dict):
            for key, value in obs.items():
                if key in self.observation_processors:
                    obs[key] = self.observation_processors[key](value)
                obs[key] = obs[key].detach().cpu().numpy()
        elif isinstance(obs, torch.Tensor):
            obs = obs.detach().cpu().numpy()
        else:
            raise NotImplementedError(f"Unsupported data type: {type(obs)}")
        return obs

    def _process_extras(
        self,
        obs: np.ndarray,
        terminated: np.ndarray,
        truncated: np.ndarray,
        extras: dict,
        reset_ids: np.ndarray,
    ) -> list[dict[str, Any]]:
        """Convert miscellaneous information into dictionary for each sub-environment."""
        # faster version: only process env that terminated and add bootstrapping info
        if self.fast_variant:
            infos = [{} for _ in range(self.num_envs)]

            for idx in reset_ids:
                # fill-in episode monitoring info
                infos[idx]["episode"] = {
                    "r": self._ep_rew_buf[idx],
                    "l": self._ep_len_buf[idx],
                }

                # fill-in bootstrap information
                infos[idx]["TimeLimit.truncated"] = truncated[idx] and not terminated[idx]

                # add information about terminal observation separately
                if isinstance(obs, dict):
                    terminal_obs = {key: value[idx] for key, value in obs.items()}
                else:
                    terminal_obs = obs[idx]
                infos[idx]["terminal_observation"] = terminal_obs

            return infos

        # create empty list of dictionaries to fill
        infos: list[dict[str, Any]] = [
            dict.fromkeys(extras.keys()) for _ in range(self.num_envs)
        ]
        # fill-in information for each sub-environment
        # note: This loop becomes slow when number of environments is large.
        for idx in range(self.num_envs):
            # fill-in episode monitoring info
            if idx in reset_ids:
                infos[idx]["episode"] = dict()
                infos[idx]["episode"]["r"] = float(self._ep_rew_buf[idx])
                infos[idx]["episode"]["l"] = float(self._ep_len_buf[idx])
            else:
                infos[idx]["episode"] = None
            # fill-in bootstrap information
            infos[idx]["TimeLimit.truncated"] = truncated[idx] and not terminated[idx]
            # fill-in information from extras
            for key, value in extras.items():
                # 1. remap extra episodes information safely
                # 2. for others just store their values
                if key == "log":
                    # only log this data for episodes that are terminated
                    if infos[idx]["episode"] is not None:
                        for sub_key, sub_value in value.items():
                            infos[idx]["episode"][sub_key] = sub_value
                else:
                    infos[idx][key] = value[idx]
            # add information about terminal observation separately
            if idx in reset_ids:
                # extract terminal observations
                if isinstance(obs, dict):
                    terminal_obs = dict.fromkeys(obs.keys())
                    for key, value in obs.items():
                        terminal_obs[key] = value[idx]
                else:
                    terminal_obs = obs[idx]
                # add info to dict
                infos[idx]["terminal_observation"] = terminal_obs
            else:
                infos[idx]["terminal_observation"] = None
        # return list of dictionaries
        return infos


### This implements the Sb3VecEnvGPUWrapper class which is a subclass of VecEnv and deals with the customized environment for Stable Baselines3.###


class Sb3VecEnvGPUWrapper(VecEnv):
    """Wraps around Isaac Lab environment for Stable Baselines3.

    Isaac Sim internally implements a vectorized environment. However, since it is
    still considered a single environment instance, Stable Baselines tries to wrap
    around it using the :class:`DummyVecEnv`. This is only done if the environment
    is not inheriting from their :class:`VecEnv`. Thus, this class thinly wraps
    over the environment from :class:`ManagerBasedRLEnv`.

    Note:
        While Stable-Baselines3 supports Gym 0.26+ API, their vectorized environment
        still uses the old API (i.e. it is closer to Gym 0.21). Thus, we implement
        the old API for the vectorized environment.

    We also add monitoring functionality that computes the un-discounted episode
    return and length. This information is added to the info dicts under key `episode`.

    In contrast to the Isaac Lab environment, stable-baselines expect the following:

    1. numpy datatype for MDP signals
    2. a list of info dicts for each sub-environment (instead of a dict)
    3. when environment has terminated, the observations from the environment should correspond
       to the one after reset. The "real" final observation is passed using the info dicts
       under the key ``terminal_observation``.

    .. warning::

        By the nature of physics stepping in Isaac Sim, it is not possible to forward the
        simulation buffers without performing a physics step. Thus, reset is performed
        inside the :meth:`step()` function after the actual physics step is taken.
        Thus, the returned observations for terminated environments is the one after the reset.

    .. caution::

        This class must be the last wrapper in the wrapper chain. This is because the wrapper does not follow
        the :class:`gym.Wrapper` interface. Any subsequent wrappers will need to be modified to work with this
        wrapper.

    Reference:

    1. https://stable-baselines3.readthedocs.io/en/master/guide/vec_envs.html
    2. https://stable-baselines3.readthedocs.io/en/master/common/monitor.html

    """

    def __init__(self, env: ManagerBasedRLEnv):
        """Initialize the wrapper.

        Args:
            env: The environment to wrap around.

        Raises:
            ValueError: When the environment is not an instance of :class:`ManagerBasedRLEnv`.
        """
        # check that input is valid
        if not isinstance(env.unwrapped, ManagerBasedRLEnv) and not isinstance(
            env.unwrapped, DirectRLEnv
        ):
            raise ValueError(
                "The environment must be inherited from ManagerBasedRLEnv or DirectRLEnv. Environment type:"
                f" {type(env)}"
            )
        # initialize the wrapper
        self.env = env
        # collect common information
        self.num_envs = self.unwrapped.num_envs
        self.sim_device = self.unwrapped.device
        self.render_mode = self.unwrapped.render_mode

        # obtain gym spaces
        # note: stable-baselines3 does not like when we have unbounded action space so
        #   we set it to some high value here. Maybe this is not general but something to think about.
        observation_space = self.unwrapped.single_observation_space["policy"]
        action_space = self.unwrapped.single_action_space
        if isinstance(action_space, gym.spaces.Box) and not action_space.is_bounded(
            "both"
        ):
            action_space = gym.spaces.Box(low=-100, high=100, shape=action_space.shape)

        # initialize vec-env
        VecEnv.__init__(self, self.num_envs, observation_space, action_space)
        # add buffer for logging episodic information
        self._ep_rew_buf = torch.zeros(self.num_envs, device=self.sim_device)
        self._ep_len_buf = torch.zeros(self.num_envs, device=self.sim_device)

    def __str__(self):
        """Returns the wrapper name and the :attr:`env` representation string."""
        return f"<{type(self).__name__}{self.env}>"

    def __repr__(self):
        """Returns the string representation of the wrapper."""
        return str(self)

    """
    Properties -- Gym.Wrapper
    """

    @classmethod
    def class_name(cls) -> str:
        """Returns the class name of the wrapper."""
        return cls.__name__

    @property
    def unwrapped(self) -> ManagerBasedRLEnv:
        """Returns the base environment of the wrapper.

        This will be the bare :class:`gymnasium.Env` environment, underneath all layers of wrappers.
        """
        return self.env.unwrapped

    """
    Properties
    """

    def get_episode_rewards(self) -> list[float]:
        """Returns the rewards of all the episodes."""
        return self._ep_rew_buf.cpu().tolist()

    def get_episode_lengths(self) -> list[int]:
        """Returns the number of time-steps of all the episodes."""
        return self._ep_len_buf.cpu().tolist()

    """
    Operations - MDP
    """

    def seed(self, seed: int | None = None) -> list[int | None]:  # noqa: D102
        return [self.unwrapped.seed(seed)] * self.unwrapped.num_envs

    def reset(self) -> VecEnvObs:  # noqa: D102
        obs_dict, _ = self.env.reset()
        # convert data types to numpy depending on backend
        return self._process_obs(obs_dict)

    def step_async(self, actions):  # noqa: D102
        # convert input to numpy array

        if not isinstance(actions, torch.Tensor):
            actions = np.asarray(actions)
            actions = torch.from_numpy(actions).to(
                device=self.sim_device, dtype=torch.float32
            )
        else:
            actions = actions.to(device=self.sim_device, dtype=torch.float32)
        # convert to tensor
        self._async_actions = actions

    def step_wait(self) -> VecEnvStepReturn:  # noqa: D102

        # record step information
        obs_dict, rew, terminated, truncated, extras = self.env.step(
            self._async_actions
        )

        # update episode un-discounted return and length
        self._ep_rew_buf += rew
        self._ep_len_buf += 1
        # compute reset ids
        dones = (terminated | truncated).to(dtype=torch.long)
        reset_ids = (dones > 0).nonzero(as_tuple=False)

        # convert data types to numpy depending on backend
        # note: ManagerBasedRLEnv uses torch backend (by default).
        obs = self._process_obs(obs_dict)
        rew = rew
        dones = dones
        # convert extra information to list of dicts
        extras["observations"] = obs_dict
        # move time out information to the extras dict
        # this is only needed for infinite horizon tasks
        if not self.unwrapped.cfg.is_finite_horizon:
            extras["time_outs"] = truncated

        # reset info for terminated environments
        self._ep_rew_buf[reset_ids] = 0
        self._ep_len_buf[reset_ids] = 0

        return obs, rew, dones, extras

    def close(self):  # noqa: D102
        self.env.close()

    def get_attr(self, attr_name, indices=None):  # noqa: D102
        # resolve indices
        if indices is None:
            indices = slice(None)
            num_indices = self.num_envs
        else:
            num_indices = len(indices)
        # obtain attribute value
        attr_val = getattr(self.env, attr_name)
        # return the value
        if not isinstance(attr_val, torch.Tensor):
            return [attr_val] * num_indices
        else:
            return attr_val[indices].detach()

    def set_attr(self, attr_name, value, indices=None):  # noqa: D102
        raise NotImplementedError("Setting attributes is not supported.")

    def env_method(
        self, method_name: str, *method_args, indices=None, **method_kwargs
    ):  # noqa: D102
        if method_name == "render":
            # gymnasium does not support changing render mode at runtime
            return self.env.render()
        else:
            # this isn't properly implemented but it is not necessary.
            # mostly done for completeness.
            env_method = getattr(self.env, method_name)
            return env_method(*method_args, indices=indices, **method_kwargs)

    def env_is_wrapped(self, wrapper_class, indices=None):  # noqa: D102
        raise NotImplementedError(
            "Checking if environment is wrapped is not supported."
        )

    def get_images(self):  # noqa: D102
        raise NotImplementedError("Getting images is not supported.")

    """
    Helper functions.
    """

    def _process_obs(
        self, obs_dict: torch.Tensor | dict[str, torch.Tensor]
    ) -> torch.Tensor | dict[str, torch.Tensor]:
        """Convert observations into NumPy data type."""
        # Sb3 doesn't support asymmetric observation spaces, so we only use "policy"
        obs = obs_dict["policy"]
        # note: ManagerBasedRLEnv uses torch backend (by default).
        if isinstance(obs, dict):
            for key, value in obs.items():
                obs[key] = value
        elif isinstance(obs, torch.Tensor):
            obs = obs
        else:
            raise NotImplementedError(f"Unsupported data type: {type(obs)}")
        return obs


class L2tSb3VecEnvGPUWrapper(Sb3VecEnvGPUWrapper):
    """The wrapper for Learn to Teach algorithms. Observation is dict[str, torch.Tensor] and action is torch.Tensor."""

    def __init__(self, env: ManagerBasedRLEnv):
        """Initialize the wrapper.

        Args:
            env: The environment to wrap around.

        Raises:
            ValueError: When the environment is not an instance of :class:`ManagerBasedRLEnv`.
        """
        # check that input is valid
        if not isinstance(env.unwrapped, ManagerBasedRLEnv) and not isinstance(
            env.unwrapped, DirectRLEnv
        ):
            raise ValueError(
                "The environment must be inherited from ManagerBasedRLEnv or DirectRLEnv. Environment type:"
                f" {type(env)}"
            )
        # initialize the wrapper
        self.env = env
        # collect common information
        self.num_envs = self.unwrapped.num_envs
        self.sim_device = self.unwrapped.device
        self.render_mode = self.unwrapped.render_mode

        # obtain gym spaces
        # note: stable-baselines3 does not like when we have unbounded action space so
        #   we set it to some high value here. Maybe this is not general but something to think about.
        observation_space = {}
        obs_space = self.unwrapped.single_observation_space
        if "teacher" not in obs_space.keys():
            raise ValueError("The environment must have observation space for teacher.")

        observation_space["teacher"] = obs_space["teacher"]
        observation_space["student"] = obs_space["student"]
        observation_space = gym.spaces.Dict(observation_space)
        action_space = self.unwrapped.single_action_space
        if isinstance(action_space, gym.spaces.Box) and not action_space.is_bounded(
            "both"
        ):
            action_space = gym.spaces.Box(low=-100, high=100, shape=action_space.shape)

        # initialize vec-env
        VecEnv.__init__(self, self.num_envs, observation_space, action_space)
        # add buffer for logging episodic information
        self._ep_rew_buf = torch.zeros(self.num_envs, device=self.sim_device)
        self._ep_len_buf = torch.zeros(self.num_envs, device=self.sim_device)

    def _process_obs(
        self, obs_dict: torch.Tensor | dict[str, torch.Tensor]
    ) -> (
        torch.Tensor
        | dict[str, torch.Tensor]
        | dict[str, torch.Tensor | dict[str, torch.Tensor]]
    ):
        """Do nothing."""
        # L2T expects a dictionary of tensor with observation and policy
        obs = obs_dict
        # # note: ManagerBasedRLEnv uses torch backend (by default).
        if isinstance(obs, dict):
            if "teacher" not in obs.keys():
                obs["teacher"] = obs["policy"]
            return obs
        else:
            raise NotImplementedError(f"Unsupported data type: {type(obs)}")<|MERGE_RESOLUTION|>--- conflicted
+++ resolved
@@ -184,24 +184,8 @@
         self.num_envs = self.unwrapped.num_envs
         self.sim_device = self.unwrapped.device
         self.render_mode = self.unwrapped.render_mode
-<<<<<<< HEAD
-
-        # obtain gym spaces
-        # note: stable-baselines3 does not like when we have unbounded action space so
-        #   we set it to some high value here. Maybe this is not general but something to think about.
-        observation_space = self.unwrapped.single_observation_space["policy"]
-        action_space = self.unwrapped.single_action_space
-        if isinstance(action_space, gym.spaces.Box) and not action_space.is_bounded(
-            "both"
-        ):
-            action_space = gym.spaces.Box(low=-100, high=100, shape=action_space.shape)
-
-        # initialize vec-env
-        VecEnv.__init__(self, self.num_envs, observation_space, action_space)
-=======
         self.observation_processors = {}
         self._process_spaces()
->>>>>>> 24a78b68
         # add buffer for logging episodic information
         self._ep_rew_buf = np.zeros(self.num_envs)
         self._ep_len_buf = np.zeros(self.num_envs)
@@ -342,11 +326,6 @@
     Helper functions.
     """
 
-<<<<<<< HEAD
-    def _process_obs(
-        self, obs_dict: torch.Tensor | dict[str, torch.Tensor]
-    ) -> np.ndarray | dict[str, np.ndarray]:
-=======
     def _process_spaces(self):
         # process observation space
         observation_space = self.unwrapped.single_observation_space["policy"]
@@ -400,7 +379,6 @@
         VecEnv.__init__(self, self.num_envs, observation_space, action_space)
 
     def _process_obs(self, obs_dict: torch.Tensor | dict[str, torch.Tensor]) -> np.ndarray | dict[str, np.ndarray]:
->>>>>>> 24a78b68
         """Convert observations into NumPy data type."""
         # Sb3 doesn't support asymmetric observation spaces, so we only use "policy"
         obs = obs_dict["policy"]
