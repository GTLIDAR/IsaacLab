# Copyright (c) 2022-2025, The Isaac Lab Project Developers (https://github.com/isaac-sim/IsaacLab/blob/main/CONTRIBUTORS.md).
# All rights reserved.
#
# SPDX-License-Identifier: BSD-3-Clause

"""Wrapper to configure an environment instance to Stable-Baselines3 vectorized environment.

The following example shows how to wrap an environment for Stable-Baselines3:

.. code-block:: python

    from isaaclab_rl.sb3 import Sb3VecEnvWrapper

    env = Sb3VecEnvWrapper(env)

"""

# needed to import for allowing type-hinting: torch.Tensor | dict[str, torch.Tensor]
from __future__ import annotations

import time
import gymnasium as gym
import numpy as np
import torch
import torch.nn as nn  # noqa: F401
<<<<<<< HEAD
from typing import Any, Union, Dict, Tuple
=======
import warnings
from typing import Any
>>>>>>> 24a78b68

from stable_baselines3.common.preprocessing import is_image_space, is_image_space_channels_first
from stable_baselines3.common.utils import constant_fn
from stable_baselines3.common.vec_env.base_vec_env import (
    VecEnv,
    VecEnvStepReturn,
)

VecEnvObs = Union[
    np.ndarray,
    Dict[str, np.ndarray],
    Dict[str, torch.Tensor | Dict[str, torch.Tensor]],
    Tuple[np.ndarray, ...],
    torch.Tensor,
    Tuple[torch.Tensor, ...],
]

GPUVecEnvStepReturn = Tuple[VecEnvObs, torch.Tensor, torch.Tensor, Any]


from isaaclab.envs import DirectRLEnv, ManagerBasedRLEnv

# remove SB3 warnings because PPO with bigger net actually benefits from GPU
warnings.filterwarnings("ignore", message="You are trying to run PPO on the GPU")

"""
Configuration Parser.
"""


def process_sb3_cfg(cfg: dict, num_envs: int) -> dict:
    """Convert simple YAML types to Stable-Baselines classes/components.

    Args:
        cfg: A configuration dictionary.
        num_envs: the number of parallel environments (used to compute `batch_size` for a desired number of minibatches)

    Returns:
        A dictionary containing the converted configuration.

    Reference:
        https://github.com/DLR-RM/rl-baselines3-zoo/blob/0e5eb145faefa33e7d79c7f8c179788574b20da5/utils/exp_manager.py#L358
    """

    def update_dict(hyperparams: dict[str, Any]) -> dict[str, Any]:

        for key, value in hyperparams.items():
            if isinstance(value, dict):
                update_dict(value)
            else:
                if key in [
                    "policy_kwargs",
                    "replay_buffer_class",
                    "replay_buffer_kwargs",
                    "student_policy_kwargs",
                ]:
                    hyperparams[key] = eval(value)
<<<<<<< HEAD
                elif key in [
                    "learning_rate",
                    "clip_range",
                    "clip_range_vf",
                    "delta_std",
                ]:
=======
                elif key in ["learning_rate", "clip_range", "clip_range_vf"]:
>>>>>>> 24a78b68
                    if isinstance(value, str):
                        _, initial_value = value.split("_")
                        initial_value = float(initial_value)
                        hyperparams[key] = (
                            lambda progress_remaining: progress_remaining
                            * initial_value
                        )
                    elif isinstance(value, (float, int)):
                        # negative value: ignore (ex: for clipping)
                        if value < 0:
                            continue
                        hyperparams[key] = constant_fn(float(value))
                    else:
                        raise ValueError(f"Invalid value for {key}: {hyperparams[key]}")
<<<<<<< HEAD
        # print("aaaaaaaaaaaaaa")
        # print(hyperparams)
=======

        # Convert to a desired batch_size (n_steps=2048 by default for SB3 PPO)
        if "n_minibatches" in hyperparams:
            hyperparams["batch_size"] = (hyperparams.get("n_steps", 2048) * num_envs) // hyperparams["n_minibatches"]
            del hyperparams["n_minibatches"]

>>>>>>> 24a78b68
        return hyperparams

    # parse agent configuration and convert to classes
    return update_dict(cfg)


"""
Vectorized environment wrapper.
"""


class Sb3VecEnvWrapper(VecEnv):
    """Wraps around Isaac Lab environment for Stable Baselines3.

    Isaac Sim internally implements a vectorized environment. However, since it is
    still considered a single environment instance, Stable Baselines tries to wrap
    around it using the :class:`DummyVecEnv`. This is only done if the environment
    is not inheriting from their :class:`VecEnv`. Thus, this class thinly wraps
    over the environment from :class:`ManagerBasedRLEnv` or :class:`DirectRLEnv`.

    Note:
        While Stable-Baselines3 supports Gym 0.26+ API, their vectorized environment
        uses their own API (i.e. it is closer to Gym 0.21). Thus, we implement
        the API for the vectorized environment.

    We also add monitoring functionality that computes the un-discounted episode
    return and length. This information is added to the info dicts under key `episode`.

    In contrast to the Isaac Lab environment, stable-baselines expect the following:

    1. numpy datatype for MDP signals
    2. a list of info dicts for each sub-environment (instead of a dict)
    3. when environment has terminated, the observations from the environment should correspond
       to the one after reset. The "real" final observation is passed using the info dicts
       under the key ``terminal_observation``.

    .. warning::

        By the nature of physics stepping in Isaac Sim, it is not possible to forward the
        simulation buffers without performing a physics step. Thus, reset is performed
        inside the :meth:`step()` function after the actual physics step is taken.
        Thus, the returned observations for terminated environments is the one after the reset.

    .. caution::

        This class must be the last wrapper in the wrapper chain. This is because the wrapper does not follow
        the :class:`gym.Wrapper` interface. Any subsequent wrappers will need to be modified to work with this
        wrapper.

    Reference:

    1. https://stable-baselines3.readthedocs.io/en/master/guide/vec_envs.html
    2. https://stable-baselines3.readthedocs.io/en/master/common/monitor.html

    """

    def __init__(self, env: ManagerBasedRLEnv | DirectRLEnv, fast_variant: bool = True):
        """Initialize the wrapper.

        Args:
            env: The environment to wrap around.
            fast_variant: Use fast variant for processing info
                (Only episodic reward, lengths and truncation info are included)
        Raises:
            ValueError: When the environment is not an instance of :class:`ManagerBasedRLEnv` or :class:`DirectRLEnv`.
        """
        # check that input is valid
        if not isinstance(env.unwrapped, ManagerBasedRLEnv) and not isinstance(
            env.unwrapped, DirectRLEnv
        ):
            raise ValueError(
                "The environment must be inherited from ManagerBasedRLEnv or DirectRLEnv. Environment type:"
                f" {type(env)}"
            )
        # initialize the wrapper
        self.env = env
        self.fast_variant = fast_variant
        # collect common information
        self.num_envs = self.unwrapped.num_envs
        self.sim_device = self.unwrapped.device
        self.render_mode = self.unwrapped.render_mode
<<<<<<< HEAD

        # obtain gym spaces
        # note: stable-baselines3 does not like when we have unbounded action space so
        #   we set it to some high value here. Maybe this is not general but something to think about.
        observation_space = self.unwrapped.single_observation_space["policy"]
        action_space = self.unwrapped.single_action_space
        if isinstance(action_space, gym.spaces.Box) and not action_space.is_bounded(
            "both"
        ):
            action_space = gym.spaces.Box(low=-100, high=100, shape=action_space.shape)

        # initialize vec-env
        VecEnv.__init__(self, self.num_envs, observation_space, action_space)
=======
        self.observation_processors = {}
        self._process_spaces()
>>>>>>> 24a78b68
        # add buffer for logging episodic information
        self._ep_rew_buf = np.zeros(self.num_envs)
        self._ep_len_buf = np.zeros(self.num_envs)

    def __str__(self):
        """Returns the wrapper name and the :attr:`env` representation string."""
        return f"<{type(self).__name__}{self.env}>"

    def __repr__(self):
        """Returns the string representation of the wrapper."""
        return str(self)

    """
    Properties -- Gym.Wrapper
    """

    @classmethod
    def class_name(cls) -> str:
        """Returns the class name of the wrapper."""
        return cls.__name__

    @property
    def unwrapped(self) -> ManagerBasedRLEnv | DirectRLEnv:
        """Returns the base environment of the wrapper.

        This will be the bare :class:`gymnasium.Env` environment, underneath all layers of wrappers.
        """
        return self.env.unwrapped

    """
    Properties
    """

    def get_episode_rewards(self) -> list[float]:
        """Returns the rewards of all the episodes."""
        return self._ep_rew_buf.tolist()

    def get_episode_lengths(self) -> list[int]:
        """Returns the number of time-steps of all the episodes."""
        return self._ep_len_buf.tolist()

    """
    Operations - MDP
    """

    def seed(self, seed: int | None = None) -> list[int | None]:  # noqa: D102
        return [self.unwrapped.seed(seed)] * self.unwrapped.num_envs

    def reset(self) -> VecEnvObs:  # noqa: D102
        obs_dict, _ = self.env.reset()
        # reset episodic information buffers
        self._ep_rew_buf = np.zeros(self.num_envs)
        self._ep_len_buf = np.zeros(self.num_envs)
        # convert data types to numpy depending on backend
        return self._process_obs(obs_dict)

    def step_async(self, actions):  # noqa: D102
        # convert input to numpy array
        if not isinstance(actions, torch.Tensor):
            actions = np.asarray(actions)
            actions = torch.from_numpy(actions).to(
                device=self.sim_device, dtype=torch.float32
            )
        else:
            actions = actions.to(device=self.sim_device, dtype=torch.float32)
        # convert to tensor
        self._async_actions = actions

    def step_wait(self) -> VecEnvStepReturn:  # noqa: D102
        # record step information
<<<<<<< HEAD
        obs_dict, rew, terminated, truncated, extras = self.env.step(
            self._async_actions
        )
        # update episode un-discounted return and length
        self._ep_rew_buf += rew
        self._ep_len_buf += 1
=======
        obs_dict, rew, terminated, truncated, extras = self.env.step(self._async_actions)
>>>>>>> 24a78b68
        # compute reset ids
        dones = terminated | truncated

        # convert data types to numpy depending on backend
        # note: ManagerBasedRLEnv uses torch backend (by default).
        obs = self._process_obs(obs_dict)
        rewards = rew.detach().cpu().numpy()
        terminated = terminated.detach().cpu().numpy()
        truncated = truncated.detach().cpu().numpy()
        dones = dones.detach().cpu().numpy()

        reset_ids = dones.nonzero()[0]

        # update episode un-discounted return and length
        self._ep_rew_buf += rewards
        self._ep_len_buf += 1
        # convert extra information to list of dicts
        infos = self._process_extras(obs, terminated, truncated, extras, reset_ids)

        # reset info for terminated environments
        self._ep_rew_buf[reset_ids] = 0.0
        self._ep_len_buf[reset_ids] = 0

        return obs, rewards, dones, infos

    def close(self):  # noqa: D102
        self.env.close()

    def get_attr(self, attr_name, indices=None):  # noqa: D102
        # resolve indices
        if indices is None:
            indices = slice(None)
            num_indices = self.num_envs
        else:
            num_indices = len(indices)
        # obtain attribute value
        attr_val = getattr(self.env, attr_name)
        # return the value
        if not isinstance(attr_val, torch.Tensor):
            return [attr_val] * num_indices
        else:
            return attr_val[indices].detach().cpu().numpy()

    def set_attr(self, attr_name, value, indices=None):  # noqa: D102
        raise NotImplementedError("Setting attributes is not supported.")

    def env_method(
        self, method_name: str, *method_args, indices=None, **method_kwargs
    ):  # noqa: D102
        if method_name == "render":
            # gymnasium does not support changing render mode at runtime
            return self.env.render()
        else:
            # this isn't properly implemented but it is not necessary.
            # mostly done for completeness.
            env_method = getattr(self.env, method_name)
            return env_method(*method_args, indices=indices, **method_kwargs)

    def env_is_wrapped(self, wrapper_class, indices=None):  # noqa: D102
<<<<<<< HEAD
        raise NotImplementedError(
            "Checking if environment is wrapped is not supported."
        )
=======
        # fake implementation to be able to use `evaluate_policy()` helper
        return [False]
>>>>>>> 24a78b68

    def get_images(self):  # noqa: D102
        raise NotImplementedError("Getting images is not supported.")

    """
    Helper functions.
    """

<<<<<<< HEAD
    def _process_obs(
        self, obs_dict: torch.Tensor | dict[str, torch.Tensor]
    ) -> np.ndarray | dict[str, np.ndarray]:
=======
    def _process_spaces(self):
        # process observation space
        observation_space = self.unwrapped.single_observation_space["policy"]
        if isinstance(observation_space, gym.spaces.Dict):
            for obs_key, obs_space in observation_space.spaces.items():
                processors: list[callable[[torch.Tensor], Any]] = []
                # assume normalized, if not, it won't pass is_image_space, which check [0-255].
                # for scale like image space that has right shape but not scaled, we will scale it later
                if is_image_space(obs_space, check_channels=True, normalized_image=True):
                    actually_normalized = np.all(obs_space.low == -1.0) and np.all(obs_space.high == 1.0)
                    if not actually_normalized:
                        if np.any(obs_space.low != 0) or np.any(obs_space.high != 255):
                            raise ValueError(
                                "Your image observation is not normalized in environment, and will not be"
                                "normalized by sb3 if its min is not 0 and max is not 255."
                            )
                        # sb3 will handle normalization and transpose, but sb3 expects uint8 images
                        if obs_space.dtype != np.uint8:
                            processors.append(lambda obs: obs.to(torch.uint8))
                        observation_space.spaces[obs_key] = gym.spaces.Box(0, 255, obs_space.shape, np.uint8)
                    else:
                        # sb3 will NOT handle the normalization, while sb3 will transpose, its transpose applies to all
                        # image terms and maybe non-ideal, more, if we can do it in torch on gpu, it will be faster then
                        # sb3 transpose it in numpy with cpu.
                        if not is_image_space_channels_first(obs_space):

                            def tranp(img: torch.Tensor) -> torch.Tensor:
                                return img.permute(2, 0, 1) if len(img.shape) == 3 else img.permute(0, 3, 1, 2)

                            processors.append(tranp)
                            h, w, c = obs_space.shape
                            observation_space.spaces[obs_key] = gym.spaces.Box(-1.0, 1.0, (c, h, w), obs_space.dtype)

                    def chained_processor(obs: torch.Tensor, procs=processors) -> Any:
                        for proc in procs:
                            obs = proc(obs)
                        return obs

                    # add processor to the dictionary
                    if len(processors) > 0:
                        self.observation_processors[obs_key] = chained_processor

        # obtain gym spaces
        # note: stable-baselines3 does not like when we have unbounded action space so
        #   we set it to some high value here. Maybe this is not general but something to think about.
        action_space = self.unwrapped.single_action_space
        if isinstance(action_space, gym.spaces.Box) and not action_space.is_bounded("both"):
            action_space = gym.spaces.Box(low=-100, high=100, shape=action_space.shape)

        # initialize vec-env
        VecEnv.__init__(self, self.num_envs, observation_space, action_space)

    def _process_obs(self, obs_dict: torch.Tensor | dict[str, torch.Tensor]) -> np.ndarray | dict[str, np.ndarray]:
>>>>>>> 24a78b68
        """Convert observations into NumPy data type."""
        # Sb3 doesn't support asymmetric observation spaces, so we only use "policy"
        obs = obs_dict["policy"]
        # note: ManagerBasedRLEnv uses torch backend (by default).
        if isinstance(obs, dict):
            for key, value in obs.items():
                if key in self.observation_processors:
                    obs[key] = self.observation_processors[key](value)
                obs[key] = obs[key].detach().cpu().numpy()
        elif isinstance(obs, torch.Tensor):
            obs = obs.detach().cpu().numpy()
        else:
            raise NotImplementedError(f"Unsupported data type: {type(obs)}")
        return obs

    def _process_extras(
        self,
        obs: np.ndarray,
        terminated: np.ndarray,
        truncated: np.ndarray,
        extras: dict,
        reset_ids: np.ndarray,
    ) -> list[dict[str, Any]]:
        """Convert miscellaneous information into dictionary for each sub-environment."""
        # faster version: only process env that terminated and add bootstrapping info
        if self.fast_variant:
            infos = [{} for _ in range(self.num_envs)]

            for idx in reset_ids:
                # fill-in episode monitoring info
                infos[idx]["episode"] = {
                    "r": self._ep_rew_buf[idx],
                    "l": self._ep_len_buf[idx],
                }

                # fill-in bootstrap information
                infos[idx]["TimeLimit.truncated"] = truncated[idx] and not terminated[idx]

                # add information about terminal observation separately
                if isinstance(obs, dict):
                    terminal_obs = {key: value[idx] for key, value in obs.items()}
                else:
                    terminal_obs = obs[idx]
                infos[idx]["terminal_observation"] = terminal_obs

            return infos

        # create empty list of dictionaries to fill
        infos: list[dict[str, Any]] = [
            dict.fromkeys(extras.keys()) for _ in range(self.num_envs)
        ]
        # fill-in information for each sub-environment
        # note: This loop becomes slow when number of environments is large.
        for idx in range(self.num_envs):
            # fill-in episode monitoring info
            if idx in reset_ids:
                infos[idx]["episode"] = dict()
                infos[idx]["episode"]["r"] = float(self._ep_rew_buf[idx])
                infos[idx]["episode"]["l"] = float(self._ep_len_buf[idx])
            else:
                infos[idx]["episode"] = None
            # fill-in bootstrap information
            infos[idx]["TimeLimit.truncated"] = truncated[idx] and not terminated[idx]
            # fill-in information from extras
            for key, value in extras.items():
                # 1. remap extra episodes information safely
                # 2. for others just store their values
                if key == "log":
                    # only log this data for episodes that are terminated
                    if infos[idx]["episode"] is not None:
                        for sub_key, sub_value in value.items():
                            infos[idx]["episode"][sub_key] = sub_value
                else:
                    infos[idx][key] = value[idx]
            # add information about terminal observation separately
            if idx in reset_ids:
                # extract terminal observations
                if isinstance(obs, dict):
                    terminal_obs = dict.fromkeys(obs.keys())
                    for key, value in obs.items():
                        terminal_obs[key] = value[idx]
                else:
                    terminal_obs = obs[idx]
                # add info to dict
                infos[idx]["terminal_observation"] = terminal_obs
            else:
                infos[idx]["terminal_observation"] = None
        # return list of dictionaries
        return infos


### This implements the Sb3VecEnvGPUWrapper class which is a subclass of VecEnv and deals with the customized environment for Stable Baselines3.###


class Sb3VecEnvGPUWrapper(VecEnv):
    """Wraps around Isaac Lab environment for Stable Baselines3.

    Isaac Sim internally implements a vectorized environment. However, since it is
    still considered a single environment instance, Stable Baselines tries to wrap
    around it using the :class:`DummyVecEnv`. This is only done if the environment
    is not inheriting from their :class:`VecEnv`. Thus, this class thinly wraps
    over the environment from :class:`ManagerBasedRLEnv`.

    Note:
        While Stable-Baselines3 supports Gym 0.26+ API, their vectorized environment
        still uses the old API (i.e. it is closer to Gym 0.21). Thus, we implement
        the old API for the vectorized environment.

    We also add monitoring functionality that computes the un-discounted episode
    return and length. This information is added to the info dicts under key `episode`.

    In contrast to the Isaac Lab environment, stable-baselines expect the following:

    1. numpy datatype for MDP signals
    2. a list of info dicts for each sub-environment (instead of a dict)
    3. when environment has terminated, the observations from the environment should correspond
       to the one after reset. The "real" final observation is passed using the info dicts
       under the key ``terminal_observation``.

    .. warning::

        By the nature of physics stepping in Isaac Sim, it is not possible to forward the
        simulation buffers without performing a physics step. Thus, reset is performed
        inside the :meth:`step()` function after the actual physics step is taken.
        Thus, the returned observations for terminated environments is the one after the reset.

    .. caution::

        This class must be the last wrapper in the wrapper chain. This is because the wrapper does not follow
        the :class:`gym.Wrapper` interface. Any subsequent wrappers will need to be modified to work with this
        wrapper.

    Reference:

    1. https://stable-baselines3.readthedocs.io/en/master/guide/vec_envs.html
    2. https://stable-baselines3.readthedocs.io/en/master/common/monitor.html

    """

    def __init__(self, env: ManagerBasedRLEnv):
        """Initialize the wrapper.

        Args:
            env: The environment to wrap around.

        Raises:
            ValueError: When the environment is not an instance of :class:`ManagerBasedRLEnv`.
        """
        # check that input is valid
        if not isinstance(env.unwrapped, ManagerBasedRLEnv) and not isinstance(
            env.unwrapped, DirectRLEnv
        ):
            raise ValueError(
                "The environment must be inherited from ManagerBasedRLEnv or DirectRLEnv. Environment type:"
                f" {type(env)}"
            )
        # initialize the wrapper
        self.env = env
        # collect common information
        self.num_envs = self.unwrapped.num_envs
        self.sim_device = self.unwrapped.device
        self.render_mode = self.unwrapped.render_mode

        # obtain gym spaces
        # note: stable-baselines3 does not like when we have unbounded action space so
        #   we set it to some high value here. Maybe this is not general but something to think about.
        observation_space = self.unwrapped.single_observation_space["policy"]
        action_space = self.unwrapped.single_action_space
        if isinstance(action_space, gym.spaces.Box) and not action_space.is_bounded(
            "both"
        ):
            action_space = gym.spaces.Box(low=-100, high=100, shape=action_space.shape)

        # initialize vec-env
        VecEnv.__init__(self, self.num_envs, observation_space, action_space)
        # add buffer for logging episodic information
        self._ep_rew_buf = torch.zeros(self.num_envs, device=self.sim_device)
        self._ep_len_buf = torch.zeros(self.num_envs, device=self.sim_device)

    def __str__(self):
        """Returns the wrapper name and the :attr:`env` representation string."""
        return f"<{type(self).__name__}{self.env}>"

    def __repr__(self):
        """Returns the string representation of the wrapper."""
        return str(self)

    """
    Properties -- Gym.Wrapper
    """

    @classmethod
    def class_name(cls) -> str:
        """Returns the class name of the wrapper."""
        return cls.__name__

    @property
    def unwrapped(self) -> ManagerBasedRLEnv:
        """Returns the base environment of the wrapper.

        This will be the bare :class:`gymnasium.Env` environment, underneath all layers of wrappers.
        """
        return self.env.unwrapped

    """
    Properties
    """

    def get_episode_rewards(self) -> list[float]:
        """Returns the rewards of all the episodes."""
        return self._ep_rew_buf.cpu().tolist()

    def get_episode_lengths(self) -> list[int]:
        """Returns the number of time-steps of all the episodes."""
        return self._ep_len_buf.cpu().tolist()

    """
    Operations - MDP
    """

    def seed(self, seed: int | None = None) -> list[int | None]:  # noqa: D102
        return [self.unwrapped.seed(seed)] * self.unwrapped.num_envs

    def reset(self) -> VecEnvObs:  # noqa: D102
        obs_dict, _ = self.env.reset()
        # convert data types to numpy depending on backend
        return self._process_obs(obs_dict)

    def step_async(self, actions):  # noqa: D102
        # convert input to numpy array

        if not isinstance(actions, torch.Tensor):
            actions = np.asarray(actions)
            actions = torch.from_numpy(actions).to(
                device=self.sim_device, dtype=torch.float32
            )
        else:
            actions = actions.to(device=self.sim_device, dtype=torch.float32)
        # convert to tensor
        self._async_actions = actions

    def step_wait(self) -> VecEnvStepReturn:  # noqa: D102

        # record step information
        obs_dict, rew, terminated, truncated, extras = self.env.step(
            self._async_actions
        )

        # update episode un-discounted return and length
        self._ep_rew_buf += rew
        self._ep_len_buf += 1
        # compute reset ids
        dones = (terminated | truncated).to(dtype=torch.long)
        reset_ids = (dones > 0).nonzero(as_tuple=False)

        # convert data types to numpy depending on backend
        # note: ManagerBasedRLEnv uses torch backend (by default).
        obs = self._process_obs(obs_dict)
        rew = rew
        dones = dones
        # convert extra information to list of dicts
        extras["observations"] = obs_dict
        # move time out information to the extras dict
        # this is only needed for infinite horizon tasks
        if not self.unwrapped.cfg.is_finite_horizon:
            extras["time_outs"] = truncated

        # reset info for terminated environments
        self._ep_rew_buf[reset_ids] = 0
        self._ep_len_buf[reset_ids] = 0

        return obs, rew, dones, extras

    def close(self):  # noqa: D102
        self.env.close()

    def get_attr(self, attr_name, indices=None):  # noqa: D102
        # resolve indices
        if indices is None:
            indices = slice(None)
            num_indices = self.num_envs
        else:
            num_indices = len(indices)
        # obtain attribute value
        attr_val = getattr(self.env, attr_name)
        # return the value
        if not isinstance(attr_val, torch.Tensor):
            return [attr_val] * num_indices
        else:
            return attr_val[indices].detach()

    def set_attr(self, attr_name, value, indices=None):  # noqa: D102
        raise NotImplementedError("Setting attributes is not supported.")

    def env_method(
        self, method_name: str, *method_args, indices=None, **method_kwargs
    ):  # noqa: D102
        if method_name == "render":
            # gymnasium does not support changing render mode at runtime
            return self.env.render()
        else:
            # this isn't properly implemented but it is not necessary.
            # mostly done for completeness.
            env_method = getattr(self.env, method_name)
            return env_method(*method_args, indices=indices, **method_kwargs)

    def env_is_wrapped(self, wrapper_class, indices=None):  # noqa: D102
        raise NotImplementedError(
            "Checking if environment is wrapped is not supported."
        )

    def get_images(self):  # noqa: D102
        raise NotImplementedError("Getting images is not supported.")

    """
    Helper functions.
    """

    def _process_obs(
        self, obs_dict: torch.Tensor | dict[str, torch.Tensor]
    ) -> torch.Tensor | dict[str, torch.Tensor]:
        """Convert observations into NumPy data type."""
        # Sb3 doesn't support asymmetric observation spaces, so we only use "policy"
        obs = obs_dict["policy"]
        # note: ManagerBasedRLEnv uses torch backend (by default).
        if isinstance(obs, dict):
            for key, value in obs.items():
                obs[key] = value
        elif isinstance(obs, torch.Tensor):
            obs = obs
        else:
            raise NotImplementedError(f"Unsupported data type: {type(obs)}")
        return obs


class L2tSb3VecEnvGPUWrapper(Sb3VecEnvGPUWrapper):
    """The wrapper for Learn to Teach algorithms. Observation is dict[str, torch.Tensor] and action is torch.Tensor."""

    def __init__(self, env: ManagerBasedRLEnv):
        """Initialize the wrapper.

        Args:
            env: The environment to wrap around.

        Raises:
            ValueError: When the environment is not an instance of :class:`ManagerBasedRLEnv`.
        """
        # check that input is valid
        if not isinstance(env.unwrapped, ManagerBasedRLEnv) and not isinstance(
            env.unwrapped, DirectRLEnv
        ):
            raise ValueError(
                "The environment must be inherited from ManagerBasedRLEnv or DirectRLEnv. Environment type:"
                f" {type(env)}"
            )
        # initialize the wrapper
        self.env = env
        # collect common information
        self.num_envs = self.unwrapped.num_envs
        self.sim_device = self.unwrapped.device
        self.render_mode = self.unwrapped.render_mode

        # obtain gym spaces
        # note: stable-baselines3 does not like when we have unbounded action space so
        #   we set it to some high value here. Maybe this is not general but something to think about.
        observation_space = {}
        obs_space = self.unwrapped.single_observation_space
        if "teacher" not in obs_space.keys():
            raise ValueError("The environment must have observation space for teacher.")

        observation_space["teacher"] = obs_space["teacher"]
        observation_space["student"] = obs_space["student"]
        observation_space = gym.spaces.Dict(observation_space)
        action_space = self.unwrapped.single_action_space
        if isinstance(action_space, gym.spaces.Box) and not action_space.is_bounded(
            "both"
        ):
            action_space = gym.spaces.Box(low=-100, high=100, shape=action_space.shape)

        # initialize vec-env
        VecEnv.__init__(self, self.num_envs, observation_space, action_space)
        # add buffer for logging episodic information
        self._ep_rew_buf = torch.zeros(self.num_envs, device=self.sim_device)
        self._ep_len_buf = torch.zeros(self.num_envs, device=self.sim_device)

    def _process_obs(
        self, obs_dict: torch.Tensor | dict[str, torch.Tensor]
    ) -> (
        torch.Tensor
        | dict[str, torch.Tensor]
        | dict[str, torch.Tensor | dict[str, torch.Tensor]]
    ):
        """Do nothing."""
        # L2T expects a dictionary of tensor with observation and policy
        obs = obs_dict
        # # note: ManagerBasedRLEnv uses torch backend (by default).
        if isinstance(obs, dict):
            if "teacher" not in obs.keys():
                obs["teacher"] = obs["policy"]
            return obs
        else:
            raise NotImplementedError(f"Unsupported data type: {type(obs)}")<|MERGE_RESOLUTION|>--- conflicted
+++ resolved
@@ -23,12 +23,8 @@
 import numpy as np
 import torch
 import torch.nn as nn  # noqa: F401
-<<<<<<< HEAD
-from typing import Any, Union, Dict, Tuple
-=======
 import warnings
 from typing import Any
->>>>>>> 24a78b68
 
 from stable_baselines3.common.preprocessing import is_image_space, is_image_space_channels_first
 from stable_baselines3.common.utils import constant_fn
@@ -86,16 +82,7 @@
                     "student_policy_kwargs",
                 ]:
                     hyperparams[key] = eval(value)
-<<<<<<< HEAD
-                elif key in [
-                    "learning_rate",
-                    "clip_range",
-                    "clip_range_vf",
-                    "delta_std",
-                ]:
-=======
                 elif key in ["learning_rate", "clip_range", "clip_range_vf"]:
->>>>>>> 24a78b68
                     if isinstance(value, str):
                         _, initial_value = value.split("_")
                         initial_value = float(initial_value)
@@ -110,17 +97,12 @@
                         hyperparams[key] = constant_fn(float(value))
                     else:
                         raise ValueError(f"Invalid value for {key}: {hyperparams[key]}")
-<<<<<<< HEAD
-        # print("aaaaaaaaaaaaaa")
-        # print(hyperparams)
-=======
 
         # Convert to a desired batch_size (n_steps=2048 by default for SB3 PPO)
         if "n_minibatches" in hyperparams:
             hyperparams["batch_size"] = (hyperparams.get("n_steps", 2048) * num_envs) // hyperparams["n_minibatches"]
             del hyperparams["n_minibatches"]
 
->>>>>>> 24a78b68
         return hyperparams
 
     # parse agent configuration and convert to classes
@@ -202,24 +184,8 @@
         self.num_envs = self.unwrapped.num_envs
         self.sim_device = self.unwrapped.device
         self.render_mode = self.unwrapped.render_mode
-<<<<<<< HEAD
-
-        # obtain gym spaces
-        # note: stable-baselines3 does not like when we have unbounded action space so
-        #   we set it to some high value here. Maybe this is not general but something to think about.
-        observation_space = self.unwrapped.single_observation_space["policy"]
-        action_space = self.unwrapped.single_action_space
-        if isinstance(action_space, gym.spaces.Box) and not action_space.is_bounded(
-            "both"
-        ):
-            action_space = gym.spaces.Box(low=-100, high=100, shape=action_space.shape)
-
-        # initialize vec-env
-        VecEnv.__init__(self, self.num_envs, observation_space, action_space)
-=======
         self.observation_processors = {}
         self._process_spaces()
->>>>>>> 24a78b68
         # add buffer for logging episodic information
         self._ep_rew_buf = np.zeros(self.num_envs)
         self._ep_len_buf = np.zeros(self.num_envs)
@@ -290,16 +256,7 @@
 
     def step_wait(self) -> VecEnvStepReturn:  # noqa: D102
         # record step information
-<<<<<<< HEAD
-        obs_dict, rew, terminated, truncated, extras = self.env.step(
-            self._async_actions
-        )
-        # update episode un-discounted return and length
-        self._ep_rew_buf += rew
-        self._ep_len_buf += 1
-=======
         obs_dict, rew, terminated, truncated, extras = self.env.step(self._async_actions)
->>>>>>> 24a78b68
         # compute reset ids
         dones = terminated | truncated
 
@@ -359,14 +316,8 @@
             return env_method(*method_args, indices=indices, **method_kwargs)
 
     def env_is_wrapped(self, wrapper_class, indices=None):  # noqa: D102
-<<<<<<< HEAD
-        raise NotImplementedError(
-            "Checking if environment is wrapped is not supported."
-        )
-=======
         # fake implementation to be able to use `evaluate_policy()` helper
         return [False]
->>>>>>> 24a78b68
 
     def get_images(self):  # noqa: D102
         raise NotImplementedError("Getting images is not supported.")
@@ -375,11 +326,6 @@
     Helper functions.
     """
 
-<<<<<<< HEAD
-    def _process_obs(
-        self, obs_dict: torch.Tensor | dict[str, torch.Tensor]
-    ) -> np.ndarray | dict[str, np.ndarray]:
-=======
     def _process_spaces(self):
         # process observation space
         observation_space = self.unwrapped.single_observation_space["policy"]
@@ -433,7 +379,6 @@
         VecEnv.__init__(self, self.num_envs, observation_space, action_space)
 
     def _process_obs(self, obs_dict: torch.Tensor | dict[str, torch.Tensor]) -> np.ndarray | dict[str, np.ndarray]:
->>>>>>> 24a78b68
         """Convert observations into NumPy data type."""
         # Sb3 doesn't support asymmetric observation spaces, so we only use "policy"
         obs = obs_dict["policy"]
