# Copyright (c) 2022-2025, The Isaac Lab Project Developers (https://github.com/isaac-sim/IsaacLab/blob/main/CONTRIBUTORS.md).
# All rights reserved.
#
# SPDX-License-Identifier: BSD-3-Clause

"""Wrapper to configure an environment instance to Stable-Baselines3 vectorized environment.

The following example shows how to wrap an environment for Stable-Baselines3:

.. code-block:: python

    from isaaclab_rl.sb3 import Sb3VecEnvWrapper

    env = Sb3VecEnvWrapper(env)

"""

# needed to import for allowing type-hinting: torch.Tensor | dict[str, torch.Tensor]
from __future__ import annotations

import time
import gymnasium as gym
import numpy as np
import torch
import torch.nn as nn  # noqa: F401
<<<<<<< HEAD
from typing import Any, Union, Dict, Tuple
=======
import warnings
from typing import Any
>>>>>>> 75824e8d

from stable_baselines3.common.utils import constant_fn
from stable_baselines3.common.vec_env.base_vec_env import (
    VecEnv,
    VecEnvStepReturn,
)

VecEnvObs = Union[
    np.ndarray,
    Dict[str, np.ndarray],
    Dict[str, torch.Tensor | Dict[str, torch.Tensor]],
    Tuple[np.ndarray, ...],
    torch.Tensor,
    Tuple[torch.Tensor, ...],
]

GPUVecEnvStepReturn = Tuple[VecEnvObs, torch.Tensor, torch.Tensor, Any]


from isaaclab.envs import DirectRLEnv, ManagerBasedRLEnv

# remove SB3 warnings because PPO with bigger net actually benefits from GPU
warnings.filterwarnings("ignore", message="You are trying to run PPO on the GPU")

"""
Configuration Parser.
"""


def process_sb3_cfg(cfg: dict, num_envs: int) -> dict:
    """Convert simple YAML types to Stable-Baselines classes/components.

    Args:
        cfg: A configuration dictionary.
        num_envs: the number of parallel environments (used to compute `batch_size` for a desired number of minibatches)

    Returns:
        A dictionary containing the converted configuration.

    Reference:
        https://github.com/DLR-RM/rl-baselines3-zoo/blob/0e5eb145faefa33e7d79c7f8c179788574b20da5/utils/exp_manager.py#L358
    """

    def update_dict(hyperparams: dict[str, Any]) -> dict[str, Any]:

        for key, value in hyperparams.items():
            if isinstance(value, dict):
                update_dict(value)
            else:
                if key in [
                    "policy_kwargs",
                    "replay_buffer_class",
                    "replay_buffer_kwargs",
                    "student_policy_kwargs",
                ]:
                    hyperparams[key] = eval(value)
<<<<<<< HEAD
                elif key in [
                    "learning_rate",
                    "clip_range",
                    "clip_range_vf",
                    "delta_std",
                ]:
=======
                elif key in ["learning_rate", "clip_range", "clip_range_vf"]:
>>>>>>> 75824e8d
                    if isinstance(value, str):
                        _, initial_value = value.split("_")
                        initial_value = float(initial_value)
                        hyperparams[key] = (
                            lambda progress_remaining: progress_remaining
                            * initial_value
                        )
                    elif isinstance(value, (float, int)):
                        # negative value: ignore (ex: for clipping)
                        if value < 0:
                            continue
                        hyperparams[key] = constant_fn(float(value))
                    else:
                        raise ValueError(f"Invalid value for {key}: {hyperparams[key]}")
<<<<<<< HEAD
        # print("aaaaaaaaaaaaaa")
        # print(hyperparams)
=======

        # Convert to a desired batch_size (n_steps=2048 by default for SB3 PPO)
        if "n_minibatches" in hyperparams:
            hyperparams["batch_size"] = (hyperparams.get("n_steps", 2048) * num_envs) // hyperparams["n_minibatches"]
            del hyperparams["n_minibatches"]

>>>>>>> 75824e8d
        return hyperparams

    # parse agent configuration and convert to classes
    return update_dict(cfg)


"""
Vectorized environment wrapper.
"""


class Sb3VecEnvWrapper(VecEnv):
    """Wraps around Isaac Lab environment for Stable Baselines3.

    Isaac Sim internally implements a vectorized environment. However, since it is
    still considered a single environment instance, Stable Baselines tries to wrap
    around it using the :class:`DummyVecEnv`. This is only done if the environment
    is not inheriting from their :class:`VecEnv`. Thus, this class thinly wraps
    over the environment from :class:`ManagerBasedRLEnv` or :class:`DirectRLEnv`.

    Note:
        While Stable-Baselines3 supports Gym 0.26+ API, their vectorized environment
        uses their own API (i.e. it is closer to Gym 0.21). Thus, we implement
        the API for the vectorized environment.

    We also add monitoring functionality that computes the un-discounted episode
    return and length. This information is added to the info dicts under key `episode`.

    In contrast to the Isaac Lab environment, stable-baselines expect the following:

    1. numpy datatype for MDP signals
    2. a list of info dicts for each sub-environment (instead of a dict)
    3. when environment has terminated, the observations from the environment should correspond
       to the one after reset. The "real" final observation is passed using the info dicts
       under the key ``terminal_observation``.

    .. warning::

        By the nature of physics stepping in Isaac Sim, it is not possible to forward the
        simulation buffers without performing a physics step. Thus, reset is performed
        inside the :meth:`step()` function after the actual physics step is taken.
        Thus, the returned observations for terminated environments is the one after the reset.

    .. caution::

        This class must be the last wrapper in the wrapper chain. This is because the wrapper does not follow
        the :class:`gym.Wrapper` interface. Any subsequent wrappers will need to be modified to work with this
        wrapper.

    Reference:

    1. https://stable-baselines3.readthedocs.io/en/master/guide/vec_envs.html
    2. https://stable-baselines3.readthedocs.io/en/master/common/monitor.html

    """

    def __init__(self, env: ManagerBasedRLEnv | DirectRLEnv, fast_variant: bool = True):
        """Initialize the wrapper.

        Args:
            env: The environment to wrap around.
            fast_variant: Use fast variant for processing info
                (Only episodic reward, lengths and truncation info are included)
        Raises:
            ValueError: When the environment is not an instance of :class:`ManagerBasedRLEnv` or :class:`DirectRLEnv`.
        """
        # check that input is valid
        if not isinstance(env.unwrapped, ManagerBasedRLEnv) and not isinstance(
            env.unwrapped, DirectRLEnv
        ):
            raise ValueError(
                "The environment must be inherited from ManagerBasedRLEnv or DirectRLEnv. Environment type:"
                f" {type(env)}"
            )
        # initialize the wrapper
        self.env = env
        self.fast_variant = fast_variant
        # collect common information
        self.num_envs = self.unwrapped.num_envs
        self.sim_device = self.unwrapped.device
        self.render_mode = self.unwrapped.render_mode

        # obtain gym spaces
        # note: stable-baselines3 does not like when we have unbounded action space so
        #   we set it to some high value here. Maybe this is not general but something to think about.
        observation_space = self.unwrapped.single_observation_space["policy"]
        action_space = self.unwrapped.single_action_space
        if isinstance(action_space, gym.spaces.Box) and not action_space.is_bounded(
            "both"
        ):
            action_space = gym.spaces.Box(low=-100, high=100, shape=action_space.shape)

        # initialize vec-env
        VecEnv.__init__(self, self.num_envs, observation_space, action_space)
        # add buffer for logging episodic information
        self._ep_rew_buf = np.zeros(self.num_envs)
        self._ep_len_buf = np.zeros(self.num_envs)

    def __str__(self):
        """Returns the wrapper name and the :attr:`env` representation string."""
        return f"<{type(self).__name__}{self.env}>"

    def __repr__(self):
        """Returns the string representation of the wrapper."""
        return str(self)

    """
    Properties -- Gym.Wrapper
    """

    @classmethod
    def class_name(cls) -> str:
        """Returns the class name of the wrapper."""
        return cls.__name__

    @property
    def unwrapped(self) -> ManagerBasedRLEnv | DirectRLEnv:
        """Returns the base environment of the wrapper.

        This will be the bare :class:`gymnasium.Env` environment, underneath all layers of wrappers.
        """
        return self.env.unwrapped

    """
    Properties
    """

    def get_episode_rewards(self) -> list[float]:
        """Returns the rewards of all the episodes."""
        return self._ep_rew_buf.tolist()

    def get_episode_lengths(self) -> list[int]:
        """Returns the number of time-steps of all the episodes."""
        return self._ep_len_buf.tolist()

    """
    Operations - MDP
    """

    def seed(self, seed: int | None = None) -> list[int | None]:  # noqa: D102
        return [self.unwrapped.seed(seed)] * self.unwrapped.num_envs

    def reset(self) -> VecEnvObs:  # noqa: D102
        obs_dict, _ = self.env.reset()
        # reset episodic information buffers
        self._ep_rew_buf = np.zeros(self.num_envs)
        self._ep_len_buf = np.zeros(self.num_envs)
        # convert data types to numpy depending on backend
        return self._process_obs(obs_dict)

    def step_async(self, actions):  # noqa: D102
        # convert input to numpy array
        if not isinstance(actions, torch.Tensor):
            actions = np.asarray(actions)
            actions = torch.from_numpy(actions).to(
                device=self.sim_device, dtype=torch.float32
            )
        else:
            actions = actions.to(device=self.sim_device, dtype=torch.float32)
        # convert to tensor
        self._async_actions = actions

    def step_wait(self) -> VecEnvStepReturn:  # noqa: D102
        # record step information
<<<<<<< HEAD
        obs_dict, rew, terminated, truncated, extras = self.env.step(
            self._async_actions
        )
        # update episode un-discounted return and length
        self._ep_rew_buf += rew
        self._ep_len_buf += 1
=======
        obs_dict, rew, terminated, truncated, extras = self.env.step(self._async_actions)
>>>>>>> 75824e8d
        # compute reset ids
        dones = terminated | truncated

        # convert data types to numpy depending on backend
        # note: ManagerBasedRLEnv uses torch backend (by default).
        obs = self._process_obs(obs_dict)
        rewards = rew.detach().cpu().numpy()
        terminated = terminated.detach().cpu().numpy()
        truncated = truncated.detach().cpu().numpy()
        dones = dones.detach().cpu().numpy()

        reset_ids = dones.nonzero()[0]

        # update episode un-discounted return and length
        self._ep_rew_buf += rewards
        self._ep_len_buf += 1
        # convert extra information to list of dicts
        infos = self._process_extras(obs, terminated, truncated, extras, reset_ids)

        # reset info for terminated environments
        self._ep_rew_buf[reset_ids] = 0.0
        self._ep_len_buf[reset_ids] = 0

        return obs, rewards, dones, infos

    def close(self):  # noqa: D102
        self.env.close()

    def get_attr(self, attr_name, indices=None):  # noqa: D102
        # resolve indices
        if indices is None:
            indices = slice(None)
            num_indices = self.num_envs
        else:
            num_indices = len(indices)
        # obtain attribute value
        attr_val = getattr(self.env, attr_name)
        # return the value
        if not isinstance(attr_val, torch.Tensor):
            return [attr_val] * num_indices
        else:
            return attr_val[indices].detach().cpu().numpy()

    def set_attr(self, attr_name, value, indices=None):  # noqa: D102
        raise NotImplementedError("Setting attributes is not supported.")

    def env_method(
        self, method_name: str, *method_args, indices=None, **method_kwargs
    ):  # noqa: D102
        if method_name == "render":
            # gymnasium does not support changing render mode at runtime
            return self.env.render()
        else:
            # this isn't properly implemented but it is not necessary.
            # mostly done for completeness.
            env_method = getattr(self.env, method_name)
            return env_method(*method_args, indices=indices, **method_kwargs)

    def env_is_wrapped(self, wrapper_class, indices=None):  # noqa: D102
<<<<<<< HEAD
        raise NotImplementedError(
            "Checking if environment is wrapped is not supported."
        )
=======
        # fake implementation to be able to use `evaluate_policy()` helper
        return [False]
>>>>>>> 75824e8d

    def get_images(self):  # noqa: D102
        raise NotImplementedError("Getting images is not supported.")

    """
    Helper functions.
    """

    def _process_obs(
        self, obs_dict: torch.Tensor | dict[str, torch.Tensor]
    ) -> np.ndarray | dict[str, np.ndarray]:
        """Convert observations into NumPy data type."""
        # Sb3 doesn't support asymmetric observation spaces, so we only use "policy"
        obs = obs_dict["policy"]
        # note: ManagerBasedRLEnv uses torch backend (by default).
        if isinstance(obs, dict):
            for key, value in obs.items():
                obs[key] = value.detach().cpu().numpy()
        elif isinstance(obs, torch.Tensor):
            obs = obs.detach().cpu().numpy()
        else:
            raise NotImplementedError(f"Unsupported data type: {type(obs)}")
        return obs

    def _process_extras(
        self,
        obs: np.ndarray,
        terminated: np.ndarray,
        truncated: np.ndarray,
        extras: dict,
        reset_ids: np.ndarray,
    ) -> list[dict[str, Any]]:
        """Convert miscellaneous information into dictionary for each sub-environment."""
        # faster version: only process env that terminated and add bootstrapping info
        if self.fast_variant:
            infos = [{} for _ in range(self.num_envs)]

            for idx in reset_ids:
                # fill-in episode monitoring info
                infos[idx]["episode"] = {
                    "r": self._ep_rew_buf[idx],
                    "l": self._ep_len_buf[idx],
                }

                # fill-in bootstrap information
                infos[idx]["TimeLimit.truncated"] = truncated[idx] and not terminated[idx]

                # add information about terminal observation separately
                if isinstance(obs, dict):
                    terminal_obs = {key: value[idx] for key, value in obs.items()}
                else:
                    terminal_obs = obs[idx]
                infos[idx]["terminal_observation"] = terminal_obs

            return infos

        # create empty list of dictionaries to fill
        infos: list[dict[str, Any]] = [
            dict.fromkeys(extras.keys()) for _ in range(self.num_envs)
        ]
        # fill-in information for each sub-environment
        # note: This loop becomes slow when number of environments is large.
        for idx in range(self.num_envs):
            # fill-in episode monitoring info
            if idx in reset_ids:
                infos[idx]["episode"] = dict()
                infos[idx]["episode"]["r"] = float(self._ep_rew_buf[idx])
                infos[idx]["episode"]["l"] = float(self._ep_len_buf[idx])
            else:
                infos[idx]["episode"] = None
            # fill-in bootstrap information
            infos[idx]["TimeLimit.truncated"] = truncated[idx] and not terminated[idx]
            # fill-in information from extras
            for key, value in extras.items():
                # 1. remap extra episodes information safely
                # 2. for others just store their values
                if key == "log":
                    # only log this data for episodes that are terminated
                    if infos[idx]["episode"] is not None:
                        for sub_key, sub_value in value.items():
                            infos[idx]["episode"][sub_key] = sub_value
                else:
                    infos[idx][key] = value[idx]
            # add information about terminal observation separately
            if idx in reset_ids:
                # extract terminal observations
                if isinstance(obs, dict):
                    terminal_obs = dict.fromkeys(obs.keys())
                    for key, value in obs.items():
                        terminal_obs[key] = value[idx]
                else:
                    terminal_obs = obs[idx]
                # add info to dict
                infos[idx]["terminal_observation"] = terminal_obs
            else:
                infos[idx]["terminal_observation"] = None
        # return list of dictionaries
        return infos


### This implements the Sb3VecEnvGPUWrapper class which is a subclass of VecEnv and deals with the customized environment for Stable Baselines3.###


class Sb3VecEnvGPUWrapper(VecEnv):
    """Wraps around Isaac Lab environment for Stable Baselines3.

    Isaac Sim internally implements a vectorized environment. However, since it is
    still considered a single environment instance, Stable Baselines tries to wrap
    around it using the :class:`DummyVecEnv`. This is only done if the environment
    is not inheriting from their :class:`VecEnv`. Thus, this class thinly wraps
    over the environment from :class:`ManagerBasedRLEnv`.

    Note:
        While Stable-Baselines3 supports Gym 0.26+ API, their vectorized environment
        still uses the old API (i.e. it is closer to Gym 0.21). Thus, we implement
        the old API for the vectorized environment.

    We also add monitoring functionality that computes the un-discounted episode
    return and length. This information is added to the info dicts under key `episode`.

    In contrast to the Isaac Lab environment, stable-baselines expect the following:

    1. numpy datatype for MDP signals
    2. a list of info dicts for each sub-environment (instead of a dict)
    3. when environment has terminated, the observations from the environment should correspond
       to the one after reset. The "real" final observation is passed using the info dicts
       under the key ``terminal_observation``.

    .. warning::

        By the nature of physics stepping in Isaac Sim, it is not possible to forward the
        simulation buffers without performing a physics step. Thus, reset is performed
        inside the :meth:`step()` function after the actual physics step is taken.
        Thus, the returned observations for terminated environments is the one after the reset.

    .. caution::

        This class must be the last wrapper in the wrapper chain. This is because the wrapper does not follow
        the :class:`gym.Wrapper` interface. Any subsequent wrappers will need to be modified to work with this
        wrapper.

    Reference:

    1. https://stable-baselines3.readthedocs.io/en/master/guide/vec_envs.html
    2. https://stable-baselines3.readthedocs.io/en/master/common/monitor.html

    """

    def __init__(self, env: ManagerBasedRLEnv):
        """Initialize the wrapper.

        Args:
            env: The environment to wrap around.

        Raises:
            ValueError: When the environment is not an instance of :class:`ManagerBasedRLEnv`.
        """
        # check that input is valid
        if not isinstance(env.unwrapped, ManagerBasedRLEnv) and not isinstance(
            env.unwrapped, DirectRLEnv
        ):
            raise ValueError(
                "The environment must be inherited from ManagerBasedRLEnv or DirectRLEnv. Environment type:"
                f" {type(env)}"
            )
        # initialize the wrapper
        self.env = env
        # collect common information
        self.num_envs = self.unwrapped.num_envs
        self.sim_device = self.unwrapped.device
        self.render_mode = self.unwrapped.render_mode

        # obtain gym spaces
        # note: stable-baselines3 does not like when we have unbounded action space so
        #   we set it to some high value here. Maybe this is not general but something to think about.
        observation_space = self.unwrapped.single_observation_space["policy"]
        action_space = self.unwrapped.single_action_space
        if isinstance(action_space, gym.spaces.Box) and not action_space.is_bounded(
            "both"
        ):
            action_space = gym.spaces.Box(low=-100, high=100, shape=action_space.shape)

        # initialize vec-env
        VecEnv.__init__(self, self.num_envs, observation_space, action_space)
        # add buffer for logging episodic information
        self._ep_rew_buf = torch.zeros(self.num_envs, device=self.sim_device)
        self._ep_len_buf = torch.zeros(self.num_envs, device=self.sim_device)

    def __str__(self):
        """Returns the wrapper name and the :attr:`env` representation string."""
        return f"<{type(self).__name__}{self.env}>"

    def __repr__(self):
        """Returns the string representation of the wrapper."""
        return str(self)

    """
    Properties -- Gym.Wrapper
    """

    @classmethod
    def class_name(cls) -> str:
        """Returns the class name of the wrapper."""
        return cls.__name__

    @property
    def unwrapped(self) -> ManagerBasedRLEnv:
        """Returns the base environment of the wrapper.

        This will be the bare :class:`gymnasium.Env` environment, underneath all layers of wrappers.
        """
        return self.env.unwrapped

    """
    Properties
    """

    def get_episode_rewards(self) -> list[float]:
        """Returns the rewards of all the episodes."""
        return self._ep_rew_buf.cpu().tolist()

    def get_episode_lengths(self) -> list[int]:
        """Returns the number of time-steps of all the episodes."""
        return self._ep_len_buf.cpu().tolist()

    """
    Operations - MDP
    """

    def seed(self, seed: int | None = None) -> list[int | None]:  # noqa: D102
        return [self.unwrapped.seed(seed)] * self.unwrapped.num_envs

    def reset(self) -> VecEnvObs:  # noqa: D102
        obs_dict, _ = self.env.reset()
        # convert data types to numpy depending on backend
        return self._process_obs(obs_dict)

    def step_async(self, actions):  # noqa: D102
        # convert input to numpy array

        if not isinstance(actions, torch.Tensor):
            actions = np.asarray(actions)
            actions = torch.from_numpy(actions).to(
                device=self.sim_device, dtype=torch.float32
            )
        else:
            actions = actions.to(device=self.sim_device, dtype=torch.float32)
        # convert to tensor
        self._async_actions = actions

    def step_wait(self) -> VecEnvStepReturn:  # noqa: D102

        # record step information
        obs_dict, rew, terminated, truncated, extras = self.env.step(
            self._async_actions
        )

        # update episode un-discounted return and length
        self._ep_rew_buf += rew
        self._ep_len_buf += 1
        # compute reset ids
        dones = (terminated | truncated).to(dtype=torch.long)
        reset_ids = (dones > 0).nonzero(as_tuple=False)

        # convert data types to numpy depending on backend
        # note: ManagerBasedRLEnv uses torch backend (by default).
        obs = self._process_obs(obs_dict)
        rew = rew
        dones = dones
        # convert extra information to list of dicts
        extras["observations"] = obs_dict
        # move time out information to the extras dict
        # this is only needed for infinite horizon tasks
        if not self.unwrapped.cfg.is_finite_horizon:
            extras["time_outs"] = truncated

        # reset info for terminated environments
        self._ep_rew_buf[reset_ids] = 0
        self._ep_len_buf[reset_ids] = 0

        return obs, rew, dones, extras

    def close(self):  # noqa: D102
        self.env.close()

    def get_attr(self, attr_name, indices=None):  # noqa: D102
        # resolve indices
        if indices is None:
            indices = slice(None)
            num_indices = self.num_envs
        else:
            num_indices = len(indices)
        # obtain attribute value
        attr_val = getattr(self.env, attr_name)
        # return the value
        if not isinstance(attr_val, torch.Tensor):
            return [attr_val] * num_indices
        else:
            return attr_val[indices].detach()

    def set_attr(self, attr_name, value, indices=None):  # noqa: D102
        raise NotImplementedError("Setting attributes is not supported.")

    def env_method(
        self, method_name: str, *method_args, indices=None, **method_kwargs
    ):  # noqa: D102
        if method_name == "render":
            # gymnasium does not support changing render mode at runtime
            return self.env.render()
        else:
            # this isn't properly implemented but it is not necessary.
            # mostly done for completeness.
            env_method = getattr(self.env, method_name)
            return env_method(*method_args, indices=indices, **method_kwargs)

    def env_is_wrapped(self, wrapper_class, indices=None):  # noqa: D102
        raise NotImplementedError(
            "Checking if environment is wrapped is not supported."
        )

    def get_images(self):  # noqa: D102
        raise NotImplementedError("Getting images is not supported.")

    """
    Helper functions.
    """

    def _process_obs(
        self, obs_dict: torch.Tensor | dict[str, torch.Tensor]
    ) -> torch.Tensor | dict[str, torch.Tensor]:
        """Convert observations into NumPy data type."""
        # Sb3 doesn't support asymmetric observation spaces, so we only use "policy"
        obs = obs_dict["policy"]
        # note: ManagerBasedRLEnv uses torch backend (by default).
        if isinstance(obs, dict):
            for key, value in obs.items():
                obs[key] = value
        elif isinstance(obs, torch.Tensor):
            obs = obs
        else:
            raise NotImplementedError(f"Unsupported data type: {type(obs)}")
        return obs


class L2tSb3VecEnvGPUWrapper(Sb3VecEnvGPUWrapper):
    """The wrapper for Learn to Teach algorithms. Observation is dict[str, torch.Tensor] and action is torch.Tensor."""

    def __init__(self, env: ManagerBasedRLEnv):
        """Initialize the wrapper.

        Args:
            env: The environment to wrap around.

        Raises:
            ValueError: When the environment is not an instance of :class:`ManagerBasedRLEnv`.
        """
        # check that input is valid
        if not isinstance(env.unwrapped, ManagerBasedRLEnv) and not isinstance(
            env.unwrapped, DirectRLEnv
        ):
            raise ValueError(
                "The environment must be inherited from ManagerBasedRLEnv or DirectRLEnv. Environment type:"
                f" {type(env)}"
            )
        # initialize the wrapper
        self.env = env
        # collect common information
        self.num_envs = self.unwrapped.num_envs
        self.sim_device = self.unwrapped.device
        self.render_mode = self.unwrapped.render_mode

        # obtain gym spaces
        # note: stable-baselines3 does not like when we have unbounded action space so
        #   we set it to some high value here. Maybe this is not general but something to think about.
        observation_space = {}
        obs_space = self.unwrapped.single_observation_space
        if "teacher" not in obs_space.keys():
            raise ValueError("The environment must have observation space for teacher.")

        observation_space["teacher"] = obs_space["teacher"]
        observation_space["student"] = obs_space["student"]
        observation_space = gym.spaces.Dict(observation_space)
        action_space = self.unwrapped.single_action_space
        if isinstance(action_space, gym.spaces.Box) and not action_space.is_bounded(
            "both"
        ):
            action_space = gym.spaces.Box(low=-100, high=100, shape=action_space.shape)

        # initialize vec-env
        VecEnv.__init__(self, self.num_envs, observation_space, action_space)
        # add buffer for logging episodic information
        self._ep_rew_buf = torch.zeros(self.num_envs, device=self.sim_device)
        self._ep_len_buf = torch.zeros(self.num_envs, device=self.sim_device)

    def _process_obs(
        self, obs_dict: torch.Tensor | dict[str, torch.Tensor]
    ) -> (
        torch.Tensor
        | dict[str, torch.Tensor]
        | dict[str, torch.Tensor | dict[str, torch.Tensor]]
    ):
        """Do nothing."""
        # L2T expects a dictionary of tensor with observation and policy
        obs = obs_dict
        # # note: ManagerBasedRLEnv uses torch backend (by default).
        if isinstance(obs, dict):
            if "teacher" not in obs.keys():
                obs["teacher"] = obs["policy"]
            return obs
        else:
            raise NotImplementedError(f"Unsupported data type: {type(obs)}")<|MERGE_RESOLUTION|>--- conflicted
+++ resolved
@@ -23,12 +23,8 @@
 import numpy as np
 import torch
 import torch.nn as nn  # noqa: F401
-<<<<<<< HEAD
-from typing import Any, Union, Dict, Tuple
-=======
 import warnings
 from typing import Any
->>>>>>> 75824e8d
 
 from stable_baselines3.common.utils import constant_fn
 from stable_baselines3.common.vec_env.base_vec_env import (
@@ -85,16 +81,7 @@
                     "student_policy_kwargs",
                 ]:
                     hyperparams[key] = eval(value)
-<<<<<<< HEAD
-                elif key in [
-                    "learning_rate",
-                    "clip_range",
-                    "clip_range_vf",
-                    "delta_std",
-                ]:
-=======
                 elif key in ["learning_rate", "clip_range", "clip_range_vf"]:
->>>>>>> 75824e8d
                     if isinstance(value, str):
                         _, initial_value = value.split("_")
                         initial_value = float(initial_value)
@@ -109,17 +96,12 @@
                         hyperparams[key] = constant_fn(float(value))
                     else:
                         raise ValueError(f"Invalid value for {key}: {hyperparams[key]}")
-<<<<<<< HEAD
-        # print("aaaaaaaaaaaaaa")
-        # print(hyperparams)
-=======
 
         # Convert to a desired batch_size (n_steps=2048 by default for SB3 PPO)
         if "n_minibatches" in hyperparams:
             hyperparams["batch_size"] = (hyperparams.get("n_steps", 2048) * num_envs) // hyperparams["n_minibatches"]
             del hyperparams["n_minibatches"]
 
->>>>>>> 75824e8d
         return hyperparams
 
     # parse agent configuration and convert to classes
@@ -284,16 +266,7 @@
 
     def step_wait(self) -> VecEnvStepReturn:  # noqa: D102
         # record step information
-<<<<<<< HEAD
-        obs_dict, rew, terminated, truncated, extras = self.env.step(
-            self._async_actions
-        )
-        # update episode un-discounted return and length
-        self._ep_rew_buf += rew
-        self._ep_len_buf += 1
-=======
         obs_dict, rew, terminated, truncated, extras = self.env.step(self._async_actions)
->>>>>>> 75824e8d
         # compute reset ids
         dones = terminated | truncated
 
@@ -353,14 +326,8 @@
             return env_method(*method_args, indices=indices, **method_kwargs)
 
     def env_is_wrapped(self, wrapper_class, indices=None):  # noqa: D102
-<<<<<<< HEAD
-        raise NotImplementedError(
-            "Checking if environment is wrapped is not supported."
-        )
-=======
         # fake implementation to be able to use `evaluate_policy()` helper
         return [False]
->>>>>>> 75824e8d
 
     def get_images(self):  # noqa: D102
         raise NotImplementedError("Getting images is not supported.")
