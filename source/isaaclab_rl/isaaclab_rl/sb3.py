# Copyright (c) 2022-2025, The Isaac Lab Project Developers (https://github.com/isaac-sim/IsaacLab/blob/main/CONTRIBUTORS.md).
# All rights reserved.
#
# SPDX-License-Identifier: BSD-3-Clause

"""Wrapper to configure an environment instance to Stable-Baselines3 vectorized environment.

The following example shows how to wrap an environment for Stable-Baselines3:

.. code-block:: python

    from isaaclab_rl.sb3 import Sb3VecEnvWrapper

    env = Sb3VecEnvWrapper(env)

"""

# needed to import for allowing type-hinting: torch.Tensor | dict[str, torch.Tensor]
from __future__ import annotations

import time
import gymnasium as gym
import numpy as np
import torch
import torch.nn as nn  # noqa: F401
import warnings
from typing import Any, Union, Dict, Tuple

from stable_baselines3.common.preprocessing import (
    is_image_space,
    is_image_space_channels_first,
)
from stable_baselines3.common.utils import constant_fn
from stable_baselines3.common.vec_env.base_vec_env import (
    VecEnv,
    VecEnvStepReturn,
)

VecEnvObs = Union[
    np.ndarray,
    Dict[str, np.ndarray],
    Dict[str, torch.Tensor | Dict[str, torch.Tensor]],
    Tuple[np.ndarray, ...],
    torch.Tensor,
    Tuple[torch.Tensor, ...],
]

GPUVecEnvStepReturn = Tuple[VecEnvObs, torch.Tensor, torch.Tensor, Any]


from isaaclab.envs import DirectRLEnv, ManagerBasedRLEnv

# remove SB3 warnings because PPO with bigger net actually benefits from GPU
warnings.filterwarnings("ignore", message="You are trying to run PPO on the GPU")

"""
Configuration Parser.
"""


def process_sb3_cfg(cfg: dict, num_envs: int) -> dict:
    """Convert simple YAML types to Stable-Baselines classes/components.

    Args:
        cfg: A configuration dictionary.
        num_envs: the number of parallel environments (used to compute `batch_size` for a desired number of minibatches)

    Returns:
        A dictionary containing the converted configuration.

    Reference:
        https://github.com/DLR-RM/rl-baselines3-zoo/blob/0e5eb145faefa33e7d79c7f8c179788574b20da5/utils/exp_manager.py#L358
    """

    def update_dict(hyperparams: dict[str, Any]) -> dict[str, Any]:

        for key, value in hyperparams.items():
            if isinstance(value, dict):
                update_dict(value)
            else:
                if key in [
                    "policy_kwargs",
                    "replay_buffer_class",
                    "replay_buffer_kwargs",
                    "student_policy_kwargs",
                ]:
                    hyperparams[key] = eval(value)
                elif key in ["learning_rate", "clip_range", "clip_range_vf"]:
                    if isinstance(value, str):
                        _, initial_value = value.split("_")
                        initial_value = float(initial_value)
                        hyperparams[key] = (
                            lambda progress_remaining: progress_remaining
                            * initial_value
                        )
                    elif isinstance(value, (float, int)):
                        # negative value: ignore (ex: for clipping)
                        if value < 0:
                            continue
                        hyperparams[key] = constant_fn(float(value))
                    else:
                        raise ValueError(f"Invalid value for {key}: {hyperparams[key]}")

        # Convert to a desired batch_size (n_steps=2048 by default for SB3 PPO)
        if "n_minibatches" in hyperparams:
            hyperparams["batch_size"] = (
                hyperparams.get("n_steps", 2048) * num_envs
            ) // hyperparams["n_minibatches"]
            del hyperparams["n_minibatches"]

        return hyperparams

    # parse agent configuration and convert to classes
    return update_dict(cfg)


"""
Vectorized environment wrapper.
"""


class Sb3VecEnvWrapper(VecEnv):
    """Wraps around Isaac Lab environment for Stable Baselines3.

    Isaac Sim internally implements a vectorized environment. However, since it is
    still considered a single environment instance, Stable Baselines tries to wrap
    around it using the :class:`DummyVecEnv`. This is only done if the environment
    is not inheriting from their :class:`VecEnv`. Thus, this class thinly wraps
    over the environment from :class:`ManagerBasedRLEnv` or :class:`DirectRLEnv`.

    Note:
        While Stable-Baselines3 supports Gym 0.26+ API, their vectorized environment
        uses their own API (i.e. it is closer to Gym 0.21). Thus, we implement
        the API for the vectorized environment.

    We also add monitoring functionality that computes the un-discounted episode
    return and length. This information is added to the info dicts under key `episode`.

    In contrast to the Isaac Lab environment, stable-baselines expect the following:

    1. numpy datatype for MDP signals
    2. a list of info dicts for each sub-environment (instead of a dict)
    3. when environment has terminated, the observations from the environment should correspond
       to the one after reset. The "real" final observation is passed using the info dicts
       under the key ``terminal_observation``.

    .. warning::

        By the nature of physics stepping in Isaac Sim, it is not possible to forward the
        simulation buffers without performing a physics step. Thus, reset is performed
        inside the :meth:`step()` function after the actual physics step is taken.
        Thus, the returned observations for terminated environments is the one after the reset.

    .. caution::

        This class must be the last wrapper in the wrapper chain. This is because the wrapper does not follow
        the :class:`gym.Wrapper` interface. Any subsequent wrappers will need to be modified to work with this
        wrapper.

    Reference:

    1. https://stable-baselines3.readthedocs.io/en/master/guide/vec_envs.html
    2. https://stable-baselines3.readthedocs.io/en/master/common/monitor.html

    """

    def __init__(self, env: ManagerBasedRLEnv | DirectRLEnv, fast_variant: bool = True):
        """Initialize the wrapper.

        Args:
            env: The environment to wrap around.
            fast_variant: Use fast variant for processing info
                (Only episodic reward, lengths and truncation info are included)
        Raises:
            ValueError: When the environment is not an instance of :class:`ManagerBasedRLEnv` or :class:`DirectRLEnv`.
        """
        # check that input is valid
        if not isinstance(env.unwrapped, ManagerBasedRLEnv) and not isinstance(
            env.unwrapped, DirectRLEnv
        ):
            raise ValueError(
                "The environment must be inherited from ManagerBasedRLEnv or DirectRLEnv. Environment type:"
                f" {type(env)}"
            )
        # initialize the wrapper
        self.env = env
        self.fast_variant = fast_variant
        # collect common information
        self.num_envs = self.unwrapped.num_envs
        self.sim_device = self.unwrapped.device
        self.render_mode = self.unwrapped.render_mode
        self.observation_processors = {}
        self._process_spaces()
        # add buffer for logging episodic information
        self._ep_rew_buf = np.zeros(self.num_envs)
        self._ep_len_buf = np.zeros(self.num_envs)

    def __str__(self):
        """Returns the wrapper name and the :attr:`env` representation string."""
        return f"<{type(self).__name__}{self.env}>"

    def __repr__(self):
        """Returns the string representation of the wrapper."""
        return str(self)

    """
    Properties -- Gym.Wrapper
    """

    @classmethod
    def class_name(cls) -> str:
        """Returns the class name of the wrapper."""
        return cls.__name__

    @property
    def unwrapped(self) -> ManagerBasedRLEnv | DirectRLEnv:
        """Returns the base environment of the wrapper.

        This will be the bare :class:`gymnasium.Env` environment, underneath all layers of wrappers.
        """
        return self.env.unwrapped

    """
    Properties
    """

    def get_episode_rewards(self) -> list[float]:
        """Returns the rewards of all the episodes."""
        return self._ep_rew_buf.tolist()

    def get_episode_lengths(self) -> list[int]:
        """Returns the number of time-steps of all the episodes."""
        return self._ep_len_buf.tolist()

    """
    Operations - MDP
    """

    def seed(self, seed: int | None = None) -> list[int | None]:  # noqa: D102
        return [self.unwrapped.seed(seed)] * self.unwrapped.num_envs

    def reset(self) -> VecEnvObs:  # noqa: D102
        obs_dict, _ = self.env.reset()
        # reset episodic information buffers
        self._ep_rew_buf = np.zeros(self.num_envs)
        self._ep_len_buf = np.zeros(self.num_envs)
        # convert data types to numpy depending on backend
        return self._process_obs(obs_dict)

    def step_async(self, actions):  # noqa: D102
        # convert input to numpy array
        if not isinstance(actions, torch.Tensor):
            actions = np.asarray(actions)
            actions = torch.from_numpy(actions).to(
                device=self.sim_device, dtype=torch.float32
            )
        else:
            actions = actions.to(device=self.sim_device, dtype=torch.float32)
        # convert to tensor
        self._async_actions = actions

    def step_wait(self) -> VecEnvStepReturn:  # noqa: D102
        # record step information
        obs_dict, rew, terminated, truncated, extras = self.env.step(
            self._async_actions
        )
        # compute reset ids
        dones = terminated | truncated

        # convert data types to numpy depending on backend
        # note: ManagerBasedRLEnv uses torch backend (by default).
        obs = self._process_obs(obs_dict)
        rewards = rew.detach().cpu().numpy()
        terminated = terminated.detach().cpu().numpy()
        truncated = truncated.detach().cpu().numpy()
        dones = dones.detach().cpu().numpy()

        reset_ids = dones.nonzero()[0]

        # update episode un-discounted return and length
        self._ep_rew_buf += rewards
        self._ep_len_buf += 1
        # convert extra information to list of dicts
        infos = self._process_extras(obs, terminated, truncated, extras, reset_ids)

        # reset info for terminated environments
        self._ep_rew_buf[reset_ids] = 0.0
        self._ep_len_buf[reset_ids] = 0

        return obs, rewards, dones, infos

    def close(self):  # noqa: D102
        self.env.close()

    def get_attr(self, attr_name, indices=None):  # noqa: D102
        # resolve indices
        if indices is None:
            indices = slice(None)
            num_indices = self.num_envs
        else:
            num_indices = len(indices)
        # obtain attribute value
        attr_val = getattr(self.env, attr_name)
        # return the value
        if not isinstance(attr_val, torch.Tensor):
            return [attr_val] * num_indices
        else:
            return attr_val[indices].detach().cpu().numpy()

    def set_attr(self, attr_name, value, indices=None):  # noqa: D102
        raise NotImplementedError("Setting attributes is not supported.")

    def env_method(
        self, method_name: str, *method_args, indices=None, **method_kwargs
    ):  # noqa: D102
        if method_name == "render":
            # gymnasium does not support changing render mode at runtime
            return self.env.render()
        else:
            # this isn't properly implemented but it is not necessary.
            # mostly done for completeness.
            env_method = getattr(self.env, method_name)
            return env_method(*method_args, indices=indices, **method_kwargs)

    def env_is_wrapped(self, wrapper_class, indices=None):  # noqa: D102
        # fake implementation to be able to use `evaluate_policy()` helper
        return [False]

    def get_images(self):  # noqa: D102
        raise NotImplementedError("Getting images is not supported.")

    """
    Helper functions.
    """

    def _process_spaces(self):
        # process observation space
        observation_space = self.unwrapped.single_observation_space["policy"]
        if isinstance(observation_space, gym.spaces.Dict):
            for obs_key, obs_space in observation_space.spaces.items():
                processors: list[callable[[torch.Tensor], Any]] = []
                # assume normalized, if not, it won't pass is_image_space, which check [0-255].
                # for scale like image space that has right shape but not scaled, we will scale it later
                if is_image_space(
                    obs_space, check_channels=True, normalized_image=True
                ):
                    actually_normalized = np.all(obs_space.low == -1.0) and np.all(
                        obs_space.high == 1.0
                    )
                    if not actually_normalized:
                        if np.any(obs_space.low != 0) or np.any(obs_space.high != 255):
                            raise ValueError(
                                "Your image observation is not normalized in environment, and will not be"
                                "normalized by sb3 if its min is not 0 and max is not 255."
                            )
                        # sb3 will handle normalization and transpose, but sb3 expects uint8 images
                        if obs_space.dtype != np.uint8:
                            processors.append(lambda obs: obs.to(torch.uint8))
                        observation_space.spaces[obs_key] = gym.spaces.Box(
                            0, 255, obs_space.shape, np.uint8
                        )
                    else:
                        # sb3 will NOT handle the normalization, while sb3 will transpose, its transpose applies to all
                        # image terms and maybe non-ideal, more, if we can do it in torch on gpu, it will be faster then
                        # sb3 transpose it in numpy with cpu.
                        if not is_image_space_channels_first(obs_space):

                            def tranp(img: torch.Tensor) -> torch.Tensor:
                                return (
                                    img.permute(2, 0, 1)
                                    if len(img.shape) == 3
                                    else img.permute(0, 3, 1, 2)
                                )

                            processors.append(tranp)
                            h, w, c = obs_space.shape
                            observation_space.spaces[obs_key] = gym.spaces.Box(
                                -1.0, 1.0, (c, h, w), obs_space.dtype
                            )

                    def chained_processor(obs: torch.Tensor, procs=processors) -> Any:
                        for proc in procs:
                            obs = proc(obs)
                        return obs

                    # add processor to the dictionary
                    if len(processors) > 0:
                        self.observation_processors[obs_key] = chained_processor

        # obtain gym spaces
        # note: stable-baselines3 does not like when we have unbounded action space so
        #   we set it to some high value here. Maybe this is not general but something to think about.
        action_space = self.unwrapped.single_action_space
        if isinstance(action_space, gym.spaces.Box) and not action_space.is_bounded(
            "both"
        ):
            action_space = gym.spaces.Box(low=-100, high=100, shape=action_space.shape)

        # initialize vec-env
        VecEnv.__init__(self, self.num_envs, observation_space, action_space)

    def _process_obs(
        self, obs_dict: torch.Tensor | dict[str, torch.Tensor]
    ) -> np.ndarray | dict[str, np.ndarray]:
        """Convert observations into NumPy data type."""
        # Sb3 doesn't support asymmetric observation spaces, so we only use "policy"
        obs = obs_dict["policy"]
        # note: ManagerBasedRLEnv uses torch backend (by default).
        if isinstance(obs, dict):
            for key, value in obs.items():
                if key in self.observation_processors:
                    obs[key] = self.observation_processors[key](value)
                obs[key] = obs[key].detach().cpu().numpy()
        elif isinstance(obs, torch.Tensor):
            obs = obs.detach().cpu().numpy()
        else:
            raise NotImplementedError(f"Unsupported data type: {type(obs)}")
        return obs

    def _process_extras(
        self,
        obs: np.ndarray,
        terminated: np.ndarray,
        truncated: np.ndarray,
        extras: dict,
        reset_ids: np.ndarray,
    ) -> list[dict[str, Any]]:
        """Convert miscellaneous information into dictionary for each sub-environment."""
        # faster version: only process env that terminated and add bootstrapping info
        if self.fast_variant:
            infos = [{} for _ in range(self.num_envs)]

            for idx in reset_ids:
                # fill-in episode monitoring info
                infos[idx]["episode"] = {
                    "r": self._ep_rew_buf[idx],
                    "l": self._ep_len_buf[idx],
                }

                # fill-in bootstrap information
                infos[idx]["TimeLimit.truncated"] = (
                    truncated[idx] and not terminated[idx]
                )

                # add information about terminal observation separately
                if isinstance(obs, dict):
                    terminal_obs = {key: value[idx] for key, value in obs.items()}
                else:
                    terminal_obs = obs[idx]
                infos[idx]["terminal_observation"] = terminal_obs

            return infos

        # create empty list of dictionaries to fill
        infos: list[dict[str, Any]] = [
            dict.fromkeys(extras.keys()) for _ in range(self.num_envs)
        ]
        # fill-in information for each sub-environment
        # note: This loop becomes slow when number of environments is large.
        for idx in range(self.num_envs):
            # fill-in episode monitoring info
            if idx in reset_ids:
                infos[idx]["episode"] = dict()
                infos[idx]["episode"]["r"] = float(self._ep_rew_buf[idx])
                infos[idx]["episode"]["l"] = float(self._ep_len_buf[idx])
            else:
                infos[idx]["episode"] = None
            # fill-in bootstrap information
            infos[idx]["TimeLimit.truncated"] = truncated[idx] and not terminated[idx]
            # fill-in information from extras
            for key, value in extras.items():
                # 1. remap extra episodes information safely
                # 2. for others just store their values
                if key == "log":
                    # only log this data for episodes that are terminated
                    if infos[idx]["episode"] is not None:
                        for sub_key, sub_value in value.items():
                            infos[idx]["episode"][sub_key] = sub_value
                else:
                    infos[idx][key] = value[idx]
            # add information about terminal observation separately
            if idx in reset_ids:
                # extract terminal observations
                if isinstance(obs, dict):
                    terminal_obs = dict.fromkeys(obs.keys())
                    for key, value in obs.items():
                        terminal_obs[key] = value[idx]
                else:
                    terminal_obs = obs[idx]
                # add info to dict
                infos[idx]["terminal_observation"] = terminal_obs
            else:
                infos[idx]["terminal_observation"] = None
        # return list of dictionaries
        return infos


### This implements the Sb3VecEnvGPUWrapper class which is a subclass of VecEnv and deals with the customized environment for Stable Baselines3.###


class Sb3VecEnvGPUWrapper(VecEnv):
    """Wraps around Isaac Lab environment for Stable Baselines3.

    Isaac Sim internally implements a vectorized environment. However, since it is
    still considered a single environment instance, Stable Baselines tries to wrap
    around it using the :class:`DummyVecEnv`. This is only done if the environment
    is not inheriting from their :class:`VecEnv`. Thus, this class thinly wraps
    over the environment from :class:`ManagerBasedRLEnv`.

    Note:
        While Stable-Baselines3 supports Gym 0.26+ API, their vectorized environment
        still uses the old API (i.e. it is closer to Gym 0.21). Thus, we implement
        the old API for the vectorized environment.

    We also add monitoring functionality that computes the un-discounted episode
    return and length. This information is added to the info dicts under key `episode`.

    In contrast to the Isaac Lab environment, stable-baselines expect the following:

    1. numpy datatype for MDP signals
    2. a list of info dicts for each sub-environment (instead of a dict)
    3. when environment has terminated, the observations from the environment should correspond
       to the one after reset. The "real" final observation is passed using the info dicts
       under the key ``terminal_observation``.

    .. warning::

        By the nature of physics stepping in Isaac Sim, it is not possible to forward the
        simulation buffers without performing a physics step. Thus, reset is performed
        inside the :meth:`step()` function after the actual physics step is taken.
        Thus, the returned observations for terminated environments is the one after the reset.

    .. caution::

        This class must be the last wrapper in the wrapper chain. This is because the wrapper does not follow
        the :class:`gym.Wrapper` interface. Any subsequent wrappers will need to be modified to work with this
        wrapper.

    Reference:

    1. https://stable-baselines3.readthedocs.io/en/master/guide/vec_envs.html
    2. https://stable-baselines3.readthedocs.io/en/master/common/monitor.html

    """

    def __init__(self, env: ManagerBasedRLEnv):
        """Initialize the wrapper.

        Args:
            env: The environment to wrap around.

        Raises:
            ValueError: When the environment is not an instance of :class:`ManagerBasedRLEnv`.
        """
        # check that input is valid
        if not isinstance(env.unwrapped, ManagerBasedRLEnv) and not isinstance(
            env.unwrapped, DirectRLEnv
        ):
            raise ValueError(
                "The environment must be inherited from ManagerBasedRLEnv or DirectRLEnv. Environment type:"
                f" {type(env)}"
            )
        # initialize the wrapper
        self.env = env
        # collect common information
        self.num_envs = self.unwrapped.num_envs
        self.sim_device = self.unwrapped.device
        self.render_mode = self.unwrapped.render_mode

        # obtain gym spaces
        # note: stable-baselines3 does not like when we have unbounded action space so
        #   we set it to some high value here. Maybe this is not general but something to think about.
        observation_space = self.unwrapped.single_observation_space["policy"]
        action_space = self.unwrapped.single_action_space
        if isinstance(action_space, gym.spaces.Box) and not action_space.is_bounded(
            "both"
        ):
            action_space = gym.spaces.Box(low=-100, high=100, shape=action_space.shape)

        # initialize vec-env
        VecEnv.__init__(self, self.num_envs, observation_space, action_space)
        # add buffer for logging episodic information
        self._ep_rew_buf = torch.zeros(self.num_envs, device=self.sim_device)
        self._ep_len_buf = torch.zeros(self.num_envs, device=self.sim_device)

    def __str__(self):
        """Returns the wrapper name and the :attr:`env` representation string."""
        return f"<{type(self).__name__}{self.env}>"

    def __repr__(self):
        """Returns the string representation of the wrapper."""
        return str(self)

    """
    Properties -- Gym.Wrapper
    """

    @classmethod
    def class_name(cls) -> str:
        """Returns the class name of the wrapper."""
        return cls.__name__

    @property
    def unwrapped(self) -> ManagerBasedRLEnv:
        """Returns the base environment of the wrapper.

        This will be the bare :class:`gymnasium.Env` environment, underneath all layers of wrappers.
        """
        return self.env.unwrapped

    """
    Properties
    """

    def get_episode_rewards(self) -> list[float]:
        """Returns the rewards of all the episodes."""
        return self._ep_rew_buf.cpu().tolist()

    def get_episode_lengths(self) -> list[int]:
        """Returns the number of time-steps of all the episodes."""
        return self._ep_len_buf.cpu().tolist()

    """
    Operations - MDP
    """

    def seed(self, seed: int | None = None) -> list[int | None]:  # noqa: D102
        return [self.unwrapped.seed(seed)] * self.unwrapped.num_envs

    def reset(self) -> VecEnvObs:  # noqa: D102
        obs_dict, _ = self.env.reset()
        # convert data types to numpy depending on backend
        return self._process_obs(obs_dict)

    def step_async(self, actions):  # noqa: D102
        # convert input to numpy array

        if not isinstance(actions, torch.Tensor):
            actions = np.asarray(actions)
            actions = torch.from_numpy(actions).to(
                device=self.sim_device, dtype=torch.float32
            )
        else:
            actions = actions.to(device=self.sim_device, dtype=torch.float32)
        # convert to tensor
        self._async_actions = actions

    def step_wait(self) -> VecEnvStepReturn:  # noqa: D102
<<<<<<< HEAD
=======

>>>>>>> 46b8762c
        # record step information
        obs_dict, rew, terminated, truncated, extras = self.env.step(
            self._async_actions
        )

        # update episode un-discounted return and length
        self._ep_rew_buf += rew
        self._ep_len_buf += 1
        # compute reset ids
        dones = (terminated | truncated).to(dtype=torch.long)
        reset_ids = (dones > 0).nonzero(as_tuple=False)

        # convert data types to numpy depending on backend
        # note: ManagerBasedRLEnv uses torch backend (by default).
        obs = self._process_obs(obs_dict)
        rew = rew
        dones = dones
        # convert extra information to list of dicts
        extras["observations"] = obs_dict
        # move time out information to the extras dict
        # this is only needed for infinite horizon tasks
        if not self.unwrapped.cfg.is_finite_horizon:
            extras["time_outs"] = truncated

        # reset info for terminated environments
        self._ep_rew_buf[reset_ids] = 0
        self._ep_len_buf[reset_ids] = 0

        return obs, rew, dones, extras

    def close(self):  # noqa: D102
        self.env.close()

    def get_attr(self, attr_name, indices=None):  # noqa: D102
        # resolve indices
        if indices is None:
            indices = slice(None)
            num_indices = self.num_envs
        else:
            num_indices = len(indices)
        # obtain attribute value
        attr_val = getattr(self.env, attr_name)
        # return the value
        if not isinstance(attr_val, torch.Tensor):
            return [attr_val] * num_indices
        else:
            return attr_val[indices].detach()

    def set_attr(self, attr_name, value, indices=None):  # noqa: D102
        raise NotImplementedError("Setting attributes is not supported.")

<<<<<<< HEAD
    def env_method(self, method_name: str, *method_args, indices=None, **method_kwargs):  # noqa: D102
=======
    def env_method(
        self, method_name: str, *method_args, indices=None, **method_kwargs
    ):  # noqa: D102
>>>>>>> 46b8762c
        if method_name == "render":
            # gymnasium does not support changing render mode at runtime
            return self.env.render()
        else:
            # this isn't properly implemented but it is not necessary.
            # mostly done for completeness.
            env_method = getattr(self.env, method_name)
            return env_method(*method_args, indices=indices, **method_kwargs)

    def env_is_wrapped(self, wrapper_class, indices=None):  # noqa: D102
        raise NotImplementedError(
            "Checking if environment is wrapped is not supported."
        )

    def get_images(self):  # noqa: D102
        raise NotImplementedError("Getting images is not supported.")

    """
    Helper functions.
    """

    def _process_obs(
        self, obs_dict: torch.Tensor | dict[str, torch.Tensor]
    ) -> torch.Tensor | dict[str, torch.Tensor]:
        """Convert observations into NumPy data type."""
        # Sb3 doesn't support asymmetric observation spaces, so we only use "policy"
        obs = obs_dict["policy"]
        # note: ManagerBasedRLEnv uses torch backend (by default).
        if isinstance(obs, dict):
            for key, value in obs.items():
                obs[key] = value
        elif isinstance(obs, torch.Tensor):
            obs = obs
        else:
            raise NotImplementedError(f"Unsupported data type: {type(obs)}")
        return obs


class L2tSb3VecEnvGPUWrapper(Sb3VecEnvGPUWrapper):
    """The wrapper for Learn to Teach algorithms. Observation is dict[str, torch.Tensor] and action is torch.Tensor."""

    def __init__(self, env: ManagerBasedRLEnv):
        """Initialize the wrapper.

        Args:
            env: The environment to wrap around.

        Raises:
            ValueError: When the environment is not an instance of :class:`ManagerBasedRLEnv`.
        """
        # check that input is valid
        if not isinstance(env.unwrapped, ManagerBasedRLEnv) and not isinstance(
            env.unwrapped, DirectRLEnv
        ):
            raise ValueError(
                "The environment must be inherited from ManagerBasedRLEnv or DirectRLEnv. Environment type:"
                f" {type(env)}"
            )
        # initialize the wrapper
        self.env = env
        # collect common information
        self.num_envs = self.unwrapped.num_envs
        self.sim_device = self.unwrapped.device
        self.render_mode = self.unwrapped.render_mode

        # obtain gym spaces
        # note: stable-baselines3 does not like when we have unbounded action space so
        #   we set it to some high value here. Maybe this is not general but something to think about.
        observation_space = {}
        obs_space = self.unwrapped.single_observation_space
        if "teacher" not in obs_space.keys():
            raise ValueError("The environment must have observation space for teacher.")

        observation_space["teacher"] = obs_space["teacher"]
        observation_space["student"] = obs_space["student"]
        observation_space = gym.spaces.Dict(observation_space)
        action_space = self.unwrapped.single_action_space
        if isinstance(action_space, gym.spaces.Box) and not action_space.is_bounded(
            "both"
        ):
            action_space = gym.spaces.Box(low=-100, high=100, shape=action_space.shape)

        # initialize vec-env
        VecEnv.__init__(self, self.num_envs, observation_space, action_space)
        # add buffer for logging episodic information
        self._ep_rew_buf = torch.zeros(self.num_envs, device=self.sim_device)
        self._ep_len_buf = torch.zeros(self.num_envs, device=self.sim_device)

    def _process_obs(
        self, obs_dict: torch.Tensor | dict[str, torch.Tensor]
    ) -> (
        torch.Tensor
        | dict[str, torch.Tensor]
        | dict[str, torch.Tensor | dict[str, torch.Tensor]]
    ):
        """Do nothing."""
        # L2T expects a dictionary of tensor with observation and policy
        obs = obs_dict
        # # note: ManagerBasedRLEnv uses torch backend (by default).
        if isinstance(obs, dict):
            if "teacher" not in obs.keys():
                obs["teacher"] = obs["policy"]
            return obs
        else:
            raise NotImplementedError(f"Unsupported data type: {type(obs)}")<|MERGE_RESOLUTION|>--- conflicted
+++ resolved
@@ -24,12 +24,9 @@
 import torch
 import torch.nn as nn  # noqa: F401
 import warnings
-from typing import Any, Union, Dict, Tuple
-
-from stable_baselines3.common.preprocessing import (
-    is_image_space,
-    is_image_space_channels_first,
-)
+from typing import Any
+
+from stable_baselines3.common.preprocessing import is_image_space, is_image_space_channels_first
 from stable_baselines3.common.utils import constant_fn
 from stable_baselines3.common.vec_env.base_vec_env import (
     VecEnv,
@@ -103,9 +100,7 @@
 
         # Convert to a desired batch_size (n_steps=2048 by default for SB3 PPO)
         if "n_minibatches" in hyperparams:
-            hyperparams["batch_size"] = (
-                hyperparams.get("n_steps", 2048) * num_envs
-            ) // hyperparams["n_minibatches"]
+            hyperparams["batch_size"] = (hyperparams.get("n_steps", 2048) * num_envs) // hyperparams["n_minibatches"]
             del hyperparams["n_minibatches"]
 
         return hyperparams
@@ -261,9 +256,7 @@
 
     def step_wait(self) -> VecEnvStepReturn:  # noqa: D102
         # record step information
-        obs_dict, rew, terminated, truncated, extras = self.env.step(
-            self._async_actions
-        )
+        obs_dict, rew, terminated, truncated, extras = self.env.step(self._async_actions)
         # compute reset ids
         dones = terminated | truncated
 
@@ -341,12 +334,8 @@
                 processors: list[callable[[torch.Tensor], Any]] = []
                 # assume normalized, if not, it won't pass is_image_space, which check [0-255].
                 # for scale like image space that has right shape but not scaled, we will scale it later
-                if is_image_space(
-                    obs_space, check_channels=True, normalized_image=True
-                ):
-                    actually_normalized = np.all(obs_space.low == -1.0) and np.all(
-                        obs_space.high == 1.0
-                    )
+                if is_image_space(obs_space, check_channels=True, normalized_image=True):
+                    actually_normalized = np.all(obs_space.low == -1.0) and np.all(obs_space.high == 1.0)
                     if not actually_normalized:
                         if np.any(obs_space.low != 0) or np.any(obs_space.high != 255):
                             raise ValueError(
@@ -356,9 +345,7 @@
                         # sb3 will handle normalization and transpose, but sb3 expects uint8 images
                         if obs_space.dtype != np.uint8:
                             processors.append(lambda obs: obs.to(torch.uint8))
-                        observation_space.spaces[obs_key] = gym.spaces.Box(
-                            0, 255, obs_space.shape, np.uint8
-                        )
+                        observation_space.spaces[obs_key] = gym.spaces.Box(0, 255, obs_space.shape, np.uint8)
                     else:
                         # sb3 will NOT handle the normalization, while sb3 will transpose, its transpose applies to all
                         # image terms and maybe non-ideal, more, if we can do it in torch on gpu, it will be faster then
@@ -366,17 +353,11 @@
                         if not is_image_space_channels_first(obs_space):
 
                             def tranp(img: torch.Tensor) -> torch.Tensor:
-                                return (
-                                    img.permute(2, 0, 1)
-                                    if len(img.shape) == 3
-                                    else img.permute(0, 3, 1, 2)
-                                )
+                                return img.permute(2, 0, 1) if len(img.shape) == 3 else img.permute(0, 3, 1, 2)
 
                             processors.append(tranp)
                             h, w, c = obs_space.shape
-                            observation_space.spaces[obs_key] = gym.spaces.Box(
-                                -1.0, 1.0, (c, h, w), obs_space.dtype
-                            )
+                            observation_space.spaces[obs_key] = gym.spaces.Box(-1.0, 1.0, (c, h, w), obs_space.dtype)
 
                     def chained_processor(obs: torch.Tensor, procs=processors) -> Any:
                         for proc in procs:
@@ -391,17 +372,13 @@
         # note: stable-baselines3 does not like when we have unbounded action space so
         #   we set it to some high value here. Maybe this is not general but something to think about.
         action_space = self.unwrapped.single_action_space
-        if isinstance(action_space, gym.spaces.Box) and not action_space.is_bounded(
-            "both"
-        ):
+        if isinstance(action_space, gym.spaces.Box) and not action_space.is_bounded("both"):
             action_space = gym.spaces.Box(low=-100, high=100, shape=action_space.shape)
 
         # initialize vec-env
         VecEnv.__init__(self, self.num_envs, observation_space, action_space)
 
-    def _process_obs(
-        self, obs_dict: torch.Tensor | dict[str, torch.Tensor]
-    ) -> np.ndarray | dict[str, np.ndarray]:
+    def _process_obs(self, obs_dict: torch.Tensor | dict[str, torch.Tensor]) -> np.ndarray | dict[str, np.ndarray]:
         """Convert observations into NumPy data type."""
         # Sb3 doesn't support asymmetric observation spaces, so we only use "policy"
         obs = obs_dict["policy"]
@@ -438,9 +415,7 @@
                 }
 
                 # fill-in bootstrap information
-                infos[idx]["TimeLimit.truncated"] = (
-                    truncated[idx] and not terminated[idx]
-                )
+                infos[idx]["TimeLimit.truncated"] = truncated[idx] and not terminated[idx]
 
                 # add information about terminal observation separately
                 if isinstance(obs, dict):
@@ -646,10 +621,7 @@
         self._async_actions = actions
 
     def step_wait(self) -> VecEnvStepReturn:  # noqa: D102
-<<<<<<< HEAD
-=======
-
->>>>>>> 46b8762c
+
         # record step information
         obs_dict, rew, terminated, truncated, extras = self.env.step(
             self._async_actions
@@ -701,13 +673,9 @@
     def set_attr(self, attr_name, value, indices=None):  # noqa: D102
         raise NotImplementedError("Setting attributes is not supported.")
 
-<<<<<<< HEAD
-    def env_method(self, method_name: str, *method_args, indices=None, **method_kwargs):  # noqa: D102
-=======
     def env_method(
         self, method_name: str, *method_args, indices=None, **method_kwargs
     ):  # noqa: D102
->>>>>>> 46b8762c
         if method_name == "render":
             # gymnasium does not support changing render mode at runtime
             return self.env.render()
