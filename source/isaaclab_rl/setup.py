--- conflicted
+++ resolved
@@ -21,12 +21,10 @@
 # Minimum dependencies required prior to installation
 INSTALL_REQUIRES = [
     # generic
-    "numpy==1.26.4",
+    "numpy<2",
     "torch>=2.5.1",
     "torchvision>=0.14.1",  # ensure compatibility with torch 1.13.1
-    # 5.26.0 introduced a breaking change, so we restricted it for now.
-    # See issue https://github.com/tensorflow/tensorboard/issues/6808 for details.
-    "protobuf>=3.20.2, < 5.0.0",
+    "protobuf>=3.20.2,!=5.26.0",
     # configuration management
     "hydra-core",
     # data collection
@@ -36,23 +34,15 @@
     # video recording
     "moviepy",
     # make sure this is consistent with isaac sim version
-<<<<<<< HEAD
-    "pillow==11.0.0",
-    "rich",
-    "tqdm",
-    'rlopt @ git+https://github.com/fei-yang-wu/RLOpt.git@fix/teacher#egg=rlopt'
-
-=======
     "pillow==11.2.1",
     "iltools @ git+https://github.com/GTLIDAR/ImitationLearningTools.git@py310",
->>>>>>> 46b8762c
 ]
 
-PYTORCH_INDEX_URL = ["https://download.pytorch.org/whl/cu118"]
+PYTORCH_INDEX_URL = ["https://download.pytorch.org/whl/cu128"]
 
 # Extra dependencies for RL agents
 EXTRAS_REQUIRE = {
-    "sb3": ["stable-baselines3>=2.1"],
+    "sb3": ["stable-baselines3>=2.6", "tqdm", "rich"],  # tqdm/rich for progress bar
     "skrl": ["skrl>=1.4.2"],
     "rl-games": ["rl-games==1.6.1", "gym"],  # rl-games still needs gym :(
     "rsl-rl": ["rsl-rl-lib==2.3.3"],
