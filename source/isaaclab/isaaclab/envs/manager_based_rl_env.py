# Copyright (c) 2022-2025, The Isaac Lab Project Developers (https://github.com/isaac-sim/IsaacLab/blob/main/CONTRIBUTORS.md).
# All rights reserved.
#
# SPDX-License-Identifier: BSD-3-Clause

# needed to import for allowing type-hinting: np.ndarray | None
from __future__ import annotations

import gymnasium as gym
import math
import numpy as np
import torch
from collections.abc import Sequence
from typing import Any, ClassVar

from isaacsim.core.version import get_version  # type: ignore[import-untyped]

from isaaclab.managers import (
    CommandManager,
    CurriculumManager,
    RewardManager,
    TerminationManager,
)
from isaaclab.ui.widgets import ManagerLiveVisualizer
from isaaclab.utils import check_nan

from .common import VecEnvStepReturn
from .manager_based_env import ManagerBasedEnv
from .manager_based_rl_env_cfg import ManagerBasedRLEnvCfg


class ManagerBasedRLEnv(ManagerBasedEnv, gym.Env):
    """The superclass for the manager-based workflow reinforcement learning-based environments.

    This class inherits from :class:`ManagerBasedEnv` and implements the core functionality for
    reinforcement learning-based environments. It is designed to be used with any RL
    library. The class is designed to be used with vectorized environments, i.e., the
    environment is expected to be run in parallel with multiple sub-environments. The
    number of sub-environments is specified using the ``num_envs``.

    Each observation from the environment is a batch of observations for each sub-
    environments. The method :meth:`step` is also expected to receive a batch of actions
    for each sub-environment.

    While the environment itself is implemented as a vectorized environment, we do not
    inherit from :class:`gym.vector.VectorEnv`. This is mainly because the class adds
    various methods (for wait and asynchronous updates) which are not required.
    Additionally, each RL library typically has its own definition for a vectorized
    environment. Thus, to reduce complexity, we directly use the :class:`gym.Env` over
    here and leave it up to library-defined wrappers to take care of wrapping this
    environment for their agents.

    Note:
        For vectorized environments, it is recommended to **only** call the :meth:`reset`
        method once before the first call to :meth:`step`, i.e. after the environment is created.
        After that, the :meth:`step` function handles the reset of terminated sub-environments.
        This is because the simulator does not support resetting individual sub-environments
        in a vectorized environment.

    """

    is_vector_env: ClassVar[bool] = True
    """Whether the environment is a vectorized environment."""
    metadata: ClassVar[dict[str, Any]] = {
        "render_modes": [None, "human", "rgb_array"],
        "isaac_sim_version": get_version(),
        "autoreset_mode": "SameStep",
    }
    autoreset_mode = "SameStep"

    """Metadata for the environment."""

    cfg: ManagerBasedRLEnvCfg
    """Configuration for the environment."""

    def __init__(
        self, cfg: ManagerBasedRLEnvCfg, render_mode: str | None = None, **kwargs
    ):
        """Initialize the environment.

        Args:
            cfg: The configuration for the environment.
            render_mode: The render mode for the environment. Defaults to None, which
                is similar to ``"human"``.
        """
        # -- counter for curriculum
        self.common_step_counter = 0

        # initialize the episode length buffer BEFORE loading the managers to use it in mdp functions.
        self.episode_length_buf = torch.zeros(
            cfg.scene.num_envs, device=cfg.sim.device, dtype=torch.long
        )

        # initialize the base class to setup the scene.
        super().__init__(cfg=cfg)
        # buffer that stores the most recent NaN-free observation for each env
        self._last_valid_obs_buf: dict | None = None

        # buffer that stores the final observation for each env
        self.final_obs_buf: dict | None = None

        # store the render mode
        self.render_mode = render_mode

        # initialize data and constants
        # -- set the framerate of the gym video recorder wrapper so that the playback speed of the produced video matches the simulation
        self.metadata["render_fps"] = 1 / self.step_dt
        # -- starting leg
        self.starting_leg = torch.zeros(
            self.num_envs, device=self.device, dtype=torch.long
        )
        print("[INFO]: Completed setting up the environment...")

    """
    Properties.
    """

    @property
    def phase_dt(self) -> float:
        """Phase time interval in seconds."""
        return 0.64

    @property
    def max_episode_length_s(self) -> float:
        """Maximum episode length in seconds."""
        return self.cfg.episode_length_s

    @property
    def max_episode_length(self) -> int:
        """Maximum episode length in environment steps."""
        return math.ceil(self.max_episode_length_s / self.step_dt)

    """
    Operations - Setup.
    """

    def load_managers(self):
        # note: this order is important since observation manager needs to know the command and action managers
        # and the reward manager needs to know the termination manager
        # -- command manager
        self.command_manager: CommandManager = CommandManager(self.cfg.commands, self)
        print("[INFO] Command Manager: ", self.command_manager)

        # call the parent class to load the managers for observations and actions.
        super().load_managers()

        # prepare the managers
        # -- termination manager
        self.termination_manager = TerminationManager(self.cfg.terminations, self)
        print("[INFO] Termination Manager: ", self.termination_manager)
        # -- reward manager
        self.reward_manager = RewardManager(self.cfg.rewards, self)
        print("[INFO] Reward Manager: ", self.reward_manager)
        # -- curriculum manager
        self.curriculum_manager = CurriculumManager(self.cfg.curriculum, self)
        print("[INFO] Curriculum Manager: ", self.curriculum_manager)

        # setup the action and observation spaces for Gym
        self._configure_gym_env_spaces()

        # perform events at the start of the simulation
        if "startup" in self.event_manager.available_modes:
            self.event_manager.apply(mode="startup")

    def setup_manager_visualizers(self):
        """Creates live visualizers for manager terms."""

        self.manager_visualizers = {
            "action_manager": ManagerLiveVisualizer(manager=self.action_manager),
            "observation_manager": ManagerLiveVisualizer(
                manager=self.observation_manager
            ),
            "command_manager": ManagerLiveVisualizer(manager=self.command_manager),
            "termination_manager": ManagerLiveVisualizer(
                manager=self.termination_manager
            ),
            "reward_manager": ManagerLiveVisualizer(manager=self.reward_manager),
            "curriculum_manager": ManagerLiveVisualizer(
                manager=self.curriculum_manager
            ),
        }

    """
    Operations - MDP
    """

    def get_phase(self) -> torch.Tensor:
        """Get the phase of the environment."""

        if not hasattr(self, "episode_length_buf") or self.episode_length_buf is None:
            return torch.zeros(self.num_envs, device=self.device, dtype=torch.float)

        phase = (
            torch.fmod(
                self.episode_length_buf.type(dtype=torch.float) * self.step_dt,
                self.phase_dt,
            )
            / self.phase_dt
        )
        return phase

<<<<<<< HEAD
    def get_starting_leg(self) -> torch.Tensor:
        """Get the starting leg of the environment. 0 for left and 1 for right."""
        if not hasattr(self, "starting_leg") or self.starting_leg is None:
            self.starting_leg = torch.randint(
                0, 2, (self.num_envs,), device=self.device
            )

        return self.starting_leg

=======
>>>>>>> 01875108
    def step(self, action: torch.Tensor) -> VecEnvStepReturn:  # type: ignore
        """Execute one time-step of the environment's dynamics and reset terminated environments.

        Unlike the :class:`ManagerBasedEnv.step` class, the function performs the following operations:

        1. Process the actions.
        2. Perform physics stepping.
        3. Perform rendering if gui is enabled.
        4. Update the environment counters and compute the rewards and terminations.
        5. Reset the environments that terminated.
        6. Compute the observations.
        7. Return the observations, rewards, resets and extras.

        Args:
            action: The actions to apply on the environment. Shape is (num_envs, action_dim).

        Returns:
            A tuple containing the observations, rewards, resets (terminated and truncated) and extras.
        """
        # quick validation to avoid silent NaNs propagating further; detailed
        # per-term sanitization happens inside ActionManager.
        if torch.isnan(action).any():
            print(
                "[WARN] NaNs detected in incoming actions – will be sanitized per ActionTerm."
            )
        # process actions
        self.action_manager.process_action(action.to(self.device))

        self.recorder_manager.record_pre_step()

        # check if we need to do rendering within the physics loop
        # note: checked here once to avoid multiple checks within the loop
        is_rendering = self.sim.has_gui() or self.sim.has_rtx_sensors()

        # perform physics stepping
        for _ in range(self.cfg.decimation):
            self._sim_step_counter += 1
            # set actions into buffers
            self.action_manager.apply_action()
            # set actions into simulator
            self.scene.write_data_to_sim()
            # simulate
            self.sim.step(render=False)
            # render between steps only if the GUI or an RTX sensor needs it
            # note: we assume the render interval to be the shortest accepted rendering interval.
            #    If a camera needs rendering at a faster frequency, this will lead to unexpected behavior.
            if (
                self._sim_step_counter % self.cfg.sim.render_interval == 0
                and is_rendering
            ):
                self.sim.render()
            # update buffers at sim dt
            self.scene.update(dt=self.physics_dt)

        # post-step:
        # -- update env counters (used for curriculum generation)
        self.episode_length_buf += 1  # step in current episode (per env)
        self.common_step_counter += 1  # total step (common for all envs)
        # -- check terminations
        self.reset_buf = self.termination_manager.compute()
        self.reset_terminated = self.termination_manager.terminated
        self.reset_time_outs = self.termination_manager.time_outs
        # -- reward computation
        self.reward_buf = self.reward_manager.compute(dt=self.step_dt)

        if len(self.recorder_manager.active_terms) > 0:
            # update observations for recording if needed
            self.obs_buf = self.observation_manager.compute()
            self.recorder_manager.record_post_step()

        # -- reset envs that terminated/timed-out and log the episode information
        reset_env_ids = self.reset_buf.nonzero(as_tuple=False).squeeze(-1)

        if len(reset_env_ids) > 0:
            # record the final observation
<<<<<<< HEAD
            self.final_obs_buf: dict = self.observation_manager.compute()

            # add the final observation to the extras
=======
            # Use the last known good observation to avoid propagating NaNs.
            if self._last_valid_obs_buf is not None:
                self.final_obs_buf: dict = self._clone_obs_buf(self._last_valid_obs_buf)
            else:
                # fallback (should not generally happen)
                self.final_obs_buf: dict = self.observation_manager.compute()
>>>>>>> 01875108
            self.extras["final_obs_buf"] = self.final_obs_buf

            # trigger recorder terms for pre-reset calls
            self.recorder_manager.record_pre_reset(reset_env_ids)

            self._reset_idx(reset_env_ids)
            # update articulation kinematics
            self.scene.write_data_to_sim()
            self.sim.forward()

            # if sensors are added to the scene, make sure we render to reflect changes in reset
            if self.sim.has_rtx_sensors() and self.cfg.rerender_on_reset:
                self.sim.render()

            # trigger recorder terms for post-reset calls
            self.recorder_manager.record_post_reset(reset_env_ids)

        # -- update command
        self.command_manager.compute(dt=self.step_dt)
        # -- step interval events
        if "interval" in self.event_manager.available_modes:
            self.event_manager.apply(mode="interval", dt=self.step_dt)
        # -- compute observations
        # note: done after reset to get the correct observations for reset envs
        self.obs_buf = self.observation_manager.compute(update_history=True)

<<<<<<< HEAD
=======
        nan_mask = check_nan(self.obs_buf)

        # ------------------------------------------------------------------
        # Maintain a cache of the most recent NaN-free observation (per env)
        # and sanitize the current obs before they leave the environment.
        # ------------------------------------------------------------------
        if not torch.any(nan_mask):
            # All environments are clean – clone whole buffer.
            self._last_valid_obs_buf = self._clone_obs_buf(self.obs_buf)
        else:
            # Update cache with currently valid envs (those _without_ NaNs).
            valid_env_ids = (~nan_mask).nonzero(as_tuple=False).squeeze(-1)
            if valid_env_ids.numel() > 0:
                if self._last_valid_obs_buf is None:
                    self._last_valid_obs_buf = self._clone_obs_buf(self.obs_buf)
                else:
                    self._update_obs_buf(
                        self._last_valid_obs_buf, self.obs_buf, valid_env_ids
                    )

>>>>>>> 01875108
        # return observations, rewards, resets and extras
        return (
            self.obs_buf,
            self.reward_buf,
            self.reset_terminated,
            self.reset_time_outs,
            self.extras,
        )

    def render(self, recompute: bool = False) -> np.ndarray | None:  # type: ignore
        """Run rendering without stepping through the physics.

        By convention, if mode is:

        - **human**: Render to the current display and return nothing. Usually for human consumption.
        - **rgb_array**: Return a numpy.ndarray with shape (x, y, 3), representing RGB values for an
          x-by-y pixel image, suitable for turning into a video.

        Args:
            recompute: Whether to force a render even if the simulator has already rendered the scene.
                Defaults to False.

        Returns:
            The rendered image as a numpy array if mode is "rgb_array". Otherwise, returns None.

        Raises:
            RuntimeError: If mode is set to "rgb_data" and simulation render mode does not support it.
                In this case, the simulation render mode must be set to ``RenderMode.PARTIAL_RENDERING``
                or ``RenderMode.FULL_RENDERING``.
            NotImplementedError: If an unsupported rendering mode is specified.
        """
        # run a rendering step of the simulator
        # if we have rtx sensors, we do not need to render again sin
        if not self.sim.has_rtx_sensors() and not recompute:
            self.sim.render()
        # decide the rendering mode
        if self.render_mode == "human" or self.render_mode is None:
            return None
        elif self.render_mode == "rgb_array":
            # check that if any render could have happened
            if self.sim.render_mode.value < self.sim.RenderMode.PARTIAL_RENDERING.value:
                raise RuntimeError(
                    f"Cannot render '{self.render_mode}' when the simulation render mode is"
                    f" '{self.sim.render_mode.name}'. Please set the simulation render mode to:"
                    f"'{self.sim.RenderMode.PARTIAL_RENDERING.name}' or '{self.sim.RenderMode.FULL_RENDERING.name}'."
                    " If running headless, make sure --enable_cameras is set."
                )
            # create the annotator if it does not exist
            if not hasattr(self, "_rgb_annotator"):
                import omni.replicator.core as rep

                # create render product
                self._render_product = rep.create.render_product(
                    self.cfg.viewer.cam_prim_path, self.cfg.viewer.resolution
                )
                # create rgb annotator -- used to read data from the render product
                self._rgb_annotator = rep.AnnotatorRegistry.get_annotator(
                    "rgb", device="cpu"
                )
                self._rgb_annotator.attach([self._render_product])  # type: ignore
            # obtain the rgb data
            rgb_data = self._rgb_annotator.get_data()
            # convert to numpy array
            rgb_data = np.frombuffer(rgb_data, dtype=np.uint8).reshape(*rgb_data.shape)
            # return the rgb data
            # note: initially the renerer is warming up and returns empty data
            if rgb_data.size == 0:
                return np.zeros(
                    (self.cfg.viewer.resolution[1], self.cfg.viewer.resolution[0], 3),
                    dtype=np.uint8,
                )
            else:
                return rgb_data[:, :, :3]
        else:
            raise NotImplementedError(
                f"Render mode '{self.render_mode}' is not supported. Please use: {self.metadata['render_modes']}."
            )

    def close(self):
        if not self._is_closed:
            # destructor is order-sensitive
            del self.command_manager
            del self.reward_manager
            del self.termination_manager
            del self.curriculum_manager
            # call the parent class to close the environment
            super().close()

    """
    Helper functions.
    """

    @staticmethod
    def _clone_obs_buf(obs_buf: dict) -> dict:
        """Deep-clone an observation buffer (tensors are `.clone()`)."""
        cloned = {}
        for k, v in obs_buf.items():
            if isinstance(v, dict):
                cloned[k] = ManagerBasedRLEnv._clone_obs_buf(v)
            elif torch.is_tensor(v):
                cloned[k] = v.clone()
            else:
                cloned[k] = v
        return cloned

    @staticmethod
    def _update_obs_buf(dest: dict, src: dict, env_ids: torch.Tensor):
        """Copy selected env rows (``env_ids``) from ``src`` into ``dest`` in-place."""
        for k, v in src.items():
            if isinstance(v, dict):
                if k not in dest or not isinstance(dest[k], dict):
                    dest[k] = {}
                ManagerBasedRLEnv._update_obs_buf(dest[k], v, env_ids)
            elif torch.is_tensor(v):
                # ensure tensor exists and has same shape
                if k not in dest or not torch.is_tensor(dest[k]):
                    dest[k] = v.clone()
                else:
                    dest[k][env_ids] = v[env_ids]
            else:
                dest[k] = v

    def _configure_gym_env_spaces(self):
        """Configure the action and observation spaces for the Gym environment."""
        # observation space (unbounded since we don't impose any limits)
        self.single_observation_space = gym.spaces.Dict()
        for (
            group_name,
            group_term_names,
        ) in self.observation_manager.active_terms.items():
            # extract quantities about the group
            has_concatenated_obs = self.observation_manager.group_obs_concatenate[
                group_name
            ]
            group_dim = self.observation_manager.group_obs_dim[group_name]
            # check if group is concatenated or not
            # if not concatenated, then we need to add each term separately as a dictionary
            if has_concatenated_obs:
                self.single_observation_space[group_name] = gym.spaces.Box(
                    low=-np.inf,
                    high=np.inf,
                    shape=group_dim,  # type: ignore
                )
            else:
                group_term_cfgs = self.observation_manager._group_obs_term_cfgs[
                    group_name
                ]
                for term_name, term_dim, term_cfg in zip(
                    group_term_names, group_dim, group_term_cfgs
                ):
                    low = -np.inf if term_cfg.clip is None else term_cfg.clip[0]
                    high = np.inf if term_cfg.clip is None else term_cfg.clip[1]
                    self.single_observation_space[group_name] = gym.spaces.Dict(
                        {term_name: gym.spaces.Box(low=low, high=high, shape=term_dim)}
                    )
        # action space (unbounded since we don't impose any limits)
        action_dim = sum(self.action_manager.action_term_dim)
        self.single_action_space = gym.spaces.Box(
            low=-1.0, high=1.0, shape=(action_dim,)
        )

        # batch the spaces for vectorized environments
        self.observation_space = gym.vector.utils.batch_space(
            self.single_observation_space, self.num_envs
        )
        self.action_space = gym.vector.utils.batch_space(
            self.single_action_space, self.num_envs
        )

    def _reset_idx(self, env_ids: Sequence[int]):
        """Reset environments based on specified indices.

        Args:
            env_ids: List of environment ids which must be reset
        """
        # update the curriculum for environments that need a reset
        self.curriculum_manager.compute(env_ids=env_ids)
        # reset the internal buffers of the scene elements
        self.scene.reset(env_ids)
        # apply events such as randomizations for environments that need a reset
        if "reset" in self.event_manager.available_modes:
            env_step_count = self._sim_step_counter // self.cfg.decimation
            self.event_manager.apply(
                mode="reset", env_ids=env_ids, global_env_step_count=env_step_count
            )

        # iterate over all managers and reset them
        # this returns a dictionary of information which is stored in the extras
        # note: This is order-sensitive! Certain things need be reset before others.
        self.extras["log"] = dict()
        # -- observation manager
        info = self.observation_manager.reset(env_ids)
        self.extras["log"].update(info)
        # -- action manager
        info = self.action_manager.reset(env_ids)
        self.extras["log"].update(info)
        # -- rewards manager
        info = self.reward_manager.reset(env_ids)
        self.extras["log"].update(info)
        # -- curriculum manager
        info = self.curriculum_manager.reset(env_ids)
        self.extras["log"].update(info)
        # -- command manager
        info = self.command_manager.reset(env_ids)
        self.extras["log"].update(info)
        # -- event manager
        info = self.event_manager.reset(env_ids)
        self.extras["log"].update(info)
        # -- termination manager
        info = self.termination_manager.reset(env_ids)
        self.extras["log"].update(info)
        # -- recorder manager
        info = self.recorder_manager.reset(env_ids)
        self.extras["log"].update(info)

        # reset the episode length buffer
        self.episode_length_buf[env_ids] = 0<|MERGE_RESOLUTION|>--- conflicted
+++ resolved
@@ -105,10 +105,7 @@
         # initialize data and constants
         # -- set the framerate of the gym video recorder wrapper so that the playback speed of the produced video matches the simulation
         self.metadata["render_fps"] = 1 / self.step_dt
-        # -- starting leg
-        self.starting_leg = torch.zeros(
-            self.num_envs, device=self.device, dtype=torch.long
-        )
+
         print("[INFO]: Completed setting up the environment...")
 
     """
@@ -199,18 +196,6 @@
         )
         return phase
 
-<<<<<<< HEAD
-    def get_starting_leg(self) -> torch.Tensor:
-        """Get the starting leg of the environment. 0 for left and 1 for right."""
-        if not hasattr(self, "starting_leg") or self.starting_leg is None:
-            self.starting_leg = torch.randint(
-                0, 2, (self.num_envs,), device=self.device
-            )
-
-        return self.starting_leg
-
-=======
->>>>>>> 01875108
     def step(self, action: torch.Tensor) -> VecEnvStepReturn:  # type: ignore
         """Execute one time-step of the environment's dynamics and reset terminated environments.
 
@@ -286,18 +271,12 @@
 
         if len(reset_env_ids) > 0:
             # record the final observation
-<<<<<<< HEAD
-            self.final_obs_buf: dict = self.observation_manager.compute()
-
-            # add the final observation to the extras
-=======
             # Use the last known good observation to avoid propagating NaNs.
             if self._last_valid_obs_buf is not None:
                 self.final_obs_buf: dict = self._clone_obs_buf(self._last_valid_obs_buf)
             else:
                 # fallback (should not generally happen)
                 self.final_obs_buf: dict = self.observation_manager.compute()
->>>>>>> 01875108
             self.extras["final_obs_buf"] = self.final_obs_buf
 
             # trigger recorder terms for pre-reset calls
@@ -324,8 +303,6 @@
         # note: done after reset to get the correct observations for reset envs
         self.obs_buf = self.observation_manager.compute(update_history=True)
 
-<<<<<<< HEAD
-=======
         nan_mask = check_nan(self.obs_buf)
 
         # ------------------------------------------------------------------
@@ -346,7 +323,6 @@
                         self._last_valid_obs_buf, self.obs_buf, valid_env_ids
                     )
 
->>>>>>> 01875108
         # return observations, rewards, resets and extras
         return (
             self.obs_buf,
@@ -491,12 +467,8 @@
                     shape=group_dim,  # type: ignore
                 )
             else:
-                group_term_cfgs = self.observation_manager._group_obs_term_cfgs[
-                    group_name
-                ]
-                for term_name, term_dim, term_cfg in zip(
-                    group_term_names, group_dim, group_term_cfgs
-                ):
+                group_term_cfgs = self.observation_manager._group_obs_term_cfgs[group_name]
+                for term_name, term_dim, term_cfg in zip(group_term_names, group_dim, group_term_cfgs):
                     low = -np.inf if term_cfg.clip is None else term_cfg.clip[0]
                     high = np.inf if term_cfg.clip is None else term_cfg.clip[1]
                     self.single_observation_space[group_name] = gym.spaces.Dict(
