--- conflicted
+++ resolved
@@ -401,18 +401,6 @@
                     shape=group_dim,  # type: ignore
                 )
             else:
-<<<<<<< HEAD
-                self.single_observation_space[group_name] = gym.spaces.Dict(
-                    {
-                        term_name: gym.spaces.Box(
-                            low=-np.inf,
-                            high=np.inf,
-                            shape=term_dim,  # type: ignore
-                        )
-                        for term_name, term_dim in zip(group_term_names, group_dim)
-                    }
-                )
-=======
                 group_term_cfgs = self.observation_manager._group_obs_term_cfgs[group_name]
                 for term_name, term_dim, term_cfg in zip(group_term_names, group_dim, group_term_cfgs):
                     low = -np.inf if term_cfg.clip is None else term_cfg.clip[0]
@@ -420,7 +408,6 @@
                     self.single_observation_space[group_name] = gym.spaces.Dict(
                         {term_name: gym.spaces.Box(low=low, high=high, shape=term_dim)}
                     )
->>>>>>> 24a78b68
         # action space (unbounded since we don't impose any limits)
         action_dim = sum(self.action_manager.action_term_dim)
         self.single_action_space = gym.spaces.Box(
