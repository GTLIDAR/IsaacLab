--- conflicted
+++ resolved
@@ -312,11 +312,6 @@
     return asset.data.quat_w
 
 
-<<<<<<< HEAD
-def imu_ang_vel(
-    env: ManagerBasedEnv, asset_cfg: SceneEntityCfg = SceneEntityCfg("imu")
-) -> torch.Tensor:
-=======
 def imu_projected_gravity(env: ManagerBasedEnv, asset_cfg: SceneEntityCfg = SceneEntityCfg("imu")) -> torch.Tensor:
     """Imu sensor orientation w.r.t the env.scene.origin.
 
@@ -333,7 +328,6 @@
 
 
 def imu_ang_vel(env: ManagerBasedEnv, asset_cfg: SceneEntityCfg = SceneEntityCfg("imu")) -> torch.Tensor:
->>>>>>> 24a78b68
     """Imu sensor angular velocity w.r.t. environment origin expressed in the sensor frame.
 
     Args:
