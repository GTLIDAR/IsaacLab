--- conflicted
+++ resolved
@@ -286,15 +286,8 @@
     # extract the used quantities (to enable type-hinting)
     asset: Articulation = env.scene[asset_cfg.name]
     # obtain the link incoming forces in world frame
-<<<<<<< HEAD
-    link_incoming_forces = asset.root_physx_view.get_link_incoming_joint_force()[
-        :, asset_cfg.body_ids
-    ]
-    return link_incoming_forces.view(env.num_envs, -1)
-=======
     body_incoming_joint_wrench_b = asset.data.body_incoming_joint_wrench_b[:, asset_cfg.body_ids]
     return body_incoming_joint_wrench_b.view(env.num_envs, -1)
->>>>>>> ca4043cc
 
 
 def imu_orientation(env: ManagerBasedEnv, asset_cfg: SceneEntityCfg = SceneEntityCfg("imu")) -> torch.Tensor:
@@ -646,25 +639,6 @@
 
 
 """
-<<<<<<< HEAD
-Environment Params.
-"""
-
-
-def pd_gain(
-    env: ManagerBasedEnv, asset_cfg: SceneEntityCfg = SceneEntityCfg("robot")
-) -> torch.Tensor:
-    """Proportional and derivative gains for the joints."""
-    # extract the used quantities (to enable type-hinting)
-    asset: Articulation = env.scene[asset_cfg.name]
-    return torch.cat(
-        [
-            asset.data.joint_stiffness[:, asset_cfg.joint_ids],
-            asset.data.joint_damping[:, asset_cfg.joint_ids],
-        ],
-        dim=1,
-    )
-=======
 Time.
 """
 
@@ -676,5 +650,4 @@
 
 def remaining_time_s(env: ManagerBasedRLEnv) -> torch.Tensor:
     """The maximum time remaining in the episode (in seconds)."""
-    return env.max_episode_length_s - env.episode_length_buf.unsqueeze(1) * env.step_dt
->>>>>>> ca4043cc
+    return env.max_episode_length_s - env.episode_length_buf.unsqueeze(1) * env.step_dt