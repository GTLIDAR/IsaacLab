# Copyright (c) 2022-2025, The Isaac Lab Project Developers (https://github.com/isaac-sim/IsaacLab/blob/main/CONTRIBUTORS.md).
# All rights reserved.
#
# SPDX-License-Identifier: BSD-3-Clause

"""Common functions that can be used to create observation terms.

The functions can be passed to the :class:`isaaclab.managers.ObservationTermCfg` object to enable
the observation introduced by the function.
"""

from __future__ import annotations

import torch
from typing import TYPE_CHECKING

import isaaclab.utils.math as math_utils
from isaaclab.assets import Articulation, RigidObject
from isaaclab.managers import SceneEntityCfg
from isaaclab.managers.manager_base import ManagerTermBase
from isaaclab.managers.manager_term_cfg import ObservationTermCfg
from isaaclab.sensors import Camera, Imu, RayCaster, RayCasterCamera, TiledCamera

if TYPE_CHECKING:
    from isaaclab.envs import ManagerBasedEnv, ManagerBasedRLEnv


"""
Root state.
"""


def base_pos_z(
    env: ManagerBasedEnv, asset_cfg: SceneEntityCfg = SceneEntityCfg("robot")
) -> torch.Tensor:
    """Root height in the simulation world frame."""
    # extract the used quantities (to enable type-hinting)
    asset: Articulation = env.scene[asset_cfg.name]
    return asset.data.root_pos_w[:, 2].unsqueeze(-1)


def base_lin_vel(
    env: ManagerBasedEnv, asset_cfg: SceneEntityCfg = SceneEntityCfg("robot")
) -> torch.Tensor:
    """Root linear velocity in the asset's root frame."""
    # extract the used quantities (to enable type-hinting)
    asset: RigidObject = env.scene[asset_cfg.name]
    return asset.data.root_lin_vel_b


def base_ang_vel(
    env: ManagerBasedEnv, asset_cfg: SceneEntityCfg = SceneEntityCfg("robot")
) -> torch.Tensor:
    """Root angular velocity in the asset's root frame."""
    # extract the used quantities (to enable type-hinting)
    asset: RigidObject = env.scene[asset_cfg.name]
    return asset.data.root_ang_vel_b


def projected_gravity(
    env: ManagerBasedEnv, asset_cfg: SceneEntityCfg = SceneEntityCfg("robot")
) -> torch.Tensor:
    """Gravity projection on the asset's root frame."""
    # extract the used quantities (to enable type-hinting)
    asset: RigidObject = env.scene[asset_cfg.name]
    return asset.data.projected_gravity_b


def root_pos_w(
    env: ManagerBasedEnv, asset_cfg: SceneEntityCfg = SceneEntityCfg("robot")
) -> torch.Tensor:
    """Asset root position in the environment frame."""
    # extract the used quantities (to enable type-hinting)
    asset: RigidObject = env.scene[asset_cfg.name]
    return asset.data.root_pos_w - env.scene.env_origins


def root_quat_w(
    env: ManagerBasedEnv,
    make_quat_unique: bool = False,
    asset_cfg: SceneEntityCfg = SceneEntityCfg("robot"),
) -> torch.Tensor:
    """Asset root orientation (w, x, y, z) in the environment frame.

    If :attr:`make_quat_unique` is True, then returned quaternion is made unique by ensuring
    the quaternion has non-negative real component. This is because both ``q`` and ``-q`` represent
    the same orientation.
    """
    # extract the used quantities (to enable type-hinting)
    asset: RigidObject = env.scene[asset_cfg.name]

    quat = asset.data.root_quat_w
    # make the quaternion real-part positive if configured
    return math_utils.quat_unique(quat) if make_quat_unique else quat


def root_lin_vel_w(
    env: ManagerBasedEnv, asset_cfg: SceneEntityCfg = SceneEntityCfg("robot")
) -> torch.Tensor:
    """Asset root linear velocity in the environment frame."""
    # extract the used quantities (to enable type-hinting)
    asset: RigidObject = env.scene[asset_cfg.name]
    return asset.data.root_lin_vel_w


def root_ang_vel_w(
    env: ManagerBasedEnv, asset_cfg: SceneEntityCfg = SceneEntityCfg("robot")
) -> torch.Tensor:
    """Asset root angular velocity in the environment frame."""
    # extract the used quantities (to enable type-hinting)
    asset: RigidObject = env.scene[asset_cfg.name]
    return asset.data.root_ang_vel_w


"""
Body state
"""


def body_pose_w(
    env: ManagerBasedEnv,
    asset_cfg: SceneEntityCfg = SceneEntityCfg("robot"),
) -> torch.Tensor:
    """The flattened body poses of the asset w.r.t the env.scene.origin.

    Note: Only the bodies configured in :attr:`asset_cfg.body_ids` will have their poses returned.

    Args:
        env: The environment.
        asset_cfg: The SceneEntity associated with this observation.

    Returns:
        The poses of bodies in articulation [num_env, 7*num_bodies]. Pose order is [x,y,z,qw,qx,qy,qz]. Output is
            stacked horizontally per body.
    """
    # extract the used quantities (to enable type-hinting)
    asset: Articulation = env.scene[asset_cfg.name]
    pose = asset.data.body_state_w[:, asset_cfg.body_ids, :7]
    pose[..., :3] = pose[..., :3] - env.scene.env_origins.unsqueeze(1)
    return pose.reshape(env.num_envs, -1)


def body_projected_gravity_b(
    env: ManagerBasedEnv,
    asset_cfg: SceneEntityCfg = SceneEntityCfg("robot"),
) -> torch.Tensor:
    """The direction of gravity projected on to bodies of an Articulation.

    Note: Only the bodies configured in :attr:`asset_cfg.body_ids` will have their poses returned.

    Args:
        env: The environment.
        asset_cfg: The Articulation associated with this observation.

    Returns:
        The unit vector direction of gravity projected onto body_name's frame. Gravity projection vector order is
            [x,y,z]. Output is stacked horizontally per body.
    """
    # extract the used quantities (to enable type-hinting)
    asset: Articulation = env.scene[asset_cfg.name]

    body_quat = asset.data.body_quat_w[:, asset_cfg.body_ids]
    gravity_dir = asset.data.GRAVITY_VEC_W.unsqueeze(1)
    return math_utils.quat_apply_inverse(body_quat, gravity_dir).view(env.num_envs, -1)


"""
Joint state.
"""


def joint_pos(
    env: ManagerBasedEnv, asset_cfg: SceneEntityCfg = SceneEntityCfg("robot")
) -> torch.Tensor:
    """The joint positions of the asset.

    Note: Only the joints configured in :attr:`asset_cfg.joint_ids` will have their positions returned.
    """
    # extract the used quantities (to enable type-hinting)
    asset: Articulation = env.scene[asset_cfg.name]
    return asset.data.joint_pos[:, asset_cfg.joint_ids]


def joint_pos_rel(
    env: ManagerBasedEnv, asset_cfg: SceneEntityCfg = SceneEntityCfg("robot")
) -> torch.Tensor:
    """The joint positions of the asset w.r.t. the default joint positions.

    Note: Only the joints configured in :attr:`asset_cfg.joint_ids` will have their positions returned.
    """
    # extract the used quantities (to enable type-hinting)
    asset: Articulation = env.scene[asset_cfg.name]
    return (
        asset.data.joint_pos[:, asset_cfg.joint_ids]
        - asset.data.default_joint_pos[:, asset_cfg.joint_ids]
    )


def joint_pos_limit_normalized(
    env: ManagerBasedEnv, asset_cfg: SceneEntityCfg = SceneEntityCfg("robot")
) -> torch.Tensor:
    """The joint positions of the asset normalized with the asset's joint limits.

    Note: Only the joints configured in :attr:`asset_cfg.joint_ids` will have their normalized positions returned.
    """
    # extract the used quantities (to enable type-hinting)
    asset: Articulation = env.scene[asset_cfg.name]
    return math_utils.scale_transform(
        asset.data.joint_pos[:, asset_cfg.joint_ids],
        asset.data.soft_joint_pos_limits[:, asset_cfg.joint_ids, 0],
        asset.data.soft_joint_pos_limits[:, asset_cfg.joint_ids, 1],
    )


def joint_vel(
    env: ManagerBasedEnv, asset_cfg: SceneEntityCfg = SceneEntityCfg("robot")
):
    """The joint velocities of the asset.

    Note: Only the joints configured in :attr:`asset_cfg.joint_ids` will have their velocities returned.
    """
    # extract the used quantities (to enable type-hinting)
    asset: Articulation = env.scene[asset_cfg.name]
    return asset.data.joint_vel[:, asset_cfg.joint_ids]


def joint_vel_rel(
    env: ManagerBasedEnv, asset_cfg: SceneEntityCfg = SceneEntityCfg("robot")
):
    """The joint velocities of the asset w.r.t. the default joint velocities.

    Note: Only the joints configured in :attr:`asset_cfg.joint_ids` will have their velocities returned.
    """
    # extract the used quantities (to enable type-hinting)
    asset: Articulation = env.scene[asset_cfg.name]
    return (
        asset.data.joint_vel[:, asset_cfg.joint_ids]
        - asset.data.default_joint_vel[:, asset_cfg.joint_ids]
    )


def joint_effort(
    env: ManagerBasedEnv, asset_cfg: SceneEntityCfg = SceneEntityCfg("robot")
) -> torch.Tensor:
    """The joint applied effort of the robot.

    NOTE: Only the joints configured in :attr:`asset_cfg.joint_ids` will have their effort returned.

    Args:
        env: The environment.
        asset_cfg: The SceneEntity associated with this observation.

    Returns:
        The joint effort (N or N-m) for joint_names in asset_cfg, shape is [num_env,num_joints].
    """
    # extract the used quantities (to enable type-hinting)
    asset: Articulation = env.scene[asset_cfg.name]
    return asset.data.applied_torque[:, asset_cfg.joint_ids]


"""
Sensors.
"""


def height_scan(
    env: ManagerBasedEnv, sensor_cfg: SceneEntityCfg, offset: float = 0.5
) -> torch.Tensor:
    """Height scan from the given sensor w.r.t. the sensor's frame.

    The provided offset (Defaults to 0.5) is subtracted from the returned values.
    """
    # extract the used quantities (to enable type-hinting)
    sensor: RayCaster = env.scene.sensors[sensor_cfg.name]
    # height scan: height = sensor_height - hit_point_z - offset
    return (
        sensor.data.pos_w[:, 2].unsqueeze(1) - sensor.data.ray_hits_w[..., 2] - offset
    )


def body_incoming_wrench(
    env: ManagerBasedEnv, asset_cfg: SceneEntityCfg
) -> torch.Tensor:
    """Incoming spatial wrench on bodies of an articulation in the simulation world frame.

    This is the 6-D wrench (force and torque) applied to the body link by the incoming joint force.
    """
    # extract the used quantities (to enable type-hinting)
    asset: Articulation = env.scene[asset_cfg.name]
    # obtain the link incoming forces in world frame
    body_incoming_joint_wrench_b = asset.data.body_incoming_joint_wrench_b[
        :, asset_cfg.body_ids
    ]
    return body_incoming_joint_wrench_b.view(env.num_envs, -1)


def imu_orientation(
    env: ManagerBasedEnv, asset_cfg: SceneEntityCfg = SceneEntityCfg("imu")
) -> torch.Tensor:
    """Imu sensor orientation in the simulation world frame.

    Args:
        env: The environment.
        asset_cfg: The SceneEntity associated with an IMU sensor. Defaults to SceneEntityCfg("imu").

    Returns:
        Orientation in the world frame in (w, x, y, z) quaternion form. Shape is (num_envs, 4).
    """
    # extract the used quantities (to enable type-hinting)
    asset: Imu = env.scene[asset_cfg.name]
    # return the orientation quaternion
    return asset.data.quat_w


def imu_ang_vel(
    env: ManagerBasedEnv, asset_cfg: SceneEntityCfg = SceneEntityCfg("imu")
) -> torch.Tensor:
    """Imu sensor angular velocity w.r.t. environment origin expressed in the sensor frame.

    Args:
        env: The environment.
        asset_cfg: The SceneEntity associated with an IMU sensor. Defaults to SceneEntityCfg("imu").

    Returns:
        The angular velocity (rad/s) in the sensor frame. Shape is (num_envs, 3).
    """
    # extract the used quantities (to enable type-hinting)
    asset: Imu = env.scene[asset_cfg.name]
    # return the angular velocity
    return asset.data.ang_vel_b


def imu_lin_acc(
    env: ManagerBasedEnv, asset_cfg: SceneEntityCfg = SceneEntityCfg("imu")
) -> torch.Tensor:
    """Imu sensor linear acceleration w.r.t. the environment origin expressed in sensor frame.

    Args:
        env: The environment.
        asset_cfg: The SceneEntity associated with an IMU sensor. Defaults to SceneEntityCfg("imu").

    Returns:
        The linear acceleration (m/s^2) in the sensor frame. Shape is (num_envs, 3).
    """
    asset: Imu = env.scene[asset_cfg.name]
    return asset.data.lin_acc_b


def image(
    env: ManagerBasedEnv,
    sensor_cfg: SceneEntityCfg = SceneEntityCfg("tiled_camera"),
    data_type: str = "rgb",
    convert_perspective_to_orthogonal: bool = False,
    normalize: bool = True,
) -> torch.Tensor:
    """Images of a specific datatype from the camera sensor.

    If the flag :attr:`normalize` is True, post-processing of the images are performed based on their
    data-types:

    - "rgb": Scales the image to (0, 1) and subtracts with the mean of the current image batch.
    - "depth" or "distance_to_camera" or "distance_to_plane": Replaces infinity values with zero.

    Args:
        env: The environment the cameras are placed within.
        sensor_cfg: The desired sensor to read from. Defaults to SceneEntityCfg("tiled_camera").
        data_type: The data type to pull from the desired camera. Defaults to "rgb".
        convert_perspective_to_orthogonal: Whether to orthogonalize perspective depth images.
            This is used only when the data type is "distance_to_camera". Defaults to False.
        normalize: Whether to normalize the images. This depends on the selected data type.
            Defaults to True.

    Returns:
        The images produced at the last time-step
    """
    # extract the used quantities (to enable type-hinting)
    sensor: TiledCamera | Camera | RayCasterCamera = env.scene.sensors[sensor_cfg.name]

    # obtain the input image
    images = sensor.data.output[data_type]

    # depth image conversion
    if (data_type == "distance_to_camera") and convert_perspective_to_orthogonal:
        images = math_utils.orthogonalize_perspective_depth(
            images, sensor.data.intrinsic_matrices
        )

    # rgb/depth image normalization
    if normalize:
        if data_type == "rgb":
            images = images.float() / 255.0
            mean_tensor = torch.mean(images, dim=(1, 2), keepdim=True)
            images -= mean_tensor
        elif "distance_to" in data_type or "depth" in data_type:
            images[images == float("inf")] = 0

    return images.clone()


class image_features(ManagerTermBase):
    """Extracted image features from a pre-trained frozen encoder.

    This term uses models from the model zoo in PyTorch and extracts features from the images.

    It calls the :func:`image` function to get the images and then processes them using the model zoo.

    A user can provide their own model zoo configuration to use different models for feature extraction.
    The model zoo configuration should be a dictionary that maps different model names to a dictionary
    that defines the model, preprocess and inference functions. The dictionary should have the following
    entries:

    - "model": A callable that returns the model when invoked without arguments.
    - "reset": A callable that resets the model. This is useful when the model has a state that needs to be reset.
    - "inference": A callable that, when given the model and the images, returns the extracted features.

    If the model zoo configuration is not provided, the default model zoo configurations are used. The default
    model zoo configurations include the models from Theia :cite:`shang2024theia` and ResNet :cite:`he2016deep`.
    These models are loaded from `Hugging-Face transformers <https://huggingface.co/docs/transformers/index>`_ and
    `PyTorch torchvision <https://pytorch.org/vision/stable/models.html>`_ respectively.

    Args:
        sensor_cfg: The sensor configuration to poll. Defaults to SceneEntityCfg("tiled_camera").
        data_type: The sensor data type. Defaults to "rgb".
        convert_perspective_to_orthogonal: Whether to orthogonalize perspective depth images.
            This is used only when the data type is "distance_to_camera". Defaults to False.
        model_zoo_cfg: A user-defined dictionary that maps different model names to their respective configurations.
            Defaults to None. If None, the default model zoo configurations are used.
        model_name: The name of the model to use for inference. Defaults to "resnet18".
        model_device: The device to store and infer the model on. This is useful when offloading the computation
            from the environment simulation device. Defaults to the environment device.
        inference_kwargs: Additional keyword arguments to pass to the inference function. Defaults to None,
            which means no additional arguments are passed.

    Returns:
        The extracted features tensor. Shape is (num_envs, feature_dim).

    Raises:
        ValueError: When the model name is not found in the provided model zoo configuration.
        ValueError: When the model name is not found in the default model zoo configuration.
    """

    def __init__(self, cfg: ObservationTermCfg, env: ManagerBasedEnv):
        # initialize the base class
        super().__init__(cfg, env)

        # extract parameters from the configuration
        self.model_zoo_cfg: dict = cfg.params.get("model_zoo_cfg")  # type: ignore
        self.model_name: str = cfg.params.get("model_name", "resnet18")  # type: ignore
        self.model_device: str = cfg.params.get("model_device", env.device)  # type: ignore

        # List of Theia models - These are configured through `_prepare_theia_transformer_model` function
        default_theia_models = [
            "theia-tiny-patch16-224-cddsv",
            "theia-tiny-patch16-224-cdiv",
            "theia-small-patch16-224-cdiv",
            "theia-base-patch16-224-cdiv",
            "theia-small-patch16-224-cddsv",
            "theia-base-patch16-224-cddsv",
        ]
        # List of ResNet models - These are configured through `_prepare_resnet_model` function
        default_resnet_models = ["resnet18", "resnet34", "resnet50", "resnet101"]

        # Check if model name is specified in the model zoo configuration
        if self.model_zoo_cfg is not None and self.model_name not in self.model_zoo_cfg:
            raise ValueError(
                f"Model name '{self.model_name}' not found in the provided model zoo configuration."
                " Please add the model to the model zoo configuration or use a different model name."
                f" Available models in the provided list: {list(self.model_zoo_cfg.keys())}."
                "\nHint: If you want to use a default model, consider using one of the following models:"
                f" {default_theia_models + default_resnet_models}. In this case, you can remove the"
                " 'model_zoo_cfg' parameter from the observation term configuration."
            )
        if self.model_zoo_cfg is None:
            if self.model_name in default_theia_models:
                model_config = self._prepare_theia_transformer_model(
                    self.model_name, self.model_device
                )
            elif self.model_name in default_resnet_models:
                model_config = self._prepare_resnet_model(
                    self.model_name, self.model_device
                )
            else:
                raise ValueError(
                    f"Model name '{self.model_name}' not found in the default model zoo configuration."
                    f" Available models: {default_theia_models + default_resnet_models}."
                )
        else:
            model_config = self.model_zoo_cfg[self.model_name]

        # Retrieve the model, preprocess and inference functions
        self._model = model_config["model"]()
        self._reset_fn = model_config.get("reset")
        self._inference_fn = model_config["inference"]

    def reset(self, env_ids: torch.Tensor | None = None):
        # reset the model if a reset function is provided
        # this might be useful when the model has a state that needs to be reset
        # for example: video transformers
        if self._reset_fn is not None:
            self._reset_fn(self._model, env_ids)

    def __call__(
        self,
        env: ManagerBasedEnv,
        sensor_cfg: SceneEntityCfg = SceneEntityCfg("tiled_camera"),
        data_type: str = "rgb",
        convert_perspective_to_orthogonal: bool = False,
        model_zoo_cfg: dict | None = None,
        model_name: str = "resnet18",
        model_device: str | None = None,
        inference_kwargs: dict | None = None,
    ) -> torch.Tensor:
        # obtain the images from the sensor
        image_data = image(
            env=env,
            sensor_cfg=sensor_cfg,
            data_type=data_type,
            convert_perspective_to_orthogonal=convert_perspective_to_orthogonal,
            normalize=False,  # we pre-process based on model
        )
        # store the device of the image
        image_device = image_data.device
        # forward the images through the model
        features = self._inference_fn(
            self._model, image_data, **(inference_kwargs or {})
        )

        # move the features back to the image device
        return features.detach().to(image_device)

    """
    Helper functions.
    """

    def _prepare_theia_transformer_model(
        self, model_name: str, model_device: str
    ) -> dict:
        """Prepare the Theia transformer model for inference.

        Args:
            model_name: The name of the Theia transformer model to prepare.
            model_device: The device to store and infer the model on.

        Returns:
            A dictionary containing the model and inference functions.
        """
        from transformers import AutoModel

        def _load_model() -> torch.nn.Module:
            """Load the Theia transformer model."""
            model = AutoModel.from_pretrained(
                f"theaiinstitute/{model_name}", trust_remote_code=True
            ).eval()
            return model.to(model_device)

        def _inference(model, images: torch.Tensor) -> torch.Tensor:
            """Inference the Theia transformer model.

            Args:
                model: The Theia transformer model.
                images: The preprocessed image tensor. Shape is (num_envs, height, width, channel).

            Returns:
                The extracted features tensor. Shape is (num_envs, feature_dim).
            """
            # Move the image to the model device
            image_proc = images.to(model_device)
            # permute the image to (num_envs, channel, height, width)
            image_proc = image_proc.permute(0, 3, 1, 2).float() / 255.0
            # Normalize the image
            mean = torch.tensor([0.485, 0.456, 0.406], device=model_device).view(
                1, 3, 1, 1
            )
            std = torch.tensor([0.229, 0.224, 0.225], device=model_device).view(
                1, 3, 1, 1
            )
            image_proc = (image_proc - mean) / std

            # Taken from Transformers; inference converted to be GPU only
            features = model.backbone.model(
                pixel_values=image_proc, interpolate_pos_encoding=True
            )
            return features.last_hidden_state[:, 1:]

        # return the model, preprocess and inference functions
        return {"model": _load_model, "inference": _inference}

    def _prepare_resnet_model(self, model_name: str, model_device: str) -> dict:
        """Prepare the ResNet model for inference.

        Args:
            model_name: The name of the ResNet model to prepare.
            model_device: The device to store and infer the model on.

        Returns:
            A dictionary containing the model and inference functions.
        """
        from torchvision import models

        def _load_model() -> torch.nn.Module:
            """Load the ResNet model."""
            # map the model name to the weights
            resnet_weights = {
                "resnet18": "ResNet18_Weights.IMAGENET1K_V1",
                "resnet34": "ResNet34_Weights.IMAGENET1K_V1",
                "resnet50": "ResNet50_Weights.IMAGENET1K_V1",
                "resnet101": "ResNet101_Weights.IMAGENET1K_V1",
            }

            # load the model
            model = getattr(models, model_name)(
                weights=resnet_weights[model_name]
            ).eval()
            return model.to(model_device)

        def _inference(model, images: torch.Tensor) -> torch.Tensor:
            """Inference the ResNet model.

            Args:
                model: The ResNet model.
                images: The preprocessed image tensor. Shape is (num_envs, channel, height, width).

            Returns:
                The extracted features tensor. Shape is (num_envs, feature_dim).
            """
            # move the image to the model device
            image_proc = images.to(model_device)
            # permute the image to (num_envs, channel, height, width)
            image_proc = image_proc.permute(0, 3, 1, 2).float() / 255.0
            # normalize the image
            mean = torch.tensor([0.485, 0.456, 0.406], device=model_device).view(
                1, 3, 1, 1
            )
            std = torch.tensor([0.229, 0.224, 0.225], device=model_device).view(
                1, 3, 1, 1
            )
            image_proc = (image_proc - mean) / std

            # forward the image through the model
            return model(image_proc)

        # return the model, preprocess and inference functions
        return {"model": _load_model, "inference": _inference}


"""
Actions.
"""


def last_action(env: ManagerBasedEnv, action_name: str | None = None) -> torch.Tensor:
    """The last input action to the environment.

    The name of the action term for which the action is required. If None, the
    entire action tensor is returned.
    """
    if action_name is None:
        return env.action_manager.action
    else:
        return env.action_manager.get_term(action_name).raw_actions


"""
Commands.
"""


def generated_commands(env: ManagerBasedRLEnv, command_name: str) -> torch.Tensor:
    """The generated command from command term in the command manager with the given name."""
    return env.command_manager.get_command(command_name)


"""
<<<<<<< HEAD
Time.
"""


def current_time_s(env: ManagerBasedRLEnv) -> torch.Tensor:
    """The current time in the episode (in seconds)."""
    return env.episode_length_buf.unsqueeze(1) * env.step_dt


def remaining_time_s(env: ManagerBasedRLEnv) -> torch.Tensor:
    """The maximum time remaining in the episode (in seconds)."""
    return env.max_episode_length_s - env.episode_length_buf.unsqueeze(1) * env.step_dt
=======
Environment Params.
"""


def pd_gain(
    env: ManagerBasedEnv, asset_cfg: SceneEntityCfg = SceneEntityCfg("robot")
) -> torch.Tensor:
    """Proportional and derivative gains for the joints."""
    # extract the used quantities (to enable type-hinting)
    asset: Articulation = env.scene[asset_cfg.name]
    return torch.cat(
        [
            asset.data.joint_stiffness[:, asset_cfg.joint_ids],
            asset.data.joint_damping[:, asset_cfg.joint_ids],
        ],
        dim=1,
    )
>>>>>>> 8e5cfd36
<|MERGE_RESOLUTION|>--- conflicted
+++ resolved
@@ -671,7 +671,6 @@
 
 
 """
-<<<<<<< HEAD
 Time.
 """
 
@@ -683,23 +682,4 @@
 
 def remaining_time_s(env: ManagerBasedRLEnv) -> torch.Tensor:
     """The maximum time remaining in the episode (in seconds)."""
-    return env.max_episode_length_s - env.episode_length_buf.unsqueeze(1) * env.step_dt
-=======
-Environment Params.
-"""
-
-
-def pd_gain(
-    env: ManagerBasedEnv, asset_cfg: SceneEntityCfg = SceneEntityCfg("robot")
-) -> torch.Tensor:
-    """Proportional and derivative gains for the joints."""
-    # extract the used quantities (to enable type-hinting)
-    asset: Articulation = env.scene[asset_cfg.name]
-    return torch.cat(
-        [
-            asset.data.joint_stiffness[:, asset_cfg.joint_ids],
-            asset.data.joint_damping[:, asset_cfg.joint_ids],
-        ],
-        dim=1,
-    )
->>>>>>> 8e5cfd36
+    return env.max_episode_length_s - env.episode_length_buf.unsqueeze(1) * env.step_dt