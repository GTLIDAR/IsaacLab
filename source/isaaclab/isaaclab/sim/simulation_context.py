# Copyright (c) 2022-2025, The Isaac Lab Project Developers.
# All rights reserved.
#
# SPDX-License-Identifier: BSD-3-Clause

import builtins
import enum
import numpy as np
import os
import toml
import torch
import traceback
import weakref
from collections.abc import Iterator
from contextlib import contextmanager
from typing import Any

import carb
import flatdict
import isaacsim.core.utils.stage as stage_utils
import omni.log
import omni.physx
from isaacsim.core.api.simulation_context import SimulationContext as _SimulationContext
from isaacsim.core.utils.carb import get_carb_setting, set_carb_setting
from isaacsim.core.utils.viewports import set_camera_view
from isaacsim.core.version import get_version
from pxr import Gf, PhysxSchema, Usd, UsdPhysics

from .simulation_cfg import SimulationCfg
from .spawners import DomeLightCfg, GroundPlaneCfg
from .utils import bind_physics_material


class SimulationContext(_SimulationContext):
    """A class to control simulation-related events such as physics stepping and rendering.

    The simulation context helps control various simulation aspects. This includes:

    * configure the simulator with different settings such as the physics time-step, the number of physics substeps,
      and the physics solver parameters (for more information, see :class:`isaaclab.sim.SimulationCfg`)
    * playing, pausing, stepping and stopping the simulation
    * adding and removing callbacks to different simulation events such as physics stepping, rendering, etc.

    This class inherits from the :class:`isaacsim.core.api.simulation_context.SimulationContext` class and
    adds additional functionalities such as setting up the simulation context with a configuration object,
    exposing other commonly used simulator-related functions, and performing version checks of Isaac Sim
    to ensure compatibility between releases.

    The simulation context is a singleton object. This means that there can only be one instance
    of the simulation context at any given time. This is enforced by the parent class. Therefore, it is
    not possible to create multiple instances of the simulation context. Instead, the simulation context
    can be accessed using the ``instance()`` method.

    .. attention::
        Since we only support the `PyTorch <https://pytorch.org/>`_ backend for simulation, the
        simulation context is configured to use the ``torch`` backend by default. This means that
        all the data structures used in the simulation are ``torch.Tensor`` objects.

    The simulation context can be used in two different modes of operations:

    1. **Standalone python script**: In this mode, the user has full control over the simulation and
       can trigger stepping events synchronously (i.e. as a blocking call). In this case the user
       has to manually call :meth:`step` step the physics simulation and :meth:`render` to
       render the scene.
    2. **Omniverse extension**: In this mode, the user has limited control over the simulation stepping
       and all the simulation events are triggered asynchronously (i.e. as a non-blocking call). In this
       case, the user can only trigger the simulation to start, pause, and stop. The simulation takes
       care of stepping the physics simulation and rendering the scene.

    Based on above, for most functions in this class there is an equivalent function that is suffixed
    with ``_async``. The ``_async`` functions are used in the Omniverse extension mode and
    the non-``_async`` functions are used in the standalone python script mode.
    """

    class RenderMode(enum.IntEnum):
        """Different rendering modes for the simulation.

        Render modes correspond to how the viewport and other UI elements (such as listeners to keyboard or mouse
        events) are updated. There are three main components that can be updated when the simulation is rendered:

        1. **UI elements and other extensions**: These are UI elements (such as buttons, sliders, etc.) and other
           extensions that are running in the background that need to be updated when the simulation is running.
        2. **Cameras**: These are typically based on Hydra textures and are used to render the scene from different
           viewpoints. They can be attached to a viewport or be used independently to render the scene.
        3. **Viewports**: These are windows where you can see the rendered scene.

        Updating each of the above components has a different overhead. For example, updating the viewports is
        computationally expensive compared to updating the UI elements. Therefore, it is useful to be able to
        control what is updated when the simulation is rendered. This is where the render mode comes in. There are
        four different render modes:

        * :attr:`NO_GUI_OR_RENDERING`: The simulation is running without a GUI and off-screen rendering flag is disabled,
          so none of the above are updated.
        * :attr:`NO_RENDERING`: No rendering, where only 1 is updated at a lower rate.
        * :attr:`PARTIAL_RENDERING`: Partial rendering, where only 1 and 2 are updated.
        * :attr:`FULL_RENDERING`: Full rendering, where everything (1, 2, 3) is updated.

        .. _Viewports: https://docs.omniverse.nvidia.com/extensions/latest/ext_viewport.html
        """

        NO_GUI_OR_RENDERING = -1
        """The simulation is running without a GUI and off-screen rendering is disabled."""
        NO_RENDERING = 0
        """No rendering, where only other UI elements are updated at a lower rate."""
        PARTIAL_RENDERING = 1
        """Partial rendering, where the simulation cameras and UI elements are updated."""
        FULL_RENDERING = 2
        """Full rendering, where all the simulation viewports, cameras and UI elements are updated."""

    def __init__(self, cfg: SimulationCfg | None = None):
        """Creates a simulation context to control the simulator.

        Args:
            cfg: The configuration of the simulation. Defaults to None,
                in which case the default configuration is used.
        """
        # store input
        if cfg is None:
            cfg = SimulationCfg()
        # check that the config is valid
        cfg.validate()
        self.cfg = cfg
        # check that simulation is running
        if stage_utils.get_current_stage() is None:
            raise RuntimeError("The stage has not been created. Did you run the simulator?")

        # acquire settings interface
        self.carb_settings = carb.settings.get_settings()

        # apply carb physics settings
        self._apply_physics_settings()

        # note: we read this once since it is not expected to change during runtime
        # read flag for whether a local GUI is enabled
        self._local_gui = self.carb_settings.get("/app/window/enabled")
        # read flag for whether livestreaming GUI is enabled
        self._livestream_gui = self.carb_settings.get("/app/livestream/enabled")
        # read flag for whether XR GUI is enabled
        self._xr_gui = self.carb_settings.get("/app/xr/enabled")

        # read flag for whether the Isaac Lab viewport capture pipeline will be used,
        # casting None to False if the flag doesn't exist
        # this flag is set from the AppLauncher class
        self._offscreen_render = bool(self.carb_settings.get("/isaaclab/render/offscreen"))
        # read flag for whether the default viewport should be enabled
        self._render_viewport = bool(self.carb_settings.get("/isaaclab/render/active_viewport"))
        # flag for whether any GUI will be rendered (local, livestreamed or viewport)
        self._has_gui = self._local_gui or self._livestream_gui or self._xr_gui

        # apply render settings from render config
        self._apply_render_settings_from_cfg()

        # store the default render mode
        if not self._has_gui and not self._offscreen_render:
            # set default render mode
            # note: this is the terminal state: cannot exit from this render mode
            self.render_mode = self.RenderMode.NO_GUI_OR_RENDERING
            # set viewport context to None
            self._viewport_context = None
            self._viewport_window = None
        elif not self._has_gui and self._offscreen_render:
            # set default render mode
            # note: this is the terminal state: cannot exit from this render mode
            self.render_mode = self.RenderMode.PARTIAL_RENDERING
            # set viewport context to None
            self._viewport_context = None
            self._viewport_window = None
        else:
            # note: need to import here in case the UI is not available (ex. headless mode)
            import omni.ui as ui
            from omni.kit.viewport.utility import get_active_viewport

            # set default render mode
            # note: this can be changed by calling the `set_render_mode` function
            self.render_mode = self.RenderMode.FULL_RENDERING
            # acquire viewport context
            self._viewport_context = get_active_viewport()
            self._viewport_context.updates_enabled = True  # pyright: ignore [reportOptionalMemberAccess]
            # acquire viewport window
            # TODO @mayank: Why not just use get_active_viewport_and_window() directly?
            self._viewport_window = ui.Workspace.get_window("Viewport")
            # counter for periodic rendering
            self._render_throttle_counter = 0
            # rendering frequency in terms of number of render calls
            self._render_throttle_period = 5

        # check the case where we don't need to render the viewport
        # since render_viewport can only be False in headless mode, we only need to check for offscreen_render
        if not self._render_viewport and self._offscreen_render:
            # disable the viewport if offscreen_render is enabled
            from omni.kit.viewport.utility import get_active_viewport

            get_active_viewport().updates_enabled = False

        # override enable scene querying if rendering is enabled
        # this is needed for some GUI features
        if self._has_gui:
            self.cfg.enable_scene_query_support = True
        # set up flatcache/fabric interface (default is None)
        # this is needed to flush the flatcache data into Hydra manually when calling `render()`
        # ref: https://docs.omniverse.nvidia.com/prod_extensions/prod_extensions/ext_physics.html
        # note: need to do this here because super().__init__ calls render and this variable is needed
        self._fabric_iface = None
        # read isaac sim version (this includes build tag, release tag etc.)
        # note: we do it once here because it reads the VERSION file from disk and is not expected to change.
        self._isaacsim_version = get_version()

        # create a tensor for gravity
        # note: this line is needed to create a "tensor" in the device to avoid issues with torch 2.1 onwards.
        #   the issue is with some heap memory corruption when torch tensor is created inside the asset class.
        #   you can reproduce the issue by commenting out this line and running the test `test_articulation.py`.
        self._gravity_tensor = torch.tensor(self.cfg.gravity, dtype=torch.float32, device=self.cfg.device)

<<<<<<< HEAD
        # add a callback to keep rendering when a stop is triggered through different GUI commands like (save as)
=======
        # define a global variable to store the exceptions raised in the callback stack
        builtins.ISAACLAB_CALLBACK_EXCEPTION = None

        # add callback to deal the simulation app when simulation is stopped.
        # this is needed because physics views go invalid once we stop the simulation
>>>>>>> 3b6d615f
        if not builtins.ISAAC_LAUNCHED_FROM_TERMINAL:
            timeline_event_stream = omni.timeline.get_timeline_interface().get_timeline_event_stream()
            self._app_control_on_stop_handle = timeline_event_stream.create_subscription_to_pop_by_type(
                int(omni.timeline.TimelineEventType.STOP),
                lambda *args, obj=weakref.proxy(self): obj._app_control_on_stop_handle_fn(*args),
                order=15,
            )
        else:
            self._app_control_on_stop_handle = None
        self._disable_app_control_on_stop_handle = False

        # flatten out the simulation dictionary
        sim_params = self.cfg.to_dict()
        if sim_params is not None:
            if "physx" in sim_params:
                physx_params = sim_params.pop("physx")
                sim_params.update(physx_params)
        # create a simulation context to control the simulator
        super().__init__(
            stage_units_in_meters=1.0,
            physics_dt=self.cfg.dt,
            rendering_dt=self.cfg.dt * self.cfg.render_interval,
            backend="torch",
            sim_params=sim_params,
            physics_prim_path=self.cfg.physics_prim_path,
            device=self.cfg.device,
        )

    def _apply_physics_settings(self):
        """Sets various carb physics settings."""
        # enable hydra scene-graph instancing
        # note: this allows rendering of instanceable assets on the GUI
        set_carb_setting(self.carb_settings, "/persistent/omnihydra/useSceneGraphInstancing", True)
        # change dispatcher to use the default dispatcher in PhysX SDK instead of carb tasking
        # note: dispatcher handles how threads are launched for multi-threaded physics
        set_carb_setting(self.carb_settings, "/physics/physxDispatcher", True)
        # disable contact processing in omni.physx
        # note: we disable it by default to avoid the overhead of contact processing when it isn't needed.
        #   The physics flag gets enabled when a contact sensor is created.
        if hasattr(self.cfg, "disable_contact_processing"):
            omni.log.warn(
                "The `disable_contact_processing` attribute is deprecated and always set to True"
                " to avoid unnecessary overhead. Contact processing is automatically enabled when"
                " a contact sensor is created, so manual configuration is no longer required."
            )
        # FIXME: From investigation, it seems this flag only affects CPU physics. For GPU physics, contacts
        #  are always processed. The issue is reported to the PhysX team by @mmittal.
        set_carb_setting(self.carb_settings, "/physics/disableContactProcessing", True)
        # disable custom geometry for cylinder and cone collision shapes to allow contact reporting for them
        # reason: cylinders and cones aren't natively supported by PhysX so we need to use custom geometry flags
        # reference: https://nvidia-omniverse.github.io/PhysX/physx/5.4.1/docs/Geometry.html?highlight=capsule#geometry
        set_carb_setting(self.carb_settings, "/physics/collisionConeCustomGeometry", False)
        set_carb_setting(self.carb_settings, "/physics/collisionCylinderCustomGeometry", False)
        # hide the Simulation Settings window
        set_carb_setting(self.carb_settings, "/physics/autoPopupSimulationOutputWindow", False)

    def _apply_render_settings_from_cfg(self):
        """Sets rtx settings specified in the RenderCfg."""

        # define mapping of user-friendly RenderCfg names to native carb names
        rendering_setting_name_mapping = {
            "enable_translucency": "/rtx/translucency/enabled",
            "enable_reflections": "/rtx/reflections/enabled",
            "enable_global_illumination": "/rtx/indirectDiffuse/enabled",
            "enable_dlssg": "/rtx-transient/dlssg/enabled",
            "enable_dl_denoiser": "/rtx-transient/dldenoiser/enabled",
            "dlss_mode": "/rtx/post/dlss/execMode",
            "enable_direct_lighting": "/rtx/directLighting/enabled",
            "samples_per_pixel": "/rtx/directLighting/sampledLighting/samplesPerPixel",
            "enable_shadows": "/rtx/shadows/enabled",
            "enable_ambient_occlusion": "/rtx/ambientOcclusion/enabled",
        }

        not_carb_settings = ["rendering_mode", "carb_settings", "antialiasing_mode"]

        # set preset settings (same behavior as the CLI arg --rendering_mode)
        rendering_mode = self.cfg.render.rendering_mode
        if rendering_mode is not None:
            # check if preset is supported
            supported_rendering_modes = ["performance", "balanced", "quality", "xr"]
            if rendering_mode not in supported_rendering_modes:
                raise ValueError(
                    f"RenderCfg rendering mode '{rendering_mode}' not in supported modes {supported_rendering_modes}."
                )

            # parse preset file
            repo_path = os.path.join(carb.tokens.get_tokens_interface().resolve("${app}"), "..")
            preset_filename = os.path.join(repo_path, f"apps/rendering_modes/{rendering_mode}.kit")
            with open(preset_filename) as file:
                preset_dict = toml.load(file)
            preset_dict = dict(flatdict.FlatDict(preset_dict, delimiter="."))

            # set presets
            for key, value in preset_dict.items():
                key = "/" + key.replace(".", "/")  # convert to carb setting format
                set_carb_setting(self.carb_settings, key, value)

        # set user-friendly named settings
        for key, value in vars(self.cfg.render).items():
            if value is None or key in not_carb_settings:
                # skip unset settings and non-carb settings
                continue
            if key not in rendering_setting_name_mapping:
                raise ValueError(
                    f"'{key}' in RenderCfg not found. Note: internal 'rendering_setting_name_mapping' dictionary might"
                    " need to be updated."
                )
            key = rendering_setting_name_mapping[key]
            set_carb_setting(self.carb_settings, key, value)

        # set general carb settings
        carb_settings = self.cfg.render.carb_settings
        if carb_settings is not None:
            for key, value in carb_settings.items():
                if "_" in key:
                    key = "/" + key.replace("_", "/")  # convert from python variable style string
                elif "." in key:
                    key = "/" + key.replace(".", "/")  # convert from .kit file style string
                if get_carb_setting(self.carb_settings, key) is None:
                    raise ValueError(f"'{key}' in RenderCfg.general_parameters does not map to a carb setting.")
                set_carb_setting(self.carb_settings, key, value)

        # set denoiser mode
        if self.cfg.render.antialiasing_mode is not None:
            try:
                import omni.replicator.core as rep

                rep.settings.set_render_rtx_realtime(antialiasing=self.cfg.render.antialiasing_mode)
            except Exception:
                pass

        # WAR: Ensure /rtx/renderMode RaytracedLighting is correctly cased.
        if get_carb_setting(self.carb_settings, "/rtx/rendermode").lower() == "raytracedlighting":
            set_carb_setting(self.carb_settings, "/rtx/rendermode", "RaytracedLighting")

    """
    Operations - New.
    """

    def has_gui(self) -> bool:
        """Returns whether the simulation has a GUI enabled.

        True if the simulation has a GUI enabled either locally or live-streamed.
        """
        return self._has_gui

    def has_rtx_sensors(self) -> bool:
        """Returns whether the simulation has any RTX-rendering related sensors.

        This function returns the value of the simulation parameter ``"/isaaclab/render/rtx_sensors"``.
        The parameter is set to True when instances of RTX-related sensors (cameras or LiDARs) are
        created using Isaac Lab's sensor classes.

        True if the simulation has RTX sensors (such as USD Cameras or LiDARs).

        For more information, please check `NVIDIA RTX documentation`_.

        .. _NVIDIA RTX documentation: https://developer.nvidia.com/rendering-technologies
        """
        return self._settings.get_as_bool("/isaaclab/render/rtx_sensors")

    def is_fabric_enabled(self) -> bool:
        """Returns whether the fabric interface is enabled.

        When fabric interface is enabled, USD read/write operations are disabled. Instead all applications
        read and write the simulation state directly from the fabric interface. This reduces a lot of overhead
        that occurs during USD read/write operations.

        For more information, please check `Fabric documentation`_.

        .. _Fabric documentation: https://docs.omniverse.nvidia.com/kit/docs/usdrt/latest/docs/usd_fabric_usdrt.html
        """
        return self._fabric_iface is not None

    def get_version(self) -> tuple[int, int, int]:
        """Returns the version of the simulator.

        This is a wrapper around the ``isaacsim.core.version.get_version()`` function.

        The returned tuple contains the following information:

        * Major version (int): This is the year of the release (e.g. 2022).
        * Minor version (int): This is the half-year of the release (e.g. 1 or 2).
        * Patch version (int): This is the patch number of the release (e.g. 0).
        """
        return int(self._isaacsim_version[2]), int(self._isaacsim_version[3]), int(self._isaacsim_version[4])

    """
    Operations - New utilities.
    """

    def set_camera_view(
        self,
        eye: tuple[float, float, float],
        target: tuple[float, float, float],
        camera_prim_path: str = "/OmniverseKit_Persp",
    ):
        """Set the location and target of the viewport camera in the stage.

        Note:
            This is a wrapper around the :math:`isaacsim.core.utils.viewports.set_camera_view` function.
            It is provided here for convenience to reduce the amount of imports needed.

        Args:
            eye: The location of the camera eye.
            target: The location of the camera target.
            camera_prim_path: The path to the camera primitive in the stage. Defaults to
                "/OmniverseKit_Persp".
        """
        # safe call only if we have a GUI or viewport rendering enabled
        if self._has_gui or self._offscreen_render or self._render_viewport:
            set_camera_view(eye, target, camera_prim_path)

    def set_render_mode(self, mode: RenderMode):
        """Change the current render mode of the simulation.

        Please see :class:`RenderMode` for more information on the different render modes.

        .. note::
            When no GUI is available (locally or livestreamed), we do not need to choose whether the viewport
            needs to render or not (since there is no GUI). Thus, in this case, calling the function will not
            change the render mode.

        Args:
            mode (RenderMode): The rendering mode. If different than SimulationContext's rendering mode,
            SimulationContext's mode is changed to the new mode.

        Raises:
            ValueError: If the input mode is not supported.
        """
        # check if mode change is possible -- not possible when no GUI is available
        if not self._has_gui:
            omni.log.warn(
                f"Cannot change render mode when GUI is disabled. Using the default render mode: {self.render_mode}."
            )
            return
        # check if there is a mode change
        # note: this is mostly needed for GUI when we want to switch between full rendering and no rendering.
        if mode != self.render_mode:
            if mode == self.RenderMode.FULL_RENDERING:
                # display the viewport and enable updates
                self._viewport_context.updates_enabled = True  # pyright: ignore [reportOptionalMemberAccess]
                self._viewport_window.visible = True  # pyright: ignore [reportOptionalMemberAccess]
            elif mode == self.RenderMode.PARTIAL_RENDERING:
                # hide the viewport and disable updates
                self._viewport_context.updates_enabled = False  # pyright: ignore [reportOptionalMemberAccess]
                self._viewport_window.visible = False  # pyright: ignore [reportOptionalMemberAccess]
            elif mode == self.RenderMode.NO_RENDERING:
                # hide the viewport and disable updates
                if self._viewport_context is not None:
                    self._viewport_context.updates_enabled = False  # pyright: ignore [reportOptionalMemberAccess]
                    self._viewport_window.visible = False  # pyright: ignore [reportOptionalMemberAccess]
                # reset the throttle counter
                self._render_throttle_counter = 0
            else:
                raise ValueError(f"Unsupported render mode: {mode}! Please check `RenderMode` for details.")
            # update render mode
            self.render_mode = mode

    def set_setting(self, name: str, value: Any):
        """Set simulation settings using the Carbonite SDK.

        .. note::
            If the input setting name does not exist, it will be created. If it does exist, the value will be
            overwritten. Please make sure to use the correct setting name.

            To understand the settings interface, please refer to the
            `Carbonite SDK <https://docs.omniverse.nvidia.com/dev-guide/latest/programmer_ref/settings.html>`_
            documentation.

        Args:
            name: The name of the setting.
            value: The value of the setting.
        """
        self._settings.set(name, value)

    def get_setting(self, name: str) -> Any:
        """Read the simulation setting using the Carbonite SDK.

        Args:
            name: The name of the setting.

        Returns:
            The value of the setting.
        """
        return self._settings.get(name)

    def forward(self) -> None:
        """Updates articulation kinematics and fabric for rendering."""
        if self._fabric_iface is not None:
            if self.physics_sim_view is not None and self.is_playing():
                # Update the articulations' link's poses before rendering
                self.physics_sim_view.update_articulations_kinematic()
            self._update_fabric(0.0, 0.0)

    """
    Operations - Override (standalone)
    """

    def reset(self, soft: bool = False):
        self._disable_app_control_on_stop_handle = True
<<<<<<< HEAD
=======
        # check if we need to raise an exception that was raised in a callback
        if builtins.ISAACLAB_CALLBACK_EXCEPTION is not None:
            exception_to_raise = builtins.ISAACLAB_CALLBACK_EXCEPTION
            builtins.ISAACLAB_CALLBACK_EXCEPTION = None
            raise exception_to_raise
>>>>>>> 3b6d615f
        super().reset(soft=soft)
        # app.update() may be changing the cuda device in reset, so we force it back to our desired device here
        if "cuda" in self.device:
            torch.cuda.set_device(self.device)
        # enable kinematic rendering with fabric
        if self.physics_sim_view:
            self.physics_sim_view._backend.initialize_kinematic_bodies()
        # perform additional rendering steps to warm up replicator buffers
        # this is only needed for the first time we set the simulation
        if not soft:
            for _ in range(2):
                self.render()
        self._disable_app_control_on_stop_handle = False

    def step(self, render: bool = True):
        """Steps the simulation.

        .. note::
            This function blocks if the timeline is paused. It only returns when the timeline is playing.

        Args:
            render: Whether to render the scene after stepping the physics simulation.
                    If set to False, the scene is not rendered and only the physics simulation is stepped.
        """
        # check if we need to raise an exception that was raised in a callback
        if builtins.ISAACLAB_CALLBACK_EXCEPTION is not None:
            exception_to_raise = builtins.ISAACLAB_CALLBACK_EXCEPTION
            builtins.ISAACLAB_CALLBACK_EXCEPTION = None
            raise exception_to_raise
        # check if the simulation timeline is paused. in that case keep stepping until it is playing
        if not self.is_playing():
            # step the simulator (but not the physics) to have UI still active
            while not self.is_playing():
                self.render()
                # meantime if someone stops, break out of the loop
                if self.is_stopped():
                    break
            # need to do one step to refresh the app
            # reason: physics has to parse the scene again and inform other extensions like hydra-delegate.
            #   without this the app becomes unresponsive.
            # FIXME: This steps physics as well, which we is not good in general.
            self.app.update()

        # step the simulation
        super().step(render=render)

        # app.update() may be changing the cuda device in step, so we force it back to our desired device here
        if "cuda" in self.device:
            torch.cuda.set_device(self.device)

    def render(self, mode: RenderMode | None = None):
        """Refreshes the rendering components including UI elements and view-ports depending on the render mode.

        This function is used to refresh the rendering components of the simulation. This includes updating the
        view-ports, UI elements, and other extensions (besides physics simulation) that are running in the
        background. The rendering components are refreshed based on the render mode.

        Please see :class:`RenderMode` for more information on the different render modes.

        Args:
            mode: The rendering mode. Defaults to None, in which case the current rendering mode is used.
        """
        # check if we need to raise an exception that was raised in a callback
        if builtins.ISAACLAB_CALLBACK_EXCEPTION is not None:
            exception_to_raise = builtins.ISAACLAB_CALLBACK_EXCEPTION
            builtins.ISAACLAB_CALLBACK_EXCEPTION = None
            raise exception_to_raise
        # check if we need to change the render mode
        if mode is not None:
            self.set_render_mode(mode)
        # render based on the render mode
        if self.render_mode == self.RenderMode.NO_GUI_OR_RENDERING:
            # we never want to render anything here (this is for complete headless mode)
            pass
        elif self.render_mode == self.RenderMode.NO_RENDERING:
            # throttle the rendering frequency to keep the UI responsive
            self._render_throttle_counter += 1
            if self._render_throttle_counter % self._render_throttle_period == 0:
                self._render_throttle_counter = 0
                # here we don't render viewport so don't need to flush fabric data
                # note: we don't call super().render() anymore because they do flush the fabric data
                self.set_setting("/app/player/playSimulations", False)
                self._app.update()
                self.set_setting("/app/player/playSimulations", True)
        else:
            # manually flush the fabric data to update Hydra textures
            self.forward()
            # render the simulation
            # note: we don't call super().render() anymore because they do above operation inside
            #  and we don't want to do it twice. We may remove it once we drop support for Isaac Sim 2022.2.
            self.set_setting("/app/player/playSimulations", False)
            self._app.update()
            self.set_setting("/app/player/playSimulations", True)

        # app.update() may be changing the cuda device, so we force it back to our desired device here
        if "cuda" in self.device:
            torch.cuda.set_device(self.device)

    """
    Operations - Override (extension)
    """

    async def reset_async(self, soft: bool = False):
        # need to load all "physics" information from the USD file
        if not soft:
            omni.physx.acquire_physx_interface().force_load_physics_from_usd()
        # play the simulation
        await super().reset_async(soft=soft)

    """
    Initialization/Destruction - Override.
    """

    def _init_stage(self, *args, **kwargs) -> Usd.Stage:
        _ = super()._init_stage(*args, **kwargs)
        # a stage update here is needed for the case when physics_dt != rendering_dt, otherwise the app crashes
        # when in headless mode
        self.set_setting("/app/player/playSimulations", False)
        self._app.update()
        self.set_setting("/app/player/playSimulations", True)
        # set additional physx parameters and bind material
        self._set_additional_physx_params()
        # load flatcache/fabric interface
        self._load_fabric_interface()
        # return the stage
        return self.stage

    async def _initialize_stage_async(self, *args, **kwargs) -> Usd.Stage:
        await super()._initialize_stage_async(*args, **kwargs)
        # set additional physx parameters and bind material
        self._set_additional_physx_params()
        # load flatcache/fabric interface
        self._load_fabric_interface()
        # return the stage
        return self.stage

    @classmethod
    def clear_instance(cls):
        # clear the callback
        if cls._instance is not None:
            if cls._instance._app_control_on_stop_handle is not None:
                cls._instance._app_control_on_stop_handle.unsubscribe()
                cls._instance._app_control_on_stop_handle = None
        # call parent to clear the instance
        super().clear_instance()

    """
    Helper Functions
    """

    def _set_additional_physx_params(self):
        """Sets additional PhysX parameters that are not directly supported by the parent class."""
        # obtain the physics scene api
        physics_scene: UsdPhysics.Scene = self._physics_context._physics_scene
        physx_scene_api: PhysxSchema.PhysxSceneAPI = self._physics_context._physx_scene_api
        # assert that scene api is not None
        if physx_scene_api is None:
            raise RuntimeError("Physics scene API is None! Please create the scene first.")
        # set parameters not directly supported by the constructor
        # -- Continuous Collision Detection (CCD)
        # ref: https://nvidia-omniverse.github.io/PhysX/physx/5.4.1/docs/AdvancedCollisionDetection.html?highlight=ccd#continuous-collision-detection
        self._physics_context.enable_ccd(self.cfg.physx.enable_ccd)
        # -- GPU collision stack size
        physx_scene_api.CreateGpuCollisionStackSizeAttr(self.cfg.physx.gpu_collision_stack_size)
        # -- Improved determinism by PhysX
        physx_scene_api.CreateEnableEnhancedDeterminismAttr(self.cfg.physx.enable_enhanced_determinism)

        # -- Gravity
        # note: Isaac sim only takes the "up-axis" as the gravity direction. But physics allows any direction so we
        #  need to convert the gravity vector to a direction and magnitude pair explicitly.
        gravity = np.asarray(self.cfg.gravity)
        gravity_magnitude = np.linalg.norm(gravity)

        # Avoid division by zero
        if gravity_magnitude != 0.0:
            gravity_direction = gravity / gravity_magnitude
        else:
            gravity_direction = gravity

        physics_scene.CreateGravityDirectionAttr(Gf.Vec3f(*gravity_direction))
        physics_scene.CreateGravityMagnitudeAttr(gravity_magnitude)

        # position iteration count
        physx_scene_api.CreateMinPositionIterationCountAttr(self.cfg.physx.min_position_iteration_count)
        physx_scene_api.CreateMaxPositionIterationCountAttr(self.cfg.physx.max_position_iteration_count)
        # velocity iteration count
        physx_scene_api.CreateMinVelocityIterationCountAttr(self.cfg.physx.min_velocity_iteration_count)
        physx_scene_api.CreateMaxVelocityIterationCountAttr(self.cfg.physx.max_velocity_iteration_count)

        # create the default physics material
        # this material is used when no material is specified for a primitive
        # check: https://docs.omniverse.nvidia.com/extensions/latest/ext_physics/simulation-control/physics-settings.html#physics-materials
        material_path = f"{self.cfg.physics_prim_path}/defaultMaterial"
        self.cfg.physics_material.func(material_path, self.cfg.physics_material)
        # bind the physics material to the scene
        bind_physics_material(self.cfg.physics_prim_path, material_path)

    def _load_fabric_interface(self):
        """Loads the fabric interface if enabled."""
        if self.cfg.use_fabric:
            from omni.physxfabric import get_physx_fabric_interface

            # acquire fabric interface
            self._fabric_iface = get_physx_fabric_interface()
            if hasattr(self._fabric_iface, "force_update"):
                # The update method in the fabric interface only performs an update if a physics step has occurred.
                # However, for rendering, we need to force an update since any element of the scene might have been
                # modified in a reset (which occurs after the physics step) and we want the renderer to be aware of
                # these changes.
                self._update_fabric = self._fabric_iface.force_update
            else:
                # Needed for backward compatibility with older Isaac Sim versions
                self._update_fabric = self._fabric_iface.update

    """
    Callbacks.
    """

    def _app_control_on_stop_handle_fn(self, event: carb.events.IEvent):
        """Callback to deal with the app when the simulation is stopped.

        Once the simulation is stopped, the physics handles go invalid. After that, it is not possible to
        resume the simulation from the last state. This leaves the app in an inconsistent state, where
        two possible actions can be taken:

        1. **Keep the app rendering**: In this case, the simulation is kept running and the app is not shutdown.
           However, the physics is not updated and the script cannot be resumed from the last state. The
           user has to manually close the app to stop the simulation.
        2. **Shutdown the app**: This is the default behavior. In this case, the app is shutdown and
           the simulation is stopped.

        Note:
            This callback is used only when running the simulation in a standalone python script. In an extension,
            it is expected that the user handles the extension shutdown.
        """
        if not self._disable_app_control_on_stop_handle:
            while not omni.timeline.get_timeline_interface().is_playing():
                self.render()
        return


@contextmanager
def build_simulation_context(
    create_new_stage: bool = True,
    gravity_enabled: bool = True,
    device: str = "cuda:0",
    dt: float = 0.01,
    sim_cfg: SimulationCfg | None = None,
    add_ground_plane: bool = False,
    add_lighting: bool = False,
    auto_add_lighting: bool = False,
) -> Iterator[SimulationContext]:
    """Context manager to build a simulation context with the provided settings.

    This function facilitates the creation of a simulation context and provides flexibility in configuring various
    aspects of the simulation, such as time step, gravity, device, and scene elements like ground plane and
    lighting.

    If :attr:`sim_cfg` is None, then an instance of :class:`SimulationCfg` is created with default settings, with parameters
    overwritten based on arguments to the function.

    An example usage of the context manager function:

    ..  code-block:: python

        with build_simulation_context() as sim:
             # Design the scene

             # Play the simulation
             sim.reset()
             while sim.is_playing():
                 sim.step()

    Args:
        create_new_stage: Whether to create a new stage. Defaults to True.
        gravity_enabled: Whether to enable gravity in the simulation. Defaults to True.
        device: Device to run the simulation on. Defaults to "cuda:0".
        dt: Time step for the simulation: Defaults to 0.01.
        sim_cfg: :class:`isaaclab.sim.SimulationCfg` to use for the simulation. Defaults to None.
        add_ground_plane: Whether to add a ground plane to the simulation. Defaults to False.
        add_lighting: Whether to add a dome light to the simulation. Defaults to False.
        auto_add_lighting: Whether to automatically add a dome light to the simulation if the simulation has a GUI.
            Defaults to False. This is useful for debugging tests in the GUI.

    Yields:
        The simulation context to use for the simulation.

    """
    try:
        if create_new_stage:
            stage_utils.create_new_stage()

        if sim_cfg is None:
            # Construct one and overwrite the dt, gravity, and device
            sim_cfg = SimulationCfg(dt=dt)

            # Set up gravity
            if gravity_enabled:
                sim_cfg.gravity = (0.0, 0.0, -9.81)
            else:
                sim_cfg.gravity = (0.0, 0.0, 0.0)

            # Set device
            sim_cfg.device = device

        # Construct simulation context
        sim = SimulationContext(sim_cfg)

        if add_ground_plane:
            # Ground-plane
            cfg = GroundPlaneCfg()
            cfg.func("/World/defaultGroundPlane", cfg)

        if add_lighting or (auto_add_lighting and sim.has_gui()):
            # Lighting
            cfg = DomeLightCfg(
                color=(0.1, 0.1, 0.1),
                enable_color_temperature=True,
                color_temperature=5500,
                intensity=10000,
            )
            # Dome light named specifically to avoid conflicts
            cfg.func(prim_path="/World/defaultDomeLight", cfg=cfg, translation=(0.0, 0.0, 10.0))

        yield sim

    except Exception:
        omni.log.error(traceback.format_exc())
        raise
    finally:
        if not sim.has_gui():
            # Stop simulation only if we aren't rendering otherwise the app will hang indefinitely
            sim.stop()

        # Clear the stage
        sim.clear_all_callbacks()
        sim.clear_instance()
        # check if we need to raise an exception that was raised in a callback
        if builtins.ISAACLAB_CALLBACK_EXCEPTION is not None:
            exception_to_raise = builtins.ISAACLAB_CALLBACK_EXCEPTION
            builtins.ISAACLAB_CALLBACK_EXCEPTION = None
            raise exception_to_raise<|MERGE_RESOLUTION|>--- conflicted
+++ resolved
@@ -122,7 +122,9 @@
         self.cfg = cfg
         # check that simulation is running
         if stage_utils.get_current_stage() is None:
-            raise RuntimeError("The stage has not been created. Did you run the simulator?")
+            raise RuntimeError(
+                "The stage has not been created. Did you run the simulator?"
+            )
 
         # acquire settings interface
         self.carb_settings = carb.settings.get_settings()
@@ -141,9 +143,13 @@
         # read flag for whether the Isaac Lab viewport capture pipeline will be used,
         # casting None to False if the flag doesn't exist
         # this flag is set from the AppLauncher class
-        self._offscreen_render = bool(self.carb_settings.get("/isaaclab/render/offscreen"))
+        self._offscreen_render = bool(
+            self.carb_settings.get("/isaaclab/render/offscreen")
+        )
         # read flag for whether the default viewport should be enabled
-        self._render_viewport = bool(self.carb_settings.get("/isaaclab/render/active_viewport"))
+        self._render_viewport = bool(
+            self.carb_settings.get("/isaaclab/render/active_viewport")
+        )
         # flag for whether any GUI will be rendered (local, livestreamed or viewport)
         self._has_gui = self._local_gui or self._livestream_gui or self._xr_gui
 
@@ -209,23 +215,26 @@
         # note: this line is needed to create a "tensor" in the device to avoid issues with torch 2.1 onwards.
         #   the issue is with some heap memory corruption when torch tensor is created inside the asset class.
         #   you can reproduce the issue by commenting out this line and running the test `test_articulation.py`.
-        self._gravity_tensor = torch.tensor(self.cfg.gravity, dtype=torch.float32, device=self.cfg.device)
-
-<<<<<<< HEAD
-        # add a callback to keep rendering when a stop is triggered through different GUI commands like (save as)
-=======
+        self._gravity_tensor = torch.tensor(
+            self.cfg.gravity, dtype=torch.float32, device=self.cfg.device
+        )
+
         # define a global variable to store the exceptions raised in the callback stack
         builtins.ISAACLAB_CALLBACK_EXCEPTION = None
 
         # add callback to deal the simulation app when simulation is stopped.
         # this is needed because physics views go invalid once we stop the simulation
->>>>>>> 3b6d615f
         if not builtins.ISAAC_LAUNCHED_FROM_TERMINAL:
-            timeline_event_stream = omni.timeline.get_timeline_interface().get_timeline_event_stream()
-            self._app_control_on_stop_handle = timeline_event_stream.create_subscription_to_pop_by_type(
-                int(omni.timeline.TimelineEventType.STOP),
-                lambda *args, obj=weakref.proxy(self): obj._app_control_on_stop_handle_fn(*args),
-                order=15,
+            timeline_event_stream = (
+                omni.timeline.get_timeline_interface().get_timeline_event_stream()
+            )
+            self._app_control_on_stop_handle = (
+                timeline_event_stream.create_subscription_to_pop_by_type(
+                    int(omni.timeline.TimelineEventType.STOP),
+                    lambda *args,
+                    obj=weakref.proxy(self): obj._app_control_on_stop_handle_fn(*args),
+                    order=15,
+                )
             )
         else:
             self._app_control_on_stop_handle = None
@@ -252,7 +261,9 @@
         """Sets various carb physics settings."""
         # enable hydra scene-graph instancing
         # note: this allows rendering of instanceable assets on the GUI
-        set_carb_setting(self.carb_settings, "/persistent/omnihydra/useSceneGraphInstancing", True)
+        set_carb_setting(
+            self.carb_settings, "/persistent/omnihydra/useSceneGraphInstancing", True
+        )
         # change dispatcher to use the default dispatcher in PhysX SDK instead of carb tasking
         # note: dispatcher handles how threads are launched for multi-threaded physics
         set_carb_setting(self.carb_settings, "/physics/physxDispatcher", True)
@@ -271,10 +282,16 @@
         # disable custom geometry for cylinder and cone collision shapes to allow contact reporting for them
         # reason: cylinders and cones aren't natively supported by PhysX so we need to use custom geometry flags
         # reference: https://nvidia-omniverse.github.io/PhysX/physx/5.4.1/docs/Geometry.html?highlight=capsule#geometry
-        set_carb_setting(self.carb_settings, "/physics/collisionConeCustomGeometry", False)
-        set_carb_setting(self.carb_settings, "/physics/collisionCylinderCustomGeometry", False)
+        set_carb_setting(
+            self.carb_settings, "/physics/collisionConeCustomGeometry", False
+        )
+        set_carb_setting(
+            self.carb_settings, "/physics/collisionCylinderCustomGeometry", False
+        )
         # hide the Simulation Settings window
-        set_carb_setting(self.carb_settings, "/physics/autoPopupSimulationOutputWindow", False)
+        set_carb_setting(
+            self.carb_settings, "/physics/autoPopupSimulationOutputWindow", False
+        )
 
     def _apply_render_settings_from_cfg(self):
         """Sets rtx settings specified in the RenderCfg."""
@@ -306,8 +323,12 @@
                 )
 
             # parse preset file
-            repo_path = os.path.join(carb.tokens.get_tokens_interface().resolve("${app}"), "..")
-            preset_filename = os.path.join(repo_path, f"apps/rendering_modes/{rendering_mode}.kit")
+            repo_path = os.path.join(
+                carb.tokens.get_tokens_interface().resolve("${app}"), ".."
+            )
+            preset_filename = os.path.join(
+                repo_path, f"apps/rendering_modes/{rendering_mode}.kit"
+            )
             with open(preset_filename) as file:
                 preset_dict = toml.load(file)
             preset_dict = dict(flatdict.FlatDict(preset_dict, delimiter="."))
@@ -335,11 +356,17 @@
         if carb_settings is not None:
             for key, value in carb_settings.items():
                 if "_" in key:
-                    key = "/" + key.replace("_", "/")  # convert from python variable style string
+                    key = "/" + key.replace(
+                        "_", "/"
+                    )  # convert from python variable style string
                 elif "." in key:
-                    key = "/" + key.replace(".", "/")  # convert from .kit file style string
+                    key = "/" + key.replace(
+                        ".", "/"
+                    )  # convert from .kit file style string
                 if get_carb_setting(self.carb_settings, key) is None:
-                    raise ValueError(f"'{key}' in RenderCfg.general_parameters does not map to a carb setting.")
+                    raise ValueError(
+                        f"'{key}' in RenderCfg.general_parameters does not map to a carb setting."
+                    )
                 set_carb_setting(self.carb_settings, key, value)
 
         # set denoiser mode
@@ -347,12 +374,17 @@
             try:
                 import omni.replicator.core as rep
 
-                rep.settings.set_render_rtx_realtime(antialiasing=self.cfg.render.antialiasing_mode)
+                rep.settings.set_render_rtx_realtime(
+                    antialiasing=self.cfg.render.antialiasing_mode
+                )
             except Exception:
                 pass
 
         # WAR: Ensure /rtx/renderMode RaytracedLighting is correctly cased.
-        if get_carb_setting(self.carb_settings, "/rtx/rendermode").lower() == "raytracedlighting":
+        if (
+            get_carb_setting(self.carb_settings, "/rtx/rendermode").lower()
+            == "raytracedlighting"
+        ):
             set_carb_setting(self.carb_settings, "/rtx/rendermode", "RaytracedLighting")
 
     """
@@ -405,7 +437,11 @@
         * Minor version (int): This is the half-year of the release (e.g. 1 or 2).
         * Patch version (int): This is the patch number of the release (e.g. 0).
         """
-        return int(self._isaacsim_version[2]), int(self._isaacsim_version[3]), int(self._isaacsim_version[4])
+        return (
+            int(self._isaacsim_version[2]),
+            int(self._isaacsim_version[3]),
+            int(self._isaacsim_version[4]),
+        )
 
     """
     Operations - New utilities.
@@ -475,7 +511,9 @@
                 # reset the throttle counter
                 self._render_throttle_counter = 0
             else:
-                raise ValueError(f"Unsupported render mode: {mode}! Please check `RenderMode` for details.")
+                raise ValueError(
+                    f"Unsupported render mode: {mode}! Please check `RenderMode` for details."
+                )
             # update render mode
             self.render_mode = mode
 
@@ -521,14 +559,11 @@
 
     def reset(self, soft: bool = False):
         self._disable_app_control_on_stop_handle = True
-<<<<<<< HEAD
-=======
         # check if we need to raise an exception that was raised in a callback
         if builtins.ISAACLAB_CALLBACK_EXCEPTION is not None:
             exception_to_raise = builtins.ISAACLAB_CALLBACK_EXCEPTION
             builtins.ISAACLAB_CALLBACK_EXCEPTION = None
             raise exception_to_raise
->>>>>>> 3b6d615f
         super().reset(soft=soft)
         # app.update() may be changing the cuda device in reset, so we force it back to our desired device here
         if "cuda" in self.device:
@@ -683,18 +718,26 @@
         """Sets additional PhysX parameters that are not directly supported by the parent class."""
         # obtain the physics scene api
         physics_scene: UsdPhysics.Scene = self._physics_context._physics_scene
-        physx_scene_api: PhysxSchema.PhysxSceneAPI = self._physics_context._physx_scene_api
+        physx_scene_api: PhysxSchema.PhysxSceneAPI = (
+            self._physics_context._physx_scene_api
+        )
         # assert that scene api is not None
         if physx_scene_api is None:
-            raise RuntimeError("Physics scene API is None! Please create the scene first.")
+            raise RuntimeError(
+                "Physics scene API is None! Please create the scene first."
+            )
         # set parameters not directly supported by the constructor
         # -- Continuous Collision Detection (CCD)
         # ref: https://nvidia-omniverse.github.io/PhysX/physx/5.4.1/docs/AdvancedCollisionDetection.html?highlight=ccd#continuous-collision-detection
         self._physics_context.enable_ccd(self.cfg.physx.enable_ccd)
         # -- GPU collision stack size
-        physx_scene_api.CreateGpuCollisionStackSizeAttr(self.cfg.physx.gpu_collision_stack_size)
+        physx_scene_api.CreateGpuCollisionStackSizeAttr(
+            self.cfg.physx.gpu_collision_stack_size
+        )
         # -- Improved determinism by PhysX
-        physx_scene_api.CreateEnableEnhancedDeterminismAttr(self.cfg.physx.enable_enhanced_determinism)
+        physx_scene_api.CreateEnableEnhancedDeterminismAttr(
+            self.cfg.physx.enable_enhanced_determinism
+        )
 
         # -- Gravity
         # note: Isaac sim only takes the "up-axis" as the gravity direction. But physics allows any direction so we
@@ -712,11 +755,19 @@
         physics_scene.CreateGravityMagnitudeAttr(gravity_magnitude)
 
         # position iteration count
-        physx_scene_api.CreateMinPositionIterationCountAttr(self.cfg.physx.min_position_iteration_count)
-        physx_scene_api.CreateMaxPositionIterationCountAttr(self.cfg.physx.max_position_iteration_count)
+        physx_scene_api.CreateMinPositionIterationCountAttr(
+            self.cfg.physx.min_position_iteration_count
+        )
+        physx_scene_api.CreateMaxPositionIterationCountAttr(
+            self.cfg.physx.max_position_iteration_count
+        )
         # velocity iteration count
-        physx_scene_api.CreateMinVelocityIterationCountAttr(self.cfg.physx.min_velocity_iteration_count)
-        physx_scene_api.CreateMaxVelocityIterationCountAttr(self.cfg.physx.max_velocity_iteration_count)
+        physx_scene_api.CreateMinVelocityIterationCountAttr(
+            self.cfg.physx.min_velocity_iteration_count
+        )
+        physx_scene_api.CreateMaxVelocityIterationCountAttr(
+            self.cfg.physx.max_velocity_iteration_count
+        )
 
         # create the default physics material
         # this material is used when no material is specified for a primitive
@@ -851,7 +902,11 @@
                 intensity=10000,
             )
             # Dome light named specifically to avoid conflicts
-            cfg.func(prim_path="/World/defaultDomeLight", cfg=cfg, translation=(0.0, 0.0, 10.0))
+            cfg.func(
+                prim_path="/World/defaultDomeLight",
+                cfg=cfg,
+                translation=(0.0, 0.0, 10.0),
+            )
 
         yield sim
 
