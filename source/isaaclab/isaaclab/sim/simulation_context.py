# Copyright (c) 2022-2025, The Isaac Lab Project Developers (https://github.com/isaac-sim/IsaacLab/blob/main/CONTRIBUTORS.md).
# All rights reserved.
#
# SPDX-License-Identifier: BSD-3-Clause

import builtins
import enum
import glob
import numpy as np
import os
import re
import time
import toml
import torch
import traceback
import weakref
from collections.abc import Iterator
from contextlib import contextmanager
from datetime import datetime
from typing import Any

import carb
import flatdict
import isaacsim.core.utils.stage as stage_utils
import omni.log
import omni.physx
import omni.usd
from isaacsim.core.api.simulation_context import SimulationContext as _SimulationContext
from isaacsim.core.utils.carb import get_carb_setting, set_carb_setting
from isaacsim.core.utils.viewports import set_camera_view
from isaacsim.core.version import get_version
from pxr import Gf, PhysxSchema, Usd, UsdPhysics

from isaaclab.sim.utils import create_new_stage_in_memory, use_stage

from .simulation_cfg import SimulationCfg
from .spawners import DomeLightCfg, GroundPlaneCfg
from .utils import bind_physics_material


class SimulationContext(_SimulationContext):
    """A class to control simulation-related events such as physics stepping and rendering.

    The simulation context helps control various simulation aspects. This includes:

    * configure the simulator with different settings such as the physics time-step, the number of physics substeps,
      and the physics solver parameters (for more information, see :class:`isaaclab.sim.SimulationCfg`)
    * playing, pausing, stepping and stopping the simulation
    * adding and removing callbacks to different simulation events such as physics stepping, rendering, etc.

    This class inherits from the :class:`isaacsim.core.api.simulation_context.SimulationContext` class and
    adds additional functionalities such as setting up the simulation context with a configuration object,
    exposing other commonly used simulator-related functions, and performing version checks of Isaac Sim
    to ensure compatibility between releases.

    The simulation context is a singleton object. This means that there can only be one instance
    of the simulation context at any given time. This is enforced by the parent class. Therefore, it is
    not possible to create multiple instances of the simulation context. Instead, the simulation context
    can be accessed using the ``instance()`` method.

    .. attention::
        Since we only support the `PyTorch <https://pytorch.org/>`_ backend for simulation, the
        simulation context is configured to use the ``torch`` backend by default. This means that
        all the data structures used in the simulation are ``torch.Tensor`` objects.

    The simulation context can be used in two different modes of operations:

    1. **Standalone python script**: In this mode, the user has full control over the simulation and
       can trigger stepping events synchronously (i.e. as a blocking call). In this case the user
       has to manually call :meth:`step` step the physics simulation and :meth:`render` to
       render the scene.
    2. **Omniverse extension**: In this mode, the user has limited control over the simulation stepping
       and all the simulation events are triggered asynchronously (i.e. as a non-blocking call). In this
       case, the user can only trigger the simulation to start, pause, and stop. The simulation takes
       care of stepping the physics simulation and rendering the scene.

    Based on above, for most functions in this class there is an equivalent function that is suffixed
    with ``_async``. The ``_async`` functions are used in the Omniverse extension mode and
    the non-``_async`` functions are used in the standalone python script mode.
    """

    class RenderMode(enum.IntEnum):
        """Different rendering modes for the simulation.

        Render modes correspond to how the viewport and other UI elements (such as listeners to keyboard or mouse
        events) are updated. There are three main components that can be updated when the simulation is rendered:

        1. **UI elements and other extensions**: These are UI elements (such as buttons, sliders, etc.) and other
           extensions that are running in the background that need to be updated when the simulation is running.
        2. **Cameras**: These are typically based on Hydra textures and are used to render the scene from different
           viewpoints. They can be attached to a viewport or be used independently to render the scene.
        3. **Viewports**: These are windows where you can see the rendered scene.

        Updating each of the above components has a different overhead. For example, updating the viewports is
        computationally expensive compared to updating the UI elements. Therefore, it is useful to be able to
        control what is updated when the simulation is rendered. This is where the render mode comes in. There are
        four different render modes:

        * :attr:`NO_GUI_OR_RENDERING`: The simulation is running without a GUI and off-screen rendering flag is disabled,
          so none of the above are updated.
        * :attr:`NO_RENDERING`: No rendering, where only 1 is updated at a lower rate.
        * :attr:`PARTIAL_RENDERING`: Partial rendering, where only 1 and 2 are updated.
        * :attr:`FULL_RENDERING`: Full rendering, where everything (1, 2, 3) is updated.

        .. _Viewports: https://docs.omniverse.nvidia.com/extensions/latest/ext_viewport.html
        """

        NO_GUI_OR_RENDERING = -1
        """The simulation is running without a GUI and off-screen rendering is disabled."""
        NO_RENDERING = 0
        """No rendering, where only other UI elements are updated at a lower rate."""
        PARTIAL_RENDERING = 1
        """Partial rendering, where the simulation cameras and UI elements are updated."""
        FULL_RENDERING = 2
        """Full rendering, where all the simulation viewports, cameras and UI elements are updated."""

    def __init__(self, cfg: SimulationCfg | None = None):
        """Creates a simulation context to control the simulator.

        Args:
            cfg: The configuration of the simulation. Defaults to None,
                in which case the default configuration is used.
        """
        # store input
        if cfg is None:
            cfg = SimulationCfg()
        # check that the config is valid
        cfg.validate()
        self.cfg = cfg
        # check that simulation is running
        if stage_utils.get_current_stage() is None:
            raise RuntimeError(
                "The stage has not been created. Did you run the simulator?"
            )

        # create stage in memory if requested
        if self.cfg.create_stage_in_memory:
            self._initial_stage = create_new_stage_in_memory()
        else:
            self._initial_stage = omni.usd.get_context().get_stage()

        # acquire settings interface
        self.carb_settings = carb.settings.get_settings()

        # read isaac sim version (this includes build tag, release tag etc.)
        # note: we do it once here because it reads the VERSION file from disk and is not expected to change.
        self._isaacsim_version = get_version()

        # apply carb physics settings
        self._apply_physics_settings()

        # note: we read this once since it is not expected to change during runtime
        # read flag for whether a local GUI is enabled
        self._local_gui = self.carb_settings.get("/app/window/enabled")
        # read flag for whether livestreaming GUI is enabled
        self._livestream_gui = self.carb_settings.get("/app/livestream/enabled")
        # read flag for whether XR GUI is enabled
        self._xr_gui = self.carb_settings.get("/app/xr/enabled")

        # read flags anim recording config and init timestamps
        self._setup_anim_recording()

        # read flag for whether the Isaac Lab viewport capture pipeline will be used,
        # casting None to False if the flag doesn't exist
        # this flag is set from the AppLauncher class
        self._offscreen_render = bool(
            self.carb_settings.get("/isaaclab/render/offscreen")
        )
        # read flag for whether the default viewport should be enabled
        self._render_viewport = bool(
            self.carb_settings.get("/isaaclab/render/active_viewport")
        )
        # flag for whether any GUI will be rendered (local, livestreamed or viewport)
        self._has_gui = self._local_gui or self._livestream_gui or self._xr_gui

        # apply render settings from render config
        self._apply_render_settings_from_cfg()

        # store the default render mode
        if not self._has_gui and not self._offscreen_render:
            # set default render mode
            # note: this is the terminal state: cannot exit from this render mode
            self.render_mode = self.RenderMode.NO_GUI_OR_RENDERING
            # set viewport context to None
            self._viewport_context = None
            self._viewport_window = None
        elif not self._has_gui and self._offscreen_render:
            # set default render mode
            # note: this is the terminal state: cannot exit from this render mode
            self.render_mode = self.RenderMode.PARTIAL_RENDERING
            # set viewport context to None
            self._viewport_context = None
            self._viewport_window = None
        else:
            # note: need to import here in case the UI is not available (ex. headless mode)
            import omni.ui as ui
            from omni.kit.viewport.utility import get_active_viewport

            # set default render mode
            # note: this can be changed by calling the `set_render_mode` function
            self.render_mode = self.RenderMode.FULL_RENDERING
            # acquire viewport context
            self._viewport_context = get_active_viewport()
            self._viewport_context.updates_enabled = True  # pyright: ignore [reportOptionalMemberAccess]
            # acquire viewport window
            # TODO @mayank: Why not just use get_active_viewport_and_window() directly?
            self._viewport_window = ui.Workspace.get_window("Viewport")
            # counter for periodic rendering
            self._render_throttle_counter = 0
            # rendering frequency in terms of number of render calls
            self._render_throttle_period = 5

        # check the case where we don't need to render the viewport
        # since render_viewport can only be False in headless mode, we only need to check for offscreen_render
        if not self._render_viewport and self._offscreen_render:
            # disable the viewport if offscreen_render is enabled
            from omni.kit.viewport.utility import get_active_viewport

            get_active_viewport().updates_enabled = False

        # override enable scene querying if rendering is enabled
        # this is needed for some GUI features
        if self._has_gui:
            self.cfg.enable_scene_query_support = True
        # set up flatcache/fabric interface (default is None)
        # this is needed to flush the flatcache data into Hydra manually when calling `render()`
        # ref: https://docs.omniverse.nvidia.com/prod_extensions/prod_extensions/ext_physics.html
        # note: need to do this here because super().__init__ calls render and this variable is needed
        self._fabric_iface = None

        # create a tensor for gravity
        # note: this line is needed to create a "tensor" in the device to avoid issues with torch 2.1 onwards.
        #   the issue is with some heap memory corruption when torch tensor is created inside the asset class.
        #   you can reproduce the issue by commenting out this line and running the test `test_articulation.py`.
        self._gravity_tensor = torch.tensor(
            self.cfg.gravity, dtype=torch.float32, device=self.cfg.device
        )

        # define a global variable to store the exceptions raised in the callback stack
        builtins.ISAACLAB_CALLBACK_EXCEPTION = None

        # add callback to deal the simulation app when simulation is stopped.
        # this is needed because physics views go invalid once we stop the simulation
        if not builtins.ISAAC_LAUNCHED_FROM_TERMINAL:
            timeline_event_stream = (
                omni.timeline.get_timeline_interface().get_timeline_event_stream()
            )
            self._app_control_on_stop_handle = (
                timeline_event_stream.create_subscription_to_pop_by_type(
                    int(omni.timeline.TimelineEventType.STOP),
                    lambda *args,
                    obj=weakref.proxy(self): obj._app_control_on_stop_handle_fn(*args),
                    order=15,
                )
            )
        else:
            self._app_control_on_stop_handle = None
        self._disable_app_control_on_stop_handle = False

        # flatten out the simulation dictionary
        sim_params = self.cfg.to_dict()
        if sim_params is not None:
            if "physx" in sim_params:
                physx_params = sim_params.pop("physx")
                sim_params.update(physx_params)

        # add warning about enabling stabilization for large step sizes
        if not self.cfg.physx.enable_stabilization and (self.cfg.dt > 0.0333):
            omni.log.warn(
                "Large simulation step size (> 0.0333 seconds) is not recommended without enabling stabilization."
                " Consider setting the `enable_stabilization` flag to True in the PhysxCfg, or reducing the"
                " simulation step size if you run into physics issues."
            )

        # create a simulation context to control the simulator
        if float(".".join(self._isaacsim_version[2])) < 5:
            # stage arg is not supported before isaac sim 5.0
            super().__init__(
                stage_units_in_meters=1.0,
                physics_dt=self.cfg.dt,
                rendering_dt=self.cfg.dt * self.cfg.render_interval,
                backend="torch",
                sim_params=sim_params,
                physics_prim_path=self.cfg.physics_prim_path,
                device=self.cfg.device,
            )
        else:
            super().__init__(
                stage_units_in_meters=1.0,
                physics_dt=self.cfg.dt,
                rendering_dt=self.cfg.dt * self.cfg.render_interval,
                backend="torch",
                sim_params=sim_params,
                physics_prim_path=self.cfg.physics_prim_path,
                device=self.cfg.device,
                stage=self._initial_stage,
            )

    def _apply_physics_settings(self):
        """Sets various carb physics settings."""
        # enable hydra scene-graph instancing
        # note: this allows rendering of instanceable assets on the GUI
        set_carb_setting(
            self.carb_settings, "/persistent/omnihydra/useSceneGraphInstancing", True
        )
        # change dispatcher to use the default dispatcher in PhysX SDK instead of carb tasking
        # note: dispatcher handles how threads are launched for multi-threaded physics
        set_carb_setting(self.carb_settings, "/physics/physxDispatcher", True)
        # disable contact processing in omni.physx
        # note: we disable it by default to avoid the overhead of contact processing when it isn't needed.
        #   The physics flag gets enabled when a contact sensor is created.
        if hasattr(self.cfg, "disable_contact_processing"):
            omni.log.warn(
                "The `disable_contact_processing` attribute is deprecated and always set to True"
                " to avoid unnecessary overhead. Contact processing is automatically enabled when"
                " a contact sensor is created, so manual configuration is no longer required."
            )
        # FIXME: From investigation, it seems this flag only affects CPU physics. For GPU physics, contacts
        #  are always processed. The issue is reported to the PhysX team by @mmittal.
        set_carb_setting(self.carb_settings, "/physics/disableContactProcessing", True)
        # disable custom geometry for cylinder and cone collision shapes to allow contact reporting for them
        # reason: cylinders and cones aren't natively supported by PhysX so we need to use custom geometry flags
        # reference: https://nvidia-omniverse.github.io/PhysX/physx/5.4.1/docs/Geometry.html?highlight=capsule#geometry
        set_carb_setting(
            self.carb_settings, "/physics/collisionConeCustomGeometry", False
        )
        set_carb_setting(
            self.carb_settings, "/physics/collisionCylinderCustomGeometry", False
        )
        # hide the Simulation Settings window
        set_carb_setting(
            self.carb_settings, "/physics/autoPopupSimulationOutputWindow", False
        )

    def _apply_render_settings_from_cfg(self):
        """Sets rtx settings specified in the RenderCfg."""

        # define mapping of user-friendly RenderCfg names to native carb names
        rendering_setting_name_mapping = {
            "enable_translucency": "/rtx/translucency/enabled",
            "enable_reflections": "/rtx/reflections/enabled",
            "enable_global_illumination": "/rtx/indirectDiffuse/enabled",
            "enable_dlssg": "/rtx-transient/dlssg/enabled",
            "enable_dl_denoiser": "/rtx-transient/dldenoiser/enabled",
            "dlss_mode": "/rtx/post/dlss/execMode",
            "enable_direct_lighting": "/rtx/directLighting/enabled",
            "samples_per_pixel": "/rtx/directLighting/sampledLighting/samplesPerPixel",
            "enable_shadows": "/rtx/shadows/enabled",
            "enable_ambient_occlusion": "/rtx/ambientOcclusion/enabled",
        }

        not_carb_settings = ["rendering_mode", "carb_settings", "antialiasing_mode"]

        # grab the rendering mode using the following priority:
        # 1. command line argument --rendering_mode, if provided
        # 2. rendering_mode from Render Config, if set
        # 3. lastly, default to "balanced" mode, if neither is specified
        rendering_mode = get_carb_setting(self.carb_settings, "/isaaclab/rendering/rendering_mode")
        if not rendering_mode:
            rendering_mode = self.cfg.render.rendering_mode
        if not rendering_mode:
            rendering_mode = "balanced"

        # set preset settings (same behavior as the CLI arg --rendering_mode)
        if rendering_mode is not None:
            # check if preset is supported
            supported_rendering_modes = ["performance", "balanced", "quality"]
            if rendering_mode not in supported_rendering_modes:
                raise ValueError(
                    f"RenderCfg rendering mode '{rendering_mode}' not in supported modes {supported_rendering_modes}."
                )

            # parse preset file
<<<<<<< HEAD
            repo_path = os.path.join(
                carb.tokens.get_tokens_interface().resolve("${app}"), ".."
            )
            preset_filename = os.path.join(
                repo_path, f"apps/rendering_modes/{rendering_mode}.kit"
            )
=======
            repo_path = os.path.join(carb.tokens.get_tokens_interface().resolve("${app}"), "..")
            if float(".".join(self._isaacsim_version[2])) < 5:
                repo_path = os.path.join(repo_path, "..")
            preset_filename = os.path.join(repo_path, f"apps/rendering_modes/{rendering_mode}.kit")
>>>>>>> f70e695f
            with open(preset_filename) as file:
                preset_dict = toml.load(file)
            preset_dict = dict(flatdict.FlatDict(preset_dict, delimiter="."))

            # set presets
            for key, value in preset_dict.items():
                key = "/" + key.replace(".", "/")  # convert to carb setting format
                set_carb_setting(self.carb_settings, key, value)

        # set user-friendly named settings
        for key, value in vars(self.cfg.render).items():
            if value is None or key in not_carb_settings:
                # skip unset settings and non-carb settings
                continue
            if key not in rendering_setting_name_mapping:
                raise ValueError(
                    f"'{key}' in RenderCfg not found. Note: internal 'rendering_setting_name_mapping' dictionary might"
                    " need to be updated."
                )
            key = rendering_setting_name_mapping[key]
            set_carb_setting(self.carb_settings, key, value)

        # set general carb settings
        carb_settings = self.cfg.render.carb_settings
        if carb_settings is not None:
            for key, value in carb_settings.items():
                if "_" in key:
                    key = "/" + key.replace(
                        "_", "/"
                    )  # convert from python variable style string
                elif "." in key:
                    key = "/" + key.replace(
                        ".", "/"
                    )  # convert from .kit file style string
                if get_carb_setting(self.carb_settings, key) is None:
                    raise ValueError(
                        f"'{key}' in RenderCfg.general_parameters does not map to a carb setting."
                    )
                set_carb_setting(self.carb_settings, key, value)

        # set denoiser mode
        if self.cfg.render.antialiasing_mode is not None:
            try:
                import omni.replicator.core as rep

                rep.settings.set_render_rtx_realtime(
                    antialiasing=self.cfg.render.antialiasing_mode
                )
            except Exception:
                pass

        # WAR: Ensure /rtx/renderMode RaytracedLighting is correctly cased.
        if (
            get_carb_setting(self.carb_settings, "/rtx/rendermode").lower()
            == "raytracedlighting"
        ):
            set_carb_setting(self.carb_settings, "/rtx/rendermode", "RaytracedLighting")

    """
    Operations - New.
    """

    def has_gui(self) -> bool:
        """Returns whether the simulation has a GUI enabled.

        True if the simulation has a GUI enabled either locally or live-streamed.
        """
        return self._has_gui

    def has_rtx_sensors(self) -> bool:
        """Returns whether the simulation has any RTX-rendering related sensors.

        This function returns the value of the simulation parameter ``"/isaaclab/render/rtx_sensors"``.
        The parameter is set to True when instances of RTX-related sensors (cameras or LiDARs) are
        created using Isaac Lab's sensor classes.

        True if the simulation has RTX sensors (such as USD Cameras or LiDARs).

        For more information, please check `NVIDIA RTX documentation`_.

        .. _NVIDIA RTX documentation: https://developer.nvidia.com/rendering-technologies
        """
        return self._settings.get_as_bool("/isaaclab/render/rtx_sensors")

    def is_fabric_enabled(self) -> bool:
        """Returns whether the fabric interface is enabled.

        When fabric interface is enabled, USD read/write operations are disabled. Instead all applications
        read and write the simulation state directly from the fabric interface. This reduces a lot of overhead
        that occurs during USD read/write operations.

        For more information, please check `Fabric documentation`_.

        .. _Fabric documentation: https://docs.omniverse.nvidia.com/kit/docs/usdrt/latest/docs/usd_fabric_usdrt.html
        """
        return self._fabric_iface is not None

    def get_version(self) -> tuple[int, int, int]:
        """Returns the version of the simulator.

        This is a wrapper around the ``isaacsim.core.version.get_version()`` function.

        The returned tuple contains the following information:

        * Major version (int): This is the year of the release (e.g. 2022).
        * Minor version (int): This is the half-year of the release (e.g. 1 or 2).
        * Patch version (int): This is the patch number of the release (e.g. 0).
        """
        return (
            int(self._isaacsim_version[2]),
            int(self._isaacsim_version[3]),
            int(self._isaacsim_version[4]),
        )

    """
    Operations - New utilities.
    """

    def set_camera_view(
        self,
        eye: tuple[float, float, float],
        target: tuple[float, float, float],
        camera_prim_path: str = "/OmniverseKit_Persp",
    ):
        """Set the location and target of the viewport camera in the stage.

        Note:
            This is a wrapper around the :math:`isaacsim.core.utils.viewports.set_camera_view` function.
            It is provided here for convenience to reduce the amount of imports needed.

        Args:
            eye: The location of the camera eye.
            target: The location of the camera target.
            camera_prim_path: The path to the camera primitive in the stage. Defaults to
                "/OmniverseKit_Persp".
        """
        # safe call only if we have a GUI or viewport rendering enabled
        if self._has_gui or self._offscreen_render or self._render_viewport:
            set_camera_view(eye, target, camera_prim_path)

    def set_render_mode(self, mode: RenderMode):
        """Change the current render mode of the simulation.

        Please see :class:`RenderMode` for more information on the different render modes.

        .. note::
            When no GUI is available (locally or livestreamed), we do not need to choose whether the viewport
            needs to render or not (since there is no GUI). Thus, in this case, calling the function will not
            change the render mode.

        Args:
            mode (RenderMode): The rendering mode. If different than SimulationContext's rendering mode,
            SimulationContext's mode is changed to the new mode.

        Raises:
            ValueError: If the input mode is not supported.
        """
        # check if mode change is possible -- not possible when no GUI is available
        if not self._has_gui:
            omni.log.warn(
                f"Cannot change render mode when GUI is disabled. Using the default render mode: {self.render_mode}."
            )
            return
        # check if there is a mode change
        # note: this is mostly needed for GUI when we want to switch between full rendering and no rendering.
        if mode != self.render_mode:
            if mode == self.RenderMode.FULL_RENDERING:
                # display the viewport and enable updates
                self._viewport_context.updates_enabled = True  # pyright: ignore [reportOptionalMemberAccess]
                self._viewport_window.visible = True  # pyright: ignore [reportOptionalMemberAccess]
            elif mode == self.RenderMode.PARTIAL_RENDERING:
                # hide the viewport and disable updates
                self._viewport_context.updates_enabled = False  # pyright: ignore [reportOptionalMemberAccess]
                self._viewport_window.visible = False  # pyright: ignore [reportOptionalMemberAccess]
            elif mode == self.RenderMode.NO_RENDERING:
                # hide the viewport and disable updates
                if self._viewport_context is not None:
                    self._viewport_context.updates_enabled = False  # pyright: ignore [reportOptionalMemberAccess]
                    self._viewport_window.visible = False  # pyright: ignore [reportOptionalMemberAccess]
                # reset the throttle counter
                self._render_throttle_counter = 0
            else:
                raise ValueError(
                    f"Unsupported render mode: {mode}! Please check `RenderMode` for details."
                )
            # update render mode
            self.render_mode = mode

    def set_setting(self, name: str, value: Any):
        """Set simulation settings using the Carbonite SDK.

        .. note::
            If the input setting name does not exist, it will be created. If it does exist, the value will be
            overwritten. Please make sure to use the correct setting name.

            To understand the settings interface, please refer to the
            `Carbonite SDK <https://docs.omniverse.nvidia.com/dev-guide/latest/programmer_ref/settings.html>`_
            documentation.

        Args:
            name: The name of the setting.
            value: The value of the setting.
        """
        self._settings.set(name, value)

    def get_setting(self, name: str) -> Any:
        """Read the simulation setting using the Carbonite SDK.

        Args:
            name: The name of the setting.

        Returns:
            The value of the setting.
        """
        return self._settings.get(name)

    def forward(self) -> None:
        """Updates articulation kinematics and fabric for rendering."""
        if self._fabric_iface is not None:
            if self.physics_sim_view is not None and self.is_playing():
                # Update the articulations' link's poses before rendering
                self.physics_sim_view.update_articulations_kinematic()
            self._update_fabric(0.0, 0.0)

    def get_initial_stage(self) -> Usd.Stage:
        """Returns stage handle used during scene creation.

        Returns:
            The stage used during scene creation.
        """
        return self._initial_stage

    """
    Operations - Override (standalone)
    """

    def reset(self, soft: bool = False):
        self._disable_app_control_on_stop_handle = True
        # check if we need to raise an exception that was raised in a callback
        if builtins.ISAACLAB_CALLBACK_EXCEPTION is not None:
            exception_to_raise = builtins.ISAACLAB_CALLBACK_EXCEPTION
            builtins.ISAACLAB_CALLBACK_EXCEPTION = None
            raise exception_to_raise
        super().reset(soft=soft)
        # app.update() may be changing the cuda device in reset, so we force it back to our desired device here
        if "cuda" in self.device:
            torch.cuda.set_device(self.device)
        # enable kinematic rendering with fabric
        if self.physics_sim_view:
            self.physics_sim_view._backend.initialize_kinematic_bodies()
        # perform additional rendering steps to warm up replicator buffers
        # this is only needed for the first time we set the simulation
        if not soft:
            for _ in range(2):
                self.render()
        self._disable_app_control_on_stop_handle = False

    def step(self, render: bool = True):
        """Steps the simulation.

        .. note::
            This function blocks if the timeline is paused. It only returns when the timeline is playing.

        Args:
            render: Whether to render the scene after stepping the physics simulation.
                    If set to False, the scene is not rendered and only the physics simulation is stepped.
        """
        # check if we need to raise an exception that was raised in a callback
        if builtins.ISAACLAB_CALLBACK_EXCEPTION is not None:
            exception_to_raise = builtins.ISAACLAB_CALLBACK_EXCEPTION
            builtins.ISAACLAB_CALLBACK_EXCEPTION = None
            raise exception_to_raise

        # update anim recording if needed
        if self._anim_recording_enabled:
            is_anim_recording_finished = self._update_anim_recording()
            if is_anim_recording_finished:
                carb.log_warn("[INFO][SimulationContext]: Animation recording finished. Closing app.")
                self._app.shutdown()

        # check if the simulation timeline is paused. in that case keep stepping until it is playing
        if not self.is_playing():
            # step the simulator (but not the physics) to have UI still active
            while not self.is_playing():
                self.render()
                # meantime if someone stops, break out of the loop
                if self.is_stopped():
                    break
            # need to do one step to refresh the app
            # reason: physics has to parse the scene again and inform other extensions like hydra-delegate.
            #   without this the app becomes unresponsive.
            # FIXME: This steps physics as well, which we is not good in general.
            self.app.update()

        # step the simulation
        super().step(render=render)

        # app.update() may be changing the cuda device in step, so we force it back to our desired device here
        if "cuda" in self.device:
            torch.cuda.set_device(self.device)

    def render(self, mode: RenderMode | None = None):
        """Refreshes the rendering components including UI elements and view-ports depending on the render mode.

        This function is used to refresh the rendering components of the simulation. This includes updating the
        view-ports, UI elements, and other extensions (besides physics simulation) that are running in the
        background. The rendering components are refreshed based on the render mode.

        Please see :class:`RenderMode` for more information on the different render modes.

        Args:
            mode: The rendering mode. Defaults to None, in which case the current rendering mode is used.
        """
        # check if we need to raise an exception that was raised in a callback
        if builtins.ISAACLAB_CALLBACK_EXCEPTION is not None:
            exception_to_raise = builtins.ISAACLAB_CALLBACK_EXCEPTION
            builtins.ISAACLAB_CALLBACK_EXCEPTION = None
            raise exception_to_raise
        # check if we need to change the render mode
        if mode is not None:
            self.set_render_mode(mode)
        # render based on the render mode
        if self.render_mode == self.RenderMode.NO_GUI_OR_RENDERING:
            # we never want to render anything here (this is for complete headless mode)
            pass
        elif self.render_mode == self.RenderMode.NO_RENDERING:
            # throttle the rendering frequency to keep the UI responsive
            self._render_throttle_counter += 1
            if self._render_throttle_counter % self._render_throttle_period == 0:
                self._render_throttle_counter = 0
                # here we don't render viewport so don't need to flush fabric data
                # note: we don't call super().render() anymore because they do flush the fabric data
                self.set_setting("/app/player/playSimulations", False)
                self._app.update()
                self.set_setting("/app/player/playSimulations", True)
        else:
            # manually flush the fabric data to update Hydra textures
            self.forward()
            # render the simulation
            # note: we don't call super().render() anymore because they do above operation inside
            #  and we don't want to do it twice. We may remove it once we drop support for Isaac Sim 2022.2.
            self.set_setting("/app/player/playSimulations", False)
            self._app.update()
            self.set_setting("/app/player/playSimulations", True)

        # app.update() may be changing the cuda device, so we force it back to our desired device here
        if "cuda" in self.device:
            torch.cuda.set_device(self.device)

    """
    Operations - Override (extension)
    """

    async def reset_async(self, soft: bool = False):
        # need to load all "physics" information from the USD file
        if not soft:
            omni.physx.acquire_physx_interface().force_load_physics_from_usd()
        # play the simulation
        await super().reset_async(soft=soft)

    """
    Initialization/Destruction - Override.
    """

    def _init_stage(self, *args, **kwargs) -> Usd.Stage:
        _ = super()._init_stage(*args, **kwargs)
        with use_stage(self.get_initial_stage()):
            # a stage update here is needed for the case when physics_dt != rendering_dt, otherwise the app crashes
            # when in headless mode
            self.set_setting("/app/player/playSimulations", False)
            self._app.update()
            self.set_setting("/app/player/playSimulations", True)
            # set additional physx parameters and bind material
            self._set_additional_physx_params()
            # load flatcache/fabric interface
            self._load_fabric_interface()
            # return the stage
            return self.stage

    async def _initialize_stage_async(self, *args, **kwargs) -> Usd.Stage:
        await super()._initialize_stage_async(*args, **kwargs)
        # set additional physx parameters and bind material
        self._set_additional_physx_params()
        # load flatcache/fabric interface
        self._load_fabric_interface()
        # return the stage
        return self.stage

    @classmethod
    def clear_instance(cls):
        # clear the callback
        if cls._instance is not None:
            if cls._instance._app_control_on_stop_handle is not None:
                cls._instance._app_control_on_stop_handle.unsubscribe()
                cls._instance._app_control_on_stop_handle = None
        # call parent to clear the instance
        super().clear_instance()

    """
    Helper Functions
    """

    def _set_additional_physx_params(self):
        """Sets additional PhysX parameters that are not directly supported by the parent class."""
        # obtain the physics scene api
        physics_scene: UsdPhysics.Scene = self._physics_context._physics_scene
        physx_scene_api: PhysxSchema.PhysxSceneAPI = (
            self._physics_context._physx_scene_api
        )
        # assert that scene api is not None
        if physx_scene_api is None:
            raise RuntimeError(
                "Physics scene API is None! Please create the scene first."
            )
        # set parameters not directly supported by the constructor
        # -- Continuous Collision Detection (CCD)
        # ref: https://nvidia-omniverse.github.io/PhysX/physx/5.4.1/docs/AdvancedCollisionDetection.html?highlight=ccd#continuous-collision-detection
        self._physics_context.enable_ccd(self.cfg.physx.enable_ccd)
        # -- GPU collision stack size
        physx_scene_api.CreateGpuCollisionStackSizeAttr(
            self.cfg.physx.gpu_collision_stack_size
        )
        # -- Improved determinism by PhysX
        physx_scene_api.CreateEnableEnhancedDeterminismAttr(
            self.cfg.physx.enable_enhanced_determinism
        )

        # -- Gravity
        # note: Isaac sim only takes the "up-axis" as the gravity direction. But physics allows any direction so we
        #  need to convert the gravity vector to a direction and magnitude pair explicitly.
        gravity = np.asarray(self.cfg.gravity)
        gravity_magnitude = np.linalg.norm(gravity)

        # Avoid division by zero
        if gravity_magnitude != 0.0:
            gravity_direction = gravity / gravity_magnitude
        else:
            gravity_direction = gravity

        physics_scene.CreateGravityDirectionAttr(Gf.Vec3f(*gravity_direction))
        physics_scene.CreateGravityMagnitudeAttr(gravity_magnitude)

        # position iteration count
        physx_scene_api.CreateMinPositionIterationCountAttr(
            self.cfg.physx.min_position_iteration_count
        )
        physx_scene_api.CreateMaxPositionIterationCountAttr(
            self.cfg.physx.max_position_iteration_count
        )
        # velocity iteration count
        physx_scene_api.CreateMinVelocityIterationCountAttr(
            self.cfg.physx.min_velocity_iteration_count
        )
        physx_scene_api.CreateMaxVelocityIterationCountAttr(
            self.cfg.physx.max_velocity_iteration_count
        )

        # create the default physics material
        # this material is used when no material is specified for a primitive
        # check: https://docs.omniverse.nvidia.com/extensions/latest/ext_physics/simulation-control/physics-settings.html#physics-materials
        material_path = f"{self.cfg.physics_prim_path}/defaultMaterial"
        self.cfg.physics_material.func(material_path, self.cfg.physics_material)
        # bind the physics material to the scene
        bind_physics_material(self.cfg.physics_prim_path, material_path)

    def _load_fabric_interface(self):
        """Loads the fabric interface if enabled."""
        if self.cfg.use_fabric:
            from omni.physxfabric import get_physx_fabric_interface

            # acquire fabric interface
            self._fabric_iface = get_physx_fabric_interface()
            if hasattr(self._fabric_iface, "force_update"):
                # The update method in the fabric interface only performs an update if a physics step has occurred.
                # However, for rendering, we need to force an update since any element of the scene might have been
                # modified in a reset (which occurs after the physics step) and we want the renderer to be aware of
                # these changes.
                self._update_fabric = self._fabric_iface.force_update
            else:
                # Needed for backward compatibility with older Isaac Sim versions
                self._update_fabric = self._fabric_iface.update

    def _update_anim_recording(self):
        """Tracks anim recording timestamps and triggers finish animation recording if the total time has elapsed."""
        if self._anim_recording_started_timestamp is None:
            self._anim_recording_started_timestamp = time.time()

        if self._anim_recording_started_timestamp is not None:
            anim_recording_total_time = time.time() - self._anim_recording_started_timestamp
            if anim_recording_total_time > self._anim_recording_stop_time:
                self._finish_anim_recording()
                return True
        return False

    def _setup_anim_recording(self):
        """Sets up anim recording settings and initializes the recording."""

        self._anim_recording_enabled = bool(self.carb_settings.get("/isaaclab/anim_recording/enabled"))
        if not self._anim_recording_enabled:
            return

        # Import omni.physx.pvd.bindings here since it is not available by default
        from omni.physxpvd.bindings import _physxPvd

        # Init anim recording settings
        self._anim_recording_start_time = self.carb_settings.get("/isaaclab/anim_recording/start_time")
        self._anim_recording_stop_time = self.carb_settings.get("/isaaclab/anim_recording/stop_time")
        self._anim_recording_first_step_timestamp = None
        self._anim_recording_started_timestamp = None

        # Make output path relative to repo path
        repo_path = os.path.join(carb.tokens.get_tokens_interface().resolve("${app}"), "..")
        self._anim_recording_timestamp = datetime.now().strftime("%Y_%m_%d_%H%M%S")
        self._anim_recording_output_dir = (
            os.path.join(repo_path, "anim_recordings", self._anim_recording_timestamp).replace("\\", "/").rstrip("/")
            + "/"
        )
        os.makedirs(self._anim_recording_output_dir, exist_ok=True)

        # Acquire physx pvd interface and set output directory
        self._physxPvdInterface = _physxPvd.acquire_physx_pvd_interface()

        # Set carb settings for the output path and enabling pvd recording
        set_carb_setting(
            self.carb_settings, "/persistent/physics/omniPvdOvdRecordingDirectory", self._anim_recording_output_dir
        )
        set_carb_setting(self.carb_settings, "/physics/omniPvdOutputEnabled", True)

    def _update_usda_start_time(self, file_path, start_time):
        """Updates the start time of the USDA baked anim recordingfile."""

        # Read the USDA file
        with open(file_path) as file:
            content = file.read()

        # Extract the timeCodesPerSecond value
        time_code_match = re.search(r"timeCodesPerSecond\s*=\s*(\d+)", content)
        if not time_code_match:
            raise ValueError("timeCodesPerSecond not found in the file.")
        time_codes_per_second = int(time_code_match.group(1))

        # Compute the new start time code
        new_start_time_code = int(start_time * time_codes_per_second)

        # Replace the startTimeCode in the file
        content = re.sub(r"startTimeCode\s*=\s*\d+", f"startTimeCode = {new_start_time_code}", content)

        # Write the updated content back to the file
        with open(file_path, "w") as file:
            file.write(content)

    def _finish_anim_recording(self):
        """Finishes the animation recording and outputs the baked animation recording."""

        carb.log_warn(
            "[INFO][SimulationContext]: Finishing animation recording. Stage must be saved. Might take a few minutes."
        )

        # Detaching the stage will also close it and force the serialization of the OVD file
        physx = omni.physx.get_physx_simulation_interface()
        physx.detach_stage()

        # Save stage to disk
        stage_path = os.path.join(self._anim_recording_output_dir, "stage_simulation.usdc")
        stage_utils.save_stage(stage_path, save_and_reload_in_place=False)

        # Find the latest ovd file not named tmp.ovd
        ovd_files = [
            f for f in glob.glob(os.path.join(self._anim_recording_output_dir, "*.ovd")) if not f.endswith("tmp.ovd")
        ]
        input_ovd_path = max(ovd_files, key=os.path.getctime)

        # Invoke pvd interface to create recording
        stage_filename = "baked_animation_recording.usda"
        result = self._physxPvdInterface.ovd_to_usd_over_with_layer_creation(
            input_ovd_path,
            stage_path,
            self._anim_recording_output_dir,
            stage_filename,
            self._anim_recording_start_time,
            self._anim_recording_stop_time,
            True,  # True: ASCII layers / False : USDC layers
            False,  # True: verify over layer
        )

        # Workaround for manually setting the truncated start time in the baked animation recording
        self._update_usda_start_time(
            os.path.join(self._anim_recording_output_dir, stage_filename), self._anim_recording_start_time
        )

        # Disable recording
        set_carb_setting(self.carb_settings, "/physics/omniPvdOutputEnabled", False)

        return result

    """
    Callbacks.
    """

    def _app_control_on_stop_handle_fn(self, event: carb.events.IEvent):
        """Callback to deal with the app when the simulation is stopped.

        Once the simulation is stopped, the physics handles go invalid. After that, it is not possible to
        resume the simulation from the last state. This leaves the app in an inconsistent state, where
        two possible actions can be taken:

        1. **Keep the app rendering**: In this case, the simulation is kept running and the app is not shutdown.
           However, the physics is not updated and the script cannot be resumed from the last state. The
           user has to manually close the app to stop the simulation.
        2. **Shutdown the app**: This is the default behavior. In this case, the app is shutdown and
           the simulation is stopped.

        Note:
            This callback is used only when running the simulation in a standalone python script. In an extension,
            it is expected that the user handles the extension shutdown.
        """
        if not self._disable_app_control_on_stop_handle:
            while not omni.timeline.get_timeline_interface().is_playing():
                self.render()
        return


@contextmanager
def build_simulation_context(
    create_new_stage: bool = True,
    gravity_enabled: bool = True,
    device: str = "cuda:0",
    dt: float = 0.01,
    sim_cfg: SimulationCfg | None = None,
    add_ground_plane: bool = False,
    add_lighting: bool = False,
    auto_add_lighting: bool = False,
) -> Iterator[SimulationContext]:
    """Context manager to build a simulation context with the provided settings.

    This function facilitates the creation of a simulation context and provides flexibility in configuring various
    aspects of the simulation, such as time step, gravity, device, and scene elements like ground plane and
    lighting.

    If :attr:`sim_cfg` is None, then an instance of :class:`SimulationCfg` is created with default settings, with parameters
    overwritten based on arguments to the function.

    An example usage of the context manager function:

    ..  code-block:: python

        with build_simulation_context() as sim:
             # Design the scene

             # Play the simulation
             sim.reset()
             while sim.is_playing():
                 sim.step()

    Args:
        create_new_stage: Whether to create a new stage. Defaults to True.
        gravity_enabled: Whether to enable gravity in the simulation. Defaults to True.
        device: Device to run the simulation on. Defaults to "cuda:0".
        dt: Time step for the simulation: Defaults to 0.01.
        sim_cfg: :class:`isaaclab.sim.SimulationCfg` to use for the simulation. Defaults to None.
        add_ground_plane: Whether to add a ground plane to the simulation. Defaults to False.
        add_lighting: Whether to add a dome light to the simulation. Defaults to False.
        auto_add_lighting: Whether to automatically add a dome light to the simulation if the simulation has a GUI.
            Defaults to False. This is useful for debugging tests in the GUI.

    Yields:
        The simulation context to use for the simulation.

    """
    try:
        if create_new_stage:
            stage_utils.create_new_stage()

        if sim_cfg is None:
            # Construct one and overwrite the dt, gravity, and device
            sim_cfg = SimulationCfg(dt=dt)

            # Set up gravity
            if gravity_enabled:
                sim_cfg.gravity = (0.0, 0.0, -9.81)
            else:
                sim_cfg.gravity = (0.0, 0.0, 0.0)

            # Set device
            sim_cfg.device = device

        # Construct simulation context
        sim = SimulationContext(sim_cfg)

        if add_ground_plane:
            # Ground-plane
            cfg = GroundPlaneCfg()
            cfg.func("/World/defaultGroundPlane", cfg)

        if add_lighting or (auto_add_lighting and sim.has_gui()):
            # Lighting
            cfg = DomeLightCfg(
                color=(0.1, 0.1, 0.1),
                enable_color_temperature=True,
                color_temperature=5500,
                intensity=10000,
            )
            # Dome light named specifically to avoid conflicts
            cfg.func(
                prim_path="/World/defaultDomeLight",
                cfg=cfg,
                translation=(0.0, 0.0, 10.0),
            )

        yield sim

    except Exception:
        omni.log.error(traceback.format_exc())
        raise
    finally:
        if not sim.has_gui():
            # Stop simulation only if we aren't rendering otherwise the app will hang indefinitely
            sim.stop()

        # Clear the stage
        sim.clear_all_callbacks()
        sim.clear_instance()
        # check if we need to raise an exception that was raised in a callback
        if builtins.ISAACLAB_CALLBACK_EXCEPTION is not None:
            exception_to_raise = builtins.ISAACLAB_CALLBACK_EXCEPTION
            builtins.ISAACLAB_CALLBACK_EXCEPTION = None
            raise exception_to_raise<|MERGE_RESOLUTION|>--- conflicted
+++ resolved
@@ -371,19 +371,10 @@
                 )
 
             # parse preset file
-<<<<<<< HEAD
-            repo_path = os.path.join(
-                carb.tokens.get_tokens_interface().resolve("${app}"), ".."
-            )
-            preset_filename = os.path.join(
-                repo_path, f"apps/rendering_modes/{rendering_mode}.kit"
-            )
-=======
             repo_path = os.path.join(carb.tokens.get_tokens_interface().resolve("${app}"), "..")
             if float(".".join(self._isaacsim_version[2])) < 5:
                 repo_path = os.path.join(repo_path, "..")
             preset_filename = os.path.join(repo_path, f"apps/rendering_modes/{rendering_mode}.kit")
->>>>>>> f70e695f
             with open(preset_filename) as file:
                 preset_dict = toml.load(file)
             preset_dict = dict(flatdict.FlatDict(preset_dict, delimiter="."))
