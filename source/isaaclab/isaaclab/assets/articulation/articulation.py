# Copyright (c) 2022-2025, The Isaac Lab Project Developers (https://github.com/isaac-sim/IsaacLab/blob/main/CONTRIBUTORS.md).
# All rights reserved.
#
# SPDX-License-Identifier: BSD-3-Clause

# Flag for pyright to ignore type errors in this file.
# pyright: reportPrivateUsage=false

from __future__ import annotations

import torch
from collections.abc import Sequence
from prettytable import PrettyTable
from typing import TYPE_CHECKING

import isaacsim.core.utils.stage as stage_utils
import omni.log
import omni.physics.tensors.impl.api as physx
from isaacsim.core.simulation_manager import SimulationManager
from pxr import PhysxSchema, UsdPhysics

import isaaclab.sim as sim_utils
import isaaclab.utils.math as math_utils
import isaaclab.utils.string as string_utils
from isaaclab.actuators import ActuatorBase, ActuatorBaseCfg, ImplicitActuator
from isaaclab.utils.types import ArticulationActions

from ..asset_base import AssetBase
from .articulation_data import ArticulationData

if TYPE_CHECKING:
    from .articulation_cfg import ArticulationCfg


class Articulation(AssetBase):
    """An articulation asset class.

    An articulation is a collection of rigid bodies connected by joints. The joints can be either
    fixed or actuated. The joints can be of different types, such as revolute, prismatic, D-6, etc.
    However, the articulation class has currently been tested with revolute and prismatic joints.
    The class supports both floating-base and fixed-base articulations. The type of articulation
    is determined based on the root joint of the articulation. If the root joint is fixed, then
    the articulation is considered a fixed-base system. Otherwise, it is considered a floating-base
    system. This can be checked using the :attr:`Articulation.is_fixed_base` attribute.

    For an asset to be considered an articulation, the root prim of the asset must have the
    `USD ArticulationRootAPI`_. This API is used to define the sub-tree of the articulation using
    the reduced coordinate formulation. On playing the simulation, the physics engine parses the
    articulation root prim and creates the corresponding articulation in the physics engine. The
    articulation root prim can be specified using the :attr:`AssetBaseCfg.prim_path` attribute.

    The articulation class also provides the functionality to augment the simulation of an articulated
    system with custom actuator models. These models can either be explicit or implicit, as detailed in
    the :mod:`isaaclab.actuators` module. The actuator models are specified using the
    :attr:`ArticulationCfg.actuators` attribute. These are then parsed and used to initialize the
    corresponding actuator models, when the simulation is played.

    During the simulation step, the articulation class first applies the actuator models to compute
    the joint commands based on the user-specified targets. These joint commands are then applied
    into the simulation. The joint commands can be either position, velocity, or effort commands.
    As an example, the following snippet shows how this can be used for position commands:

    .. code-block:: python

        # an example instance of the articulation class
        my_articulation = Articulation(cfg)

        # set joint position targets
        my_articulation.set_joint_position_target(position)
        # propagate the actuator models and apply the computed commands into the simulation
        my_articulation.write_data_to_sim()

        # step the simulation using the simulation context
        sim_context.step()

        # update the articulation state, where dt is the simulation time step
        my_articulation.update(dt)

    .. _`USD ArticulationRootAPI`: https://openusd.org/dev/api/class_usd_physics_articulation_root_a_p_i.html

    """

    cfg: ArticulationCfg
    """Configuration instance for the articulations."""

    actuators: dict[str, ActuatorBase]
    """Dictionary of actuator instances for the articulation.

    The keys are the actuator names and the values are the actuator instances. The actuator instances
    are initialized based on the actuator configurations specified in the :attr:`ArticulationCfg.actuators`
    attribute. They are used to compute the joint commands during the :meth:`write_data_to_sim` function.
    """

    def __init__(self, cfg: ArticulationCfg):
        """Initialize the articulation.

        Args:
            cfg: A configuration instance.
        """
        super().__init__(cfg)

    """
    Properties
    """

    @property
    def data(self) -> ArticulationData:
        return self._data

    @property
    def num_instances(self) -> int:
        return self.root_physx_view.count

    @property
    def is_fixed_base(self) -> bool:
        """Whether the articulation is a fixed-base or floating-base system."""
        return self.root_physx_view.shared_metatype.fixed_base

    @property
    def num_joints(self) -> int:
        """Number of joints in articulation."""
        return self.root_physx_view.shared_metatype.dof_count

    @property
    def num_fixed_tendons(self) -> int:
        """Number of fixed tendons in articulation."""
        return self.root_physx_view.max_fixed_tendons

    @property
    def num_bodies(self) -> int:
        """Number of bodies in articulation."""
        return self.root_physx_view.shared_metatype.link_count

    @property
    def joint_names(self) -> list[str]:
        """Ordered names of joints in articulation."""
        return self.root_physx_view.shared_metatype.dof_names

    @property
    def fixed_tendon_names(self) -> list[str]:
        """Ordered names of fixed tendons in articulation."""
        return self._fixed_tendon_names

    @property
    def body_names(self) -> list[str]:
        """Ordered names of bodies in articulation."""
        return self.root_physx_view.shared_metatype.link_names

    @property
    def root_physx_view(self) -> physx.ArticulationView:
        """Articulation view for the asset (PhysX).

        Note:
            Use this view with caution. It requires handling of tensors in a specific way.
        """
        return self._root_physx_view

    """
    Operations.
    """

    def reset(self, env_ids: Sequence[int] | None = None):
        # use ellipses object to skip initial indices.
        if env_ids is None:
            env_ids = slice(None)
        # reset actuators
        for actuator in self.actuators.values():
            actuator.reset(env_ids)
        # reset external wrench
        self._external_force_b[env_ids] = 0.0
        self._external_torque_b[env_ids] = 0.0

    def write_data_to_sim(self):
        """Write external wrenches and joint commands to the simulation.

        If any explicit actuators are present, then the actuator models are used to compute the
        joint commands. Otherwise, the joint commands are directly set into the simulation.

        Note:
            We write external wrench to the simulation here since this function is called before the simulation step.
            This ensures that the external wrench is applied at every simulation step.
        """
        # write external wrench
        if self.has_external_wrench:
            self.root_physx_view.apply_forces_and_torques_at_position(
                force_data=self._external_force_b.view(-1, 3),
                torque_data=self._external_torque_b.view(-1, 3),
                position_data=None,
                indices=self._ALL_INDICES,
                is_global=False,
            )

        # apply actuator models
        self._apply_actuator_model()
        # write actions into simulation
        self.root_physx_view.set_dof_actuation_forces(self._joint_effort_target_sim, self._ALL_INDICES)
        # position and velocity targets only for implicit actuators
        if self._has_implicit_actuators:
            self.root_physx_view.set_dof_position_targets(self._joint_pos_target_sim, self._ALL_INDICES)
            self.root_physx_view.set_dof_velocity_targets(self._joint_vel_target_sim, self._ALL_INDICES)

    def update(self, dt: float):
        self._data.update(dt)

    """
    Operations - Finders.
    """

    def find_bodies(self, name_keys: str | Sequence[str], preserve_order: bool = False) -> tuple[list[int], list[str]]:
        """Find bodies in the articulation based on the name keys.

        Please check the :meth:`isaaclab.utils.string_utils.resolve_matching_names` function for more
        information on the name matching.

        Args:
            name_keys: A regular expression or a list of regular expressions to match the body names.
            preserve_order: Whether to preserve the order of the name keys in the output. Defaults to False.

        Returns:
            A tuple of lists containing the body indices and names.
        """
        return string_utils.resolve_matching_names(name_keys, self.body_names, preserve_order)

    def find_joints(
        self, name_keys: str | Sequence[str], joint_subset: list[str] | None = None, preserve_order: bool = False
    ) -> tuple[list[int], list[str]]:
        """Find joints in the articulation based on the name keys.

        Please see the :func:`isaaclab.utils.string.resolve_matching_names` function for more information
        on the name matching.

        Args:
            name_keys: A regular expression or a list of regular expressions to match the joint names.
            joint_subset: A subset of joints to search for. Defaults to None, which means all joints
                in the articulation are searched.
            preserve_order: Whether to preserve the order of the name keys in the output. Defaults to False.

        Returns:
            A tuple of lists containing the joint indices and names.
        """
        if joint_subset is None:
            joint_subset = self.joint_names
        # find joints
        return string_utils.resolve_matching_names(name_keys, joint_subset, preserve_order)

    def find_fixed_tendons(
        self, name_keys: str | Sequence[str], tendon_subsets: list[str] | None = None, preserve_order: bool = False
    ) -> tuple[list[int], list[str]]:
        """Find fixed tendons in the articulation based on the name keys.

        Please see the :func:`isaaclab.utils.string.resolve_matching_names` function for more information
        on the name matching.

        Args:
            name_keys: A regular expression or a list of regular expressions to match the joint
                names with fixed tendons.
            tendon_subsets: A subset of joints with fixed tendons to search for. Defaults to None, which means
                all joints in the articulation are searched.
            preserve_order: Whether to preserve the order of the name keys in the output. Defaults to False.

        Returns:
            A tuple of lists containing the tendon indices and names.
        """
        if tendon_subsets is None:
            # tendons follow the joint names they are attached to
            tendon_subsets = self.fixed_tendon_names
        # find tendons
        return string_utils.resolve_matching_names(name_keys, tendon_subsets, preserve_order)

    """
    Operations - State Writers.
    """

    def write_root_state_to_sim(self, root_state: torch.Tensor, env_ids: Sequence[int] | None = None):
        """Set the root state over selected environment indices into the simulation.

        The root state comprises of the cartesian position, quaternion orientation in (w, x, y, z), and linear
        and angular velocity. All the quantities are in the simulation frame.

        Args:
            root_state: Root state in simulation frame. Shape is (len(env_ids), 13).
            env_ids: Environment indices. If None, then all indices are used.
        """
        self.write_root_link_pose_to_sim(root_state[:, :7], env_ids=env_ids)
        self.write_root_com_velocity_to_sim(root_state[:, 7:], env_ids=env_ids)

    def write_root_com_state_to_sim(self, root_state: torch.Tensor, env_ids: Sequence[int] | None = None):
        """Set the root center of mass state over selected environment indices into the simulation.

        The root state comprises of the cartesian position, quaternion orientation in (w, x, y, z), and linear
        and angular velocity. All the quantities are in the simulation frame.

        Args:
            root_state: Root state in simulation frame. Shape is (len(env_ids), 13).
            env_ids: Environment indices. If None, then all indices are used.
        """
        self.write_root_com_pose_to_sim(root_state[:, :7], env_ids=env_ids)
        self.write_root_com_velocity_to_sim(root_state[:, 7:], env_ids=env_ids)

    def write_root_link_state_to_sim(self, root_state: torch.Tensor, env_ids: Sequence[int] | None = None):
        """Set the root link state over selected environment indices into the simulation.

        The root state comprises of the cartesian position, quaternion orientation in (w, x, y, z), and linear
        and angular velocity. All the quantities are in the simulation frame.

        Args:
            root_state: Root state in simulation frame. Shape is (len(env_ids), 13).
            env_ids: Environment indices. If None, then all indices are used.
        """
        self.write_root_link_pose_to_sim(root_state[:, :7], env_ids=env_ids)
        self.write_root_link_velocity_to_sim(root_state[:, 7:], env_ids=env_ids)

    def write_root_pose_to_sim(self, root_pose: torch.Tensor, env_ids: Sequence[int] | None = None):
        """Set the root pose over selected environment indices into the simulation.

        The root pose comprises of the cartesian position and quaternion orientation in (w, x, y, z).

        Args:
            root_pose: Root poses in simulation frame. Shape is (len(env_ids), 7).
            env_ids: Environment indices. If None, then all indices are used.
        """
        self.write_root_link_pose_to_sim(root_pose, env_ids=env_ids)

    def write_root_link_pose_to_sim(self, root_pose: torch.Tensor, env_ids: Sequence[int] | None = None):
        """Set the root link pose over selected environment indices into the simulation.

        The root pose comprises of the cartesian position and quaternion orientation in (w, x, y, z).

        Args:
            root_pose: Root poses in simulation frame. Shape is (len(env_ids), 7).
            env_ids: Environment indices. If None, then all indices are used.
        """
        # resolve all indices
        physx_env_ids = env_ids
        if env_ids is None:
            env_ids = slice(None)
            physx_env_ids = self._ALL_INDICES

        # note: we need to do this here since tensors are not set into simulation until step.
        # set into internal buffers
        self._data.root_link_pose_w[env_ids] = root_pose.clone()
        # update these buffers only if the user is using them. Otherwise this adds to overhead.
        if self._data._root_link_state_w.data is not None:
            self._data.root_link_state_w[env_ids, :7] = self._data.root_link_pose_w[env_ids]
        if self._data._root_state_w.data is not None:
            self._data.root_state_w[env_ids, :7] = self._data.root_link_pose_w[env_ids]

        # convert root quaternion from wxyz to xyzw
        root_poses_xyzw = self._data.root_link_pose_w.clone()
        root_poses_xyzw[:, 3:] = math_utils.convert_quat(root_poses_xyzw[:, 3:], to="xyzw")

        # Need to invalidate the buffer to trigger the update with the new state.
        self._data._body_link_pose_w.timestamp = -1.0
        self._data._body_com_pose_w.timestamp = -1.0
        self._data._body_state_w.timestamp = -1.0
        self._data._body_link_state_w.timestamp = -1.0
        self._data._body_com_state_w.timestamp = -1.0

        # set into simulation
        self.root_physx_view.set_root_transforms(root_poses_xyzw, indices=physx_env_ids)

    def write_root_com_pose_to_sim(self, root_pose: torch.Tensor, env_ids: Sequence[int] | None = None):
        """Set the root center of mass pose over selected environment indices into the simulation.

        The root pose comprises of the cartesian position and quaternion orientation in (w, x, y, z).
        The orientation is the orientation of the principle axes of inertia.

        Args:
            root_pose: Root center of mass poses in simulation frame. Shape is (len(env_ids), 7).
            env_ids: Environment indices. If None, then all indices are used.
        """
        # resolve all indices
        if env_ids is None:
            local_env_ids = slice(env_ids)
        else:
            local_env_ids = env_ids

        # set into internal buffers
        self._data.root_com_pose_w[local_env_ids] = root_pose.clone()
        # update these buffers only if the user is using them. Otherwise this adds to overhead.
        if self._data._root_com_state_w.data is not None:
            self._data.root_com_state_w[local_env_ids, :7] = self._data.root_com_pose_w[local_env_ids]

        # get CoM pose in link frame
        com_pos_b = self.data.body_com_pos_b[local_env_ids, 0, :]
        com_quat_b = self.data.body_com_quat_b[local_env_ids, 0, :]
        # transform input CoM pose to link frame
        root_link_pos, root_link_quat = math_utils.combine_frame_transforms(
            root_pose[..., :3],
            root_pose[..., 3:7],
            math_utils.quat_apply(math_utils.quat_inv(com_quat_b), -com_pos_b),
            math_utils.quat_inv(com_quat_b),
        )
        root_link_pose = torch.cat((root_link_pos, root_link_quat), dim=-1)

        # write transformed pose in link frame to sim
        self.write_root_link_pose_to_sim(root_pose=root_link_pose, env_ids=env_ids)

    def write_root_velocity_to_sim(self, root_velocity: torch.Tensor, env_ids: Sequence[int] | None = None):
        """Set the root center of mass velocity over selected environment indices into the simulation.

        The velocity comprises linear velocity (x, y, z) and angular velocity (x, y, z) in that order.
        NOTE: This sets the velocity of the root's center of mass rather than the roots frame.

        Args:
            root_velocity: Root center of mass velocities in simulation world frame. Shape is (len(env_ids), 6).
            env_ids: Environment indices. If None, then all indices are used.
        """
        self.write_root_com_velocity_to_sim(root_velocity=root_velocity, env_ids=env_ids)

    def write_root_com_velocity_to_sim(self, root_velocity: torch.Tensor, env_ids: Sequence[int] | None = None):
        """Set the root center of mass velocity over selected environment indices into the simulation.

        The velocity comprises linear velocity (x, y, z) and angular velocity (x, y, z) in that order.
        NOTE: This sets the velocity of the root's center of mass rather than the roots frame.

        Args:
            root_velocity: Root center of mass velocities in simulation world frame. Shape is (len(env_ids), 6).
            env_ids: Environment indices. If None, then all indices are used.
        """
        # resolve all indices
        physx_env_ids = env_ids
        if env_ids is None:
            env_ids = slice(None)
            physx_env_ids = self._ALL_INDICES

        # note: we need to do this here since tensors are not set into simulation until step.
        # set into internal buffers
        self._data.root_com_vel_w[env_ids] = root_velocity.clone()
        # update these buffers only if the user is using them. Otherwise this adds to overhead.
        if self._data._root_com_state_w.data is not None:
            self._data.root_com_state_w[env_ids, 7:] = self._data.root_com_vel_w[env_ids]
        if self._data._root_state_w.data is not None:
            self._data.root_state_w[env_ids, 7:] = self._data.root_com_vel_w[env_ids]
        # make the acceleration zero to prevent reporting old values
        self._data.body_acc_w[env_ids] = 0.0

        # set into simulation
        self.root_physx_view.set_root_velocities(self._data.root_com_vel_w, indices=physx_env_ids)

    def write_root_link_velocity_to_sim(self, root_velocity: torch.Tensor, env_ids: Sequence[int] | None = None):
        """Set the root link velocity over selected environment indices into the simulation.

        The velocity comprises linear velocity (x, y, z) and angular velocity (x, y, z) in that order.
        NOTE: This sets the velocity of the root's frame rather than the roots center of mass.

        Args:
            root_velocity: Root frame velocities in simulation world frame. Shape is (len(env_ids), 6).
            env_ids: Environment indices. If None, then all indices are used.
        """
        # resolve all indices
        if env_ids is None:
            local_env_ids = slice(env_ids)
        else:
            local_env_ids = env_ids

        # set into internal buffers
        self._data.root_link_vel_w[local_env_ids] = root_velocity.clone()
        # update these buffers only if the user is using them. Otherwise this adds to overhead.
        if self._data._root_link_state_w.data is not None:
            self._data.root_link_state_w[local_env_ids, 7:] = self._data.root_link_vel_w[local_env_ids]

        # get CoM pose in link frame
        quat = self.data.root_link_quat_w[local_env_ids]
        com_pos_b = self.data.body_com_pos_b[local_env_ids, 0, :]
        # transform input velocity to center of mass frame
        root_com_velocity = root_velocity.clone()
        root_com_velocity[:, :3] += torch.linalg.cross(
            root_com_velocity[:, 3:], math_utils.quat_apply(quat, com_pos_b), dim=-1
        )

        # write transformed velocity in CoM frame to sim
        self.write_root_com_velocity_to_sim(root_velocity=root_com_velocity, env_ids=env_ids)

    def write_joint_state_to_sim(
        self,
        position: torch.Tensor,
        velocity: torch.Tensor,
        joint_ids: Sequence[int] | slice | None = None,
        env_ids: Sequence[int] | slice | None = None,
    ):
        """Write joint positions and velocities to the simulation.

        Args:
            position: Joint positions. Shape is (len(env_ids), len(joint_ids)).
            velocity: Joint velocities. Shape is (len(env_ids), len(joint_ids)).
            joint_ids: The joint indices to set the targets for. Defaults to None (all joints).
            env_ids: The environment indices to set the targets for. Defaults to None (all environments).
        """
        # set into simulation
        self.write_joint_position_to_sim(position, joint_ids=joint_ids, env_ids=env_ids)
        self.write_joint_velocity_to_sim(velocity, joint_ids=joint_ids, env_ids=env_ids)

    def write_joint_position_to_sim(
        self,
        position: torch.Tensor,
        joint_ids: Sequence[int] | slice | None = None,
        env_ids: Sequence[int] | slice | None = None,
    ):
        """Write joint positions to the simulation.

        Args:
            position: Joint positions. Shape is (len(env_ids), len(joint_ids)).
            joint_ids: The joint indices to set the targets for. Defaults to None (all joints).
            env_ids: The environment indices to set the targets for. Defaults to None (all environments).
        """
        # resolve indices
        physx_env_ids = env_ids
        if env_ids is None:
            env_ids = slice(None)
            physx_env_ids = self._ALL_INDICES
        if joint_ids is None:
            joint_ids = slice(None)
        # broadcast env_ids if needed to allow double indexing
        if env_ids != slice(None) and joint_ids != slice(None):
            env_ids = env_ids[:, None]
        # set into internal buffers
        self._data.joint_pos[env_ids, joint_ids] = position
        # Need to invalidate the buffer to trigger the update with the new root pose.
        self._data._body_state_w.timestamp = -1.0
        self._data._body_link_state_w.timestamp = -1.0
        self._data._body_com_state_w.timestamp = -1.0
        # set into simulation
        self.root_physx_view.set_dof_positions(self._data.joint_pos, indices=physx_env_ids)

    def write_joint_velocity_to_sim(
        self,
        velocity: torch.Tensor,
        joint_ids: Sequence[int] | slice | None = None,
        env_ids: Sequence[int] | slice | None = None,
    ):
        """Write joint velocities to the simulation.

        Args:
            velocity: Joint velocities. Shape is (len(env_ids), len(joint_ids)).
            joint_ids: The joint indices to set the targets for. Defaults to None (all joints).
            env_ids: The environment indices to set the targets for. Defaults to None (all environments).
        """
        # resolve indices
        physx_env_ids = env_ids
        if env_ids is None:
            env_ids = slice(None)
            physx_env_ids = self._ALL_INDICES
        if joint_ids is None:
            joint_ids = slice(None)
        # broadcast env_ids if needed to allow double indexing
        if env_ids != slice(None) and joint_ids != slice(None):
            env_ids = env_ids[:, None]
        # set into internal buffers
        self._data.joint_vel[env_ids, joint_ids] = velocity
        self._data._previous_joint_vel[env_ids, joint_ids] = velocity
        self._data.joint_acc[env_ids, joint_ids] = 0.0
        # set into simulation
        self.root_physx_view.set_dof_velocities(self._data.joint_vel, indices=physx_env_ids)

    """
    Operations - Simulation Parameters Writers.
    """

    def write_joint_stiffness_to_sim(
        self,
        stiffness: torch.Tensor | float,
        joint_ids: Sequence[int] | slice | None = None,
        env_ids: Sequence[int] | None = None,
    ):
        """Write joint stiffness into the simulation.

        Args:
            stiffness: Joint stiffness. Shape is (len(env_ids), len(joint_ids)).
            joint_ids: The joint indices to set the stiffness for. Defaults to None (all joints).
            env_ids: The environment indices to set the stiffness for. Defaults to None (all environments).
        """
        # note: This function isn't setting the values for actuator models. (#128)
        # resolve indices
        physx_env_ids = env_ids
        if env_ids is None:
            env_ids = slice(None)
            physx_env_ids = self._ALL_INDICES
        if joint_ids is None:
            joint_ids = slice(None)
        # broadcast env_ids if needed to allow double indexing
        if env_ids != slice(None) and joint_ids != slice(None):
            env_ids = env_ids[:, None]
        # set into internal buffers
        self._data.joint_stiffness[env_ids, joint_ids] = stiffness
        # set into simulation
        self.root_physx_view.set_dof_stiffnesses(self._data.joint_stiffness.cpu(), indices=physx_env_ids.cpu())

    def write_joint_damping_to_sim(
        self,
        damping: torch.Tensor | float,
        joint_ids: Sequence[int] | slice | None = None,
        env_ids: Sequence[int] | None = None,
    ):
        """Write joint damping into the simulation.

        Args:
            damping: Joint damping. Shape is (len(env_ids), len(joint_ids)).
            joint_ids: The joint indices to set the damping for. Defaults to None (all joints).
            env_ids: The environment indices to set the damping for. Defaults to None (all environments).
        """
        # note: This function isn't setting the values for actuator models. (#128)
        # resolve indices
        physx_env_ids = env_ids
        if env_ids is None:
            env_ids = slice(None)
            physx_env_ids = self._ALL_INDICES
        if joint_ids is None:
            joint_ids = slice(None)
        # broadcast env_ids if needed to allow double indexing
        if env_ids != slice(None) and joint_ids != slice(None):
            env_ids = env_ids[:, None]
        # set into internal buffers
        self._data.joint_damping[env_ids, joint_ids] = damping
        # set into simulation
        self.root_physx_view.set_dof_dampings(self._data.joint_damping.cpu(), indices=physx_env_ids.cpu())

    def write_joint_position_limit_to_sim(
        self,
        limits: torch.Tensor | float,
        joint_ids: Sequence[int] | slice | None = None,
        env_ids: Sequence[int] | None = None,
        warn_limit_violation: bool = True,
    ):
        """Write joint position limits into the simulation.

        Args:
            limits: Joint limits. Shape is (len(env_ids), len(joint_ids), 2).
            joint_ids: The joint indices to set the limits for. Defaults to None (all joints).
            env_ids: The environment indices to set the limits for. Defaults to None (all environments).
            warn_limit_violation: Whether to use warning or info level logging when default joint positions
                exceed the new limits. Defaults to True.
        """
        # note: This function isn't setting the values for actuator models. (#128)
        # resolve indices
        physx_env_ids = env_ids
        if env_ids is None:
            env_ids = slice(None)
            physx_env_ids = self._ALL_INDICES
        if joint_ids is None:
            joint_ids = slice(None)
        # broadcast env_ids if needed to allow double indexing
        if env_ids != slice(None) and joint_ids != slice(None):
            env_ids = env_ids[:, None]
        # set into internal buffers
        self._data.joint_pos_limits[env_ids, joint_ids] = limits
        # update default joint pos to stay within the new limits
        if torch.any(
            (self._data.default_joint_pos[env_ids, joint_ids] < limits[..., 0])
            | (self._data.default_joint_pos[env_ids, joint_ids] > limits[..., 1])
        ):
            self._data.default_joint_pos[env_ids, joint_ids] = torch.clamp(
                self._data.default_joint_pos[env_ids, joint_ids], limits[..., 0], limits[..., 1]
            )
            violation_message = (
                "Some default joint positions are outside of the range of the new joint limits. Default joint positions"
                " will be clamped to be within the new joint limits."
            )
            if warn_limit_violation:
                # warn level will show in console
                omni.log.warn(violation_message)
            else:
                # info level is only written to log file
                omni.log.info(violation_message)
        # set into simulation
        self.root_physx_view.set_dof_limits(self._data.joint_pos_limits.cpu(), indices=physx_env_ids.cpu())

        # compute the soft limits based on the joint limits
        # TODO: Optimize this computation for only selected joints
        # soft joint position limits (recommended not to be too close to limits).
        joint_pos_mean = (self._data.joint_pos_limits[..., 0] + self._data.joint_pos_limits[..., 1]) / 2
        joint_pos_range = self._data.joint_pos_limits[..., 1] - self._data.joint_pos_limits[..., 0]
        soft_limit_factor = self.cfg.soft_joint_pos_limit_factor
        # add to data
        self._data.soft_joint_pos_limits[..., 0] = joint_pos_mean - 0.5 * joint_pos_range * soft_limit_factor
        self._data.soft_joint_pos_limits[..., 1] = joint_pos_mean + 0.5 * joint_pos_range * soft_limit_factor

    def write_joint_velocity_limit_to_sim(
        self,
        limits: torch.Tensor | float,
        joint_ids: Sequence[int] | slice | None = None,
        env_ids: Sequence[int] | None = None,
    ):
        """Write joint max velocity to the simulation.

        The velocity limit is used to constrain the joint velocities in the physics engine. The joint will only
        be able to reach this velocity if the joint's effort limit is sufficiently large. If the joint is moving
        faster than this velocity, the physics engine will actually try to brake the joint to reach this velocity.

        Args:
            limits: Joint max velocity. Shape is (len(env_ids), len(joint_ids)).
            joint_ids: The joint indices to set the max velocity for. Defaults to None (all joints).
            env_ids: The environment indices to set the max velocity for. Defaults to None (all environments).
        """
        # resolve indices
        physx_env_ids = env_ids
        if env_ids is None:
            env_ids = slice(None)
            physx_env_ids = self._ALL_INDICES
        if joint_ids is None:
            joint_ids = slice(None)
        # broadcast env_ids if needed to allow double indexing
        if env_ids != slice(None) and joint_ids != slice(None):
            env_ids = env_ids[:, None]
        # move tensor to cpu if needed
        if isinstance(limits, torch.Tensor):
            limits = limits.to(self.device)
        # set into internal buffers
        self._data.joint_vel_limits[env_ids, joint_ids] = limits
        # set into simulation
        self.root_physx_view.set_dof_max_velocities(self._data.joint_vel_limits.cpu(), indices=physx_env_ids.cpu())

    def write_joint_effort_limit_to_sim(
        self,
        limits: torch.Tensor | float,
        joint_ids: Sequence[int] | slice | None = None,
        env_ids: Sequence[int] | None = None,
    ):
        """Write joint effort limits into the simulation.

        The effort limit is used to constrain the computed joint efforts in the physics engine. If the
        computed effort exceeds this limit, the physics engine will clip the effort to this value.

        Args:
            limits: Joint torque limits. Shape is (len(env_ids), len(joint_ids)).
            joint_ids: The joint indices to set the joint torque limits for. Defaults to None (all joints).
            env_ids: The environment indices to set the joint torque limits for. Defaults to None (all environments).
        """
        # note: This function isn't setting the values for actuator models. (#128)
        # resolve indices
        physx_env_ids = env_ids
        if env_ids is None:
            env_ids = slice(None)
            physx_env_ids = self._ALL_INDICES
        if joint_ids is None:
            joint_ids = slice(None)
        # broadcast env_ids if needed to allow double indexing
        if env_ids != slice(None) and joint_ids != slice(None):
            env_ids = env_ids[:, None]
        # move tensor to cpu if needed
        if isinstance(limits, torch.Tensor):
            limits = limits.to(self.device)
        # set into internal buffers
        self._data.joint_effort_limits[env_ids, joint_ids] = limits
        # set into simulation
        self.root_physx_view.set_dof_max_forces(self._data.joint_effort_limits.cpu(), indices=physx_env_ids.cpu())

    def write_joint_armature_to_sim(
        self,
        armature: torch.Tensor | float,
        joint_ids: Sequence[int] | slice | None = None,
        env_ids: Sequence[int] | None = None,
    ):
        """Write joint armature into the simulation.

        The armature is directly added to the corresponding joint-space inertia. It helps improve the
        simulation stability by reducing the joint velocities.

        Args:
            armature: Joint armature. Shape is (len(env_ids), len(joint_ids)).
            joint_ids: The joint indices to set the joint torque limits for. Defaults to None (all joints).
            env_ids: The environment indices to set the joint torque limits for. Defaults to None (all environments).
        """
        # resolve indices
        physx_env_ids = env_ids
        if env_ids is None:
            env_ids = slice(None)
            physx_env_ids = self._ALL_INDICES
        if joint_ids is None:
            joint_ids = slice(None)
        # broadcast env_ids if needed to allow double indexing
        if env_ids != slice(None) and joint_ids != slice(None):
            env_ids = env_ids[:, None]
        # set into internal buffers
        self._data.joint_armature[env_ids, joint_ids] = armature
        # set into simulation
        self.root_physx_view.set_dof_armatures(self._data.joint_armature.cpu(), indices=physx_env_ids.cpu())

    def write_joint_friction_coefficient_to_sim(
        self,
        joint_friction_coeff: torch.Tensor | float,
        joint_ids: Sequence[int] | slice | None = None,
        env_ids: Sequence[int] | None = None,
    ):
        r"""Write joint friction coefficients into the simulation.

        The joint friction is a unitless quantity. It relates the magnitude of the spatial force transmitted
        from the parent body to the child body to the maximal friction force that may be applied by the solver
        to resist the joint motion.

        Mathematically, this means that: :math:`F_{resist} \leq \mu F_{spatial}`, where :math:`F_{resist}`
        is the resisting force applied by the solver and :math:`F_{spatial}` is the spatial force
        transmitted from the parent body to the child body. The simulated friction effect is therefore
        similar to static and Coulomb friction.

        Args:
            joint_friction: Joint friction. Shape is (len(env_ids), len(joint_ids)).
            joint_ids: The joint indices to set the joint torque limits for. Defaults to None (all joints).
            env_ids: The environment indices to set the joint torque limits for. Defaults to None (all environments).
        """
        # resolve indices
        physx_env_ids = env_ids
        if env_ids is None:
            env_ids = slice(None)
            physx_env_ids = self._ALL_INDICES
        if joint_ids is None:
            joint_ids = slice(None)
        # broadcast env_ids if needed to allow double indexing
        if env_ids != slice(None) and joint_ids != slice(None):
            env_ids = env_ids[:, None]
        # set into internal buffers
        self._data.joint_friction_coeff[env_ids, joint_ids] = joint_friction_coeff
        # set into simulation
        self.root_physx_view.set_dof_friction_coefficients(
            self._data.joint_friction_coeff.cpu(), indices=physx_env_ids.cpu()
        )

    """
    Operations - Setters.
    """

    def set_external_force_and_torque(
        self,
        forces: torch.Tensor,
        torques: torch.Tensor,
        body_ids: Sequence[int] | slice | None = None,
        env_ids: Sequence[int] | None = None,
    ):
        """Set external force and torque to apply on the asset's bodies in their local frame.

        For many applications, we want to keep the applied external force on rigid bodies constant over a period of
        time (for instance, during the policy control). This function allows us to store the external force and torque
        into buffers which are then applied to the simulation at every step.

        .. caution::
            If the function is called with empty forces and torques, then this function disables the application
            of external wrench to the simulation.

            .. code-block:: python

                # example of disabling external wrench
                asset.set_external_force_and_torque(forces=torch.zeros(0, 3), torques=torch.zeros(0, 3))

        .. note::
            This function does not apply the external wrench to the simulation. It only fills the buffers with
            the desired values. To apply the external wrench, call the :meth:`write_data_to_sim` function
            right before the simulation step.

        Args:
            forces: External forces in bodies' local frame. Shape is (len(env_ids), len(body_ids), 3).
            torques: External torques in bodies' local frame. Shape is (len(env_ids), len(body_ids), 3).
            body_ids: Body indices to apply external wrench to. Defaults to None (all bodies).
            env_ids: Environment indices to apply external wrench to. Defaults to None (all instances).
        """
        if forces.any() or torques.any():
            self.has_external_wrench = True
        else:
            self.has_external_wrench = False

        # resolve all indices
        # -- env_ids
        if env_ids is None:
            env_ids = self._ALL_INDICES
        elif not isinstance(env_ids, torch.Tensor):
            env_ids = torch.tensor(env_ids, dtype=torch.long, device=self.device)
        # -- body_ids
        if body_ids is None:
            body_ids = torch.arange(self.num_bodies, dtype=torch.long, device=self.device)
        elif isinstance(body_ids, slice):
            body_ids = torch.arange(self.num_bodies, dtype=torch.long, device=self.device)[body_ids]
        elif not isinstance(body_ids, torch.Tensor):
            body_ids = torch.tensor(body_ids, dtype=torch.long, device=self.device)

        # note: we need to do this complicated indexing since torch doesn't support multi-indexing
        # create global body indices from env_ids and env_body_ids
        # (env_id * total_bodies_per_env) + body_id
        indices = body_ids.repeat(len(env_ids), 1) + env_ids.unsqueeze(1) * self.num_bodies
        indices = indices.view(-1)
        # set into internal buffers
        # note: these are applied in the write_to_sim function
        self._external_force_b.flatten(0, 1)[indices] = forces.flatten(0, 1)
        self._external_torque_b.flatten(0, 1)[indices] = torques.flatten(0, 1)

    def set_joint_position_target(
        self, target: torch.Tensor, joint_ids: Sequence[int] | slice | None = None, env_ids: Sequence[int] | None = None
    ):
        """Set joint position targets into internal buffers.

        This function does not apply the joint targets to the simulation. It only fills the buffers with
        the desired values. To apply the joint targets, call the :meth:`write_data_to_sim` function.

        Args:
            target: Joint position targets. Shape is (len(env_ids), len(joint_ids)).
            joint_ids: The joint indices to set the targets for. Defaults to None (all joints).
            env_ids: The environment indices to set the targets for. Defaults to None (all environments).
        """
        # resolve indices
        if env_ids is None:
            env_ids = slice(None)
        if joint_ids is None:
            joint_ids = slice(None)
        # broadcast env_ids if needed to allow double indexing
        if env_ids != slice(None) and joint_ids != slice(None):
            env_ids = env_ids[:, None]
        # set targets
        self._data.joint_pos_target[env_ids, joint_ids] = target

    def set_joint_velocity_target(
        self, target: torch.Tensor, joint_ids: Sequence[int] | slice | None = None, env_ids: Sequence[int] | None = None
    ):
        """Set joint velocity targets into internal buffers.

        This function does not apply the joint targets to the simulation. It only fills the buffers with
        the desired values. To apply the joint targets, call the :meth:`write_data_to_sim` function.

        Args:
            target: Joint velocity targets. Shape is (len(env_ids), len(joint_ids)).
            joint_ids: The joint indices to set the targets for. Defaults to None (all joints).
            env_ids: The environment indices to set the targets for. Defaults to None (all environments).
        """
        # resolve indices
        if env_ids is None:
            env_ids = slice(None)
        if joint_ids is None:
            joint_ids = slice(None)
        # broadcast env_ids if needed to allow double indexing
        if env_ids != slice(None) and joint_ids != slice(None):
            env_ids = env_ids[:, None]
        # set targets
        self._data.joint_vel_target[env_ids, joint_ids] = target

    def set_joint_effort_target(
        self, target: torch.Tensor, joint_ids: Sequence[int] | slice | None = None, env_ids: Sequence[int] | None = None
    ):
        """Set joint efforts into internal buffers.

        This function does not apply the joint targets to the simulation. It only fills the buffers with
        the desired values. To apply the joint targets, call the :meth:`write_data_to_sim` function.

        Args:
            target: Joint effort targets. Shape is (len(env_ids), len(joint_ids)).
            joint_ids: The joint indices to set the targets for. Defaults to None (all joints).
            env_ids: The environment indices to set the targets for. Defaults to None (all environments).
        """
        # resolve indices
        if env_ids is None:
            env_ids = slice(None)
        if joint_ids is None:
            joint_ids = slice(None)
        # broadcast env_ids if needed to allow double indexing
        if env_ids != slice(None) and joint_ids != slice(None):
            env_ids = env_ids[:, None]
        # set targets
        self._data.joint_effort_target[env_ids, joint_ids] = target

    """
    Operations - Tendons.
    """

    def set_fixed_tendon_stiffness(
        self,
        stiffness: torch.Tensor,
        fixed_tendon_ids: Sequence[int] | slice | None = None,
        env_ids: Sequence[int] | None = None,
    ):
        """Set fixed tendon stiffness into internal buffers.

        This function does not apply the tendon stiffness to the simulation. It only fills the buffers with
        the desired values. To apply the tendon stiffness, call the :meth:`write_fixed_tendon_properties_to_sim` function.

        Args:
            stiffness: Fixed tendon stiffness. Shape is (len(env_ids), len(fixed_tendon_ids)).
            fixed_tendon_ids: The tendon indices to set the stiffness for. Defaults to None (all fixed tendons).
            env_ids: The environment indices to set the stiffness for. Defaults to None (all environments).
        """
        # resolve indices
        if env_ids is None:
            env_ids = slice(None)
        if fixed_tendon_ids is None:
            fixed_tendon_ids = slice(None)
        if env_ids != slice(None) and fixed_tendon_ids != slice(None):
            env_ids = env_ids[:, None]
        # set stiffness
        self._data.fixed_tendon_stiffness[env_ids, fixed_tendon_ids] = stiffness

    def set_fixed_tendon_damping(
        self,
        damping: torch.Tensor,
        fixed_tendon_ids: Sequence[int] | slice | None = None,
        env_ids: Sequence[int] | None = None,
    ):
        """Set fixed tendon damping into internal buffers.

        This function does not apply the tendon damping to the simulation. It only fills the buffers with
        the desired values. To apply the tendon damping, call the :meth:`write_fixed_tendon_properties_to_sim` function.

        Args:
            damping: Fixed tendon damping. Shape is (len(env_ids), len(fixed_tendon_ids)).
            fixed_tendon_ids: The tendon indices to set the damping for. Defaults to None (all fixed tendons).
            env_ids: The environment indices to set the damping for. Defaults to None (all environments).
        """
        # resolve indices
        if env_ids is None:
            env_ids = slice(None)
        if fixed_tendon_ids is None:
            fixed_tendon_ids = slice(None)
        if env_ids != slice(None) and fixed_tendon_ids != slice(None):
            env_ids = env_ids[:, None]
        # set damping
        self._data.fixed_tendon_damping[env_ids, fixed_tendon_ids] = damping

    def set_fixed_tendon_limit_stiffness(
        self,
        limit_stiffness: torch.Tensor,
        fixed_tendon_ids: Sequence[int] | slice | None = None,
        env_ids: Sequence[int] | None = None,
    ):
        """Set fixed tendon limit stiffness efforts into internal buffers.

        This function does not apply the tendon limit stiffness to the simulation. It only fills the buffers with
        the desired values. To apply the tendon limit stiffness, call the :meth:`write_fixed_tendon_properties_to_sim` function.

        Args:
            limit_stiffness: Fixed tendon limit stiffness. Shape is (len(env_ids), len(fixed_tendon_ids)).
            fixed_tendon_ids: The tendon indices to set the limit stiffness for. Defaults to None (all fixed tendons).
            env_ids: The environment indices to set the limit stiffness for. Defaults to None (all environments).
        """
        # resolve indices
        if env_ids is None:
            env_ids = slice(None)
        if fixed_tendon_ids is None:
            fixed_tendon_ids = slice(None)
        if env_ids != slice(None) and fixed_tendon_ids != slice(None):
            env_ids = env_ids[:, None]
        # set limit_stiffness
        self._data.fixed_tendon_limit_stiffness[env_ids, fixed_tendon_ids] = limit_stiffness

    def set_fixed_tendon_position_limit(
        self,
        limit: torch.Tensor,
        fixed_tendon_ids: Sequence[int] | slice | None = None,
        env_ids: Sequence[int] | None = None,
    ):
        """Set fixed tendon limit efforts into internal buffers.

        This function does not apply the tendon limit to the simulation. It only fills the buffers with
        the desired values. To apply the tendon limit, call the :meth:`write_fixed_tendon_properties_to_sim` function.

         Args:
             limit: Fixed tendon limit. Shape is (len(env_ids), len(fixed_tendon_ids)).
             fixed_tendon_ids: The tendon indices to set the limit for. Defaults to None (all fixed tendons).
             env_ids: The environment indices to set the limit for. Defaults to None (all environments).
        """
        # resolve indices
        if env_ids is None:
            env_ids = slice(None)
        if fixed_tendon_ids is None:
            fixed_tendon_ids = slice(None)
        if env_ids != slice(None) and fixed_tendon_ids != slice(None):
            env_ids = env_ids[:, None]
        # set limit
        self._data.fixed_tendon_pos_limits[env_ids, fixed_tendon_ids] = limit

    def set_fixed_tendon_rest_length(
        self,
        rest_length: torch.Tensor,
        fixed_tendon_ids: Sequence[int] | slice | None = None,
        env_ids: Sequence[int] | None = None,
    ):
        """Set fixed tendon rest length efforts into internal buffers.

        This function does not apply the tendon rest length to the simulation. It only fills the buffers with
        the desired values. To apply the tendon rest length, call the :meth:`write_fixed_tendon_properties_to_sim` function.

        Args:
            rest_length: Fixed tendon rest length. Shape is (len(env_ids), len(fixed_tendon_ids)).
            fixed_tendon_ids: The tendon indices to set the rest length for. Defaults to None (all fixed tendons).
            env_ids: The environment indices to set the rest length for. Defaults to None (all environments).
        """
        # resolve indices
        if env_ids is None:
            env_ids = slice(None)
        if fixed_tendon_ids is None:
            fixed_tendon_ids = slice(None)
        if env_ids != slice(None) and fixed_tendon_ids != slice(None):
            env_ids = env_ids[:, None]
        # set rest_length
        self._data.fixed_tendon_rest_length[env_ids, fixed_tendon_ids] = rest_length

    def set_fixed_tendon_offset(
        self,
        offset: torch.Tensor,
        fixed_tendon_ids: Sequence[int] | slice | None = None,
        env_ids: Sequence[int] | None = None,
    ):
        """Set fixed tendon offset efforts into internal buffers.

        This function does not apply the tendon offset to the simulation. It only fills the buffers with
        the desired values. To apply the tendon offset, call the :meth:`write_fixed_tendon_properties_to_sim` function.

        Args:
            offset: Fixed tendon offset. Shape is (len(env_ids), len(fixed_tendon_ids)).
            fixed_tendon_ids: The tendon indices to set the offset for. Defaults to None (all fixed tendons).
            env_ids: The environment indices to set the offset for. Defaults to None (all environments).
        """
        # resolve indices
        if env_ids is None:
            env_ids = slice(None)
        if fixed_tendon_ids is None:
            fixed_tendon_ids = slice(None)
        if env_ids != slice(None) and fixed_tendon_ids != slice(None):
            env_ids = env_ids[:, None]
        # set offset
        self._data.fixed_tendon_offset[env_ids, fixed_tendon_ids] = offset

    def write_fixed_tendon_properties_to_sim(
        self,
        fixed_tendon_ids: Sequence[int] | slice | None = None,
        env_ids: Sequence[int] | None = None,
    ):
        """Write fixed tendon properties into the simulation.

        Args:
            fixed_tendon_ids: The fixed tendon indices to set the limits for. Defaults to None (all fixed tendons).
            env_ids: The environment indices to set the limits for. Defaults to None (all environments).
        """
        # resolve indices
        physx_env_ids = env_ids
        if env_ids is None:
            physx_env_ids = self._ALL_INDICES
        if fixed_tendon_ids is None:
            fixed_tendon_ids = slice(None)

        # set into simulation
        self.root_physx_view.set_fixed_tendon_properties(
            self._data.fixed_tendon_stiffness,
            self._data.fixed_tendon_damping,
            self._data.fixed_tendon_limit_stiffness,
            self._data.fixed_tendon_pos_limits,
            self._data.fixed_tendon_rest_length,
            self._data.fixed_tendon_offset,
            indices=physx_env_ids,
        )

    """
    Internal helper.
    """

    def _initialize_impl(self):
        # obtain global simulation view
        self._physics_sim_view = SimulationManager.get_physics_sim_view()
<<<<<<< HEAD
        # obtain the first prim in the regex expression (all others are assumed to be a copy of this)
        template_prim = sim_utils.find_first_matching_prim(self.cfg.prim_path)
        if template_prim is None:
            raise RuntimeError(f"Failed to find prim for expression: '{self.cfg.prim_path}'.")
        template_prim_path = template_prim.GetPath().pathString

        # find articulation root prims
        root_prims = sim_utils.get_all_matching_child_prims(
            template_prim_path, predicate=lambda prim: prim.HasAPI(UsdPhysics.ArticulationRootAPI)
        )
        if len(root_prims) == 0:
            raise RuntimeError(
                f"Failed to find an articulation when resolving '{self.cfg.prim_path}'."
                " Please ensure that the prim has 'USD ArticulationRootAPI' applied."
            )
        if len(root_prims) > 1:
            raise RuntimeError(
                f"Failed to find a single articulation when resolving '{self.cfg.prim_path}'."
                f" Found multiple '{root_prims}' under '{template_prim_path}'."
                " Please ensure that there is only one articulation in the prim path tree."
=======

        if self.cfg.articulation_root_prim_path is not None:
            # The articulation root prim path is specified explicitly, so we can just use this.
            root_prim_path_expr = self.cfg.prim_path + self.cfg.articulation_root_prim_path
        else:
            # No articulation root prim path was specified, so we need to search
            # for it. We search for this in the first environment and then
            # create a regex that matches all environments.
            first_env_matching_prim = sim_utils.find_first_matching_prim(self.cfg.prim_path)
            if first_env_matching_prim is None:
                raise RuntimeError(f"Failed to find prim for expression: '{self.cfg.prim_path}'.")
            first_env_matching_prim_path = first_env_matching_prim.GetPath().pathString

            # Find all articulation root prims in the first environment.
            first_env_root_prims = sim_utils.get_all_matching_child_prims(
                first_env_matching_prim_path,
                predicate=lambda prim: prim.HasAPI(UsdPhysics.ArticulationRootAPI),
>>>>>>> ca4043cc
            )
            if len(first_env_root_prims) == 0:
                raise RuntimeError(
                    f"Failed to find an articulation when resolving '{first_env_matching_prim_path}'."
                    " Please ensure that the prim has 'USD ArticulationRootAPI' applied."
                )
            if len(first_env_root_prims) > 1:
                raise RuntimeError(
                    f"Failed to find a single articulation when resolving '{first_env_matching_prim_path}'."
                    f" Found multiple '{first_env_root_prims}' under '{first_env_matching_prim_path}'."
                    " Please ensure that there is only one articulation in the prim path tree."
                )

            # Now we convert the found articulation root from the first
            # environment back into a regex that matches all environments.
            first_env_root_prim_path = first_env_root_prims[0].GetPath().pathString
            root_prim_path_relative_to_prim_path = first_env_root_prim_path[len(first_env_matching_prim_path) :]
            root_prim_path_expr = self.cfg.prim_path + root_prim_path_relative_to_prim_path

        # -- articulation
        self._root_physx_view = self._physics_sim_view.create_articulation_view(root_prim_path_expr.replace(".*", "*"))

        # check if the articulation was created
        if self._root_physx_view._backend is None:
            raise RuntimeError(f"Failed to create articulation at: {root_prim_path_expr}. Please check PhysX logs.")

        # log information about the articulation
        omni.log.info(f"Articulation initialized at: {self.cfg.prim_path} with root '{root_prim_path_expr}'.")
        omni.log.info(f"Is fixed root: {self.is_fixed_base}")
        omni.log.info(f"Number of bodies: {self.num_bodies}")
        omni.log.info(f"Body names: {self.body_names}")
        omni.log.info(f"Number of joints: {self.num_joints}")
        omni.log.info(f"Joint names: {self.joint_names}")
        omni.log.info(f"Number of fixed tendons: {self.num_fixed_tendons}")

        # container for data access
        self._data = ArticulationData(self.root_physx_view, self.device)

        # create buffers
        self._create_buffers()
        # process configuration
        self._process_cfg()
        self._process_actuators_cfg()
        self._process_fixed_tendons()
        # validate configuration
        self._validate_cfg()
        # update the robot data
        self.update(0.0)
        # log joint information
        self._log_articulation_info()

    def _create_buffers(self):
        # constants
        self._ALL_INDICES = torch.arange(self.num_instances, dtype=torch.long, device=self.device)

        # external forces and torques
        self.has_external_wrench = False
        self._external_force_b = torch.zeros((self.num_instances, self.num_bodies, 3), device=self.device)
        self._external_torque_b = torch.zeros_like(self._external_force_b)

        # asset named data
        self._data.joint_names = self.joint_names
        self._data.body_names = self.body_names
        # tendon names are set in _process_fixed_tendons function

        # -- joint properties
        self._data.default_joint_pos_limits = self.root_physx_view.get_dof_limits().to(self.device).clone()
        self._data.default_joint_stiffness = self.root_physx_view.get_dof_stiffnesses().to(self.device).clone()
        self._data.default_joint_damping = self.root_physx_view.get_dof_dampings().to(self.device).clone()
        self._data.default_joint_armature = self.root_physx_view.get_dof_armatures().to(self.device).clone()
        self._data.default_joint_friction_coeff = (
            self.root_physx_view.get_dof_friction_coefficients().to(self.device).clone()
        )

        self._data.joint_pos_limits = self._data.default_joint_pos_limits.clone()
        self._data.joint_vel_limits = self.root_physx_view.get_dof_max_velocities().to(self.device).clone()
        self._data.joint_effort_limits = self.root_physx_view.get_dof_max_forces().to(self.device).clone()
        self._data.joint_stiffness = self._data.default_joint_stiffness.clone()
        self._data.joint_damping = self._data.default_joint_damping.clone()
        self._data.joint_armature = self._data.default_joint_armature.clone()
        self._data.joint_friction_coeff = self._data.default_joint_friction_coeff.clone()

        # -- body properties
        self._data.default_mass = self.root_physx_view.get_masses().clone()
        self._data.default_inertia = self.root_physx_view.get_inertias().clone()

        # -- joint commands (sent to the actuator from the user)
        self._data.joint_pos_target = torch.zeros(self.num_instances, self.num_joints, device=self.device)
        self._data.joint_vel_target = torch.zeros_like(self._data.joint_pos_target)
        self._data.joint_effort_target = torch.zeros_like(self._data.joint_pos_target)
        # -- joint commands (sent to the simulation after actuator processing)
        self._joint_pos_target_sim = torch.zeros_like(self._data.joint_pos_target)
        self._joint_vel_target_sim = torch.zeros_like(self._data.joint_pos_target)
        self._joint_effort_target_sim = torch.zeros_like(self._data.joint_pos_target)

        # -- computed joint efforts from the actuator models
        self._data.computed_torque = torch.zeros_like(self._data.joint_pos_target)
        self._data.applied_torque = torch.zeros_like(self._data.joint_pos_target)

        # -- other data that are filled based on explicit actuator models
        self._data.soft_joint_vel_limits = torch.zeros(self.num_instances, self.num_joints, device=self.device)
        self._data.gear_ratio = torch.ones(self.num_instances, self.num_joints, device=self.device)

        # soft joint position limits (recommended not to be too close to limits).
        joint_pos_mean = (self._data.joint_pos_limits[..., 0] + self._data.joint_pos_limits[..., 1]) / 2
        joint_pos_range = self._data.joint_pos_limits[..., 1] - self._data.joint_pos_limits[..., 0]
        soft_limit_factor = self.cfg.soft_joint_pos_limit_factor
        # add to data
        self._data.soft_joint_pos_limits = torch.zeros(self.num_instances, self.num_joints, 2, device=self.device)
        self._data.soft_joint_pos_limits[..., 0] = joint_pos_mean - 0.5 * joint_pos_range * soft_limit_factor
        self._data.soft_joint_pos_limits[..., 1] = joint_pos_mean + 0.5 * joint_pos_range * soft_limit_factor

    def _process_cfg(self):
        """Post processing of configuration parameters."""
        # default state
        # -- root state
        # note: we cast to tuple to avoid torch/numpy type mismatch.
        default_root_state = (
            tuple(self.cfg.init_state.pos)
            + tuple(self.cfg.init_state.rot)
            + tuple(self.cfg.init_state.lin_vel)
            + tuple(self.cfg.init_state.ang_vel)
        )
        default_root_state = torch.tensor(default_root_state, dtype=torch.float, device=self.device)
        self._data.default_root_state = default_root_state.repeat(self.num_instances, 1)

        # -- joint state
        self._data.default_joint_pos = torch.zeros(self.num_instances, self.num_joints, device=self.device)
        self._data.default_joint_vel = torch.zeros_like(self._data.default_joint_pos)
        # joint pos
        indices_list, _, values_list = string_utils.resolve_matching_names_values(
            self.cfg.init_state.joint_pos, self.joint_names
        )
        self._data.default_joint_pos[:, indices_list] = torch.tensor(values_list, device=self.device)
        # joint vel
        indices_list, _, values_list = string_utils.resolve_matching_names_values(
            self.cfg.init_state.joint_vel, self.joint_names
        )
        self._data.default_joint_vel[:, indices_list] = torch.tensor(values_list, device=self.device)

    """
    Internal simulation callbacks.
    """

    def _invalidate_initialize_callback(self, event):
        """Invalidates the scene elements."""
        # call parent
        super()._invalidate_initialize_callback(event)
        self._root_physx_view = None

    """
    Internal helpers -- Actuators.
    """

    def _process_actuators_cfg(self):
        """Process and apply articulation joint properties."""
        # create actuators
        self.actuators = dict()
        # flag for implicit actuators
        # if this is false, we by-pass certain checks when doing actuator-related operations
        self._has_implicit_actuators = False

        # iterate over all actuator configurations
        for actuator_name, actuator_cfg in self.cfg.actuators.items():
            # type annotation for type checkers
            actuator_cfg: ActuatorBaseCfg
            # create actuator group
            joint_ids, joint_names = self.find_joints(actuator_cfg.joint_names_expr)
            # check if any joints are found
            if len(joint_names) == 0:
                raise ValueError(
                    f"No joints found for actuator group: {actuator_name} with joint name expression:"
                    f" {actuator_cfg.joint_names_expr}."
                )
            # resolve joint indices
            # we pass a slice if all joints are selected to avoid indexing overhead
            if len(joint_names) == self.num_joints:
                joint_ids = slice(None)
            else:
                joint_ids = torch.tensor(joint_ids, device=self.device)
            # create actuator collection
            # note: for efficiency avoid indexing when over all indices
            actuator: ActuatorBase = actuator_cfg.class_type(
                cfg=actuator_cfg,
                joint_names=joint_names,
                joint_ids=joint_ids,
                num_envs=self.num_instances,
                device=self.device,
                stiffness=self._data.default_joint_stiffness[:, joint_ids],
                damping=self._data.default_joint_damping[:, joint_ids],
                armature=self._data.default_joint_armature[:, joint_ids],
                friction=self._data.default_joint_friction_coeff[:, joint_ids],
                effort_limit=self._data.joint_effort_limits[:, joint_ids],
                velocity_limit=self._data.joint_vel_limits[:, joint_ids],
            )
            # log information on actuator groups
            model_type = "implicit" if actuator.is_implicit_model else "explicit"
            omni.log.info(
                f"Actuator collection: {actuator_name} with model '{actuator_cfg.class_type.__name__}'"
                f" (type: {model_type}) and joint names: {joint_names} [{joint_ids}]."
            )
            # store actuator group
            self.actuators[actuator_name] = actuator
            # set the passed gains and limits into the simulation
            if isinstance(actuator, ImplicitActuator):
                self._has_implicit_actuators = True
                # the gains and limits are set into the simulation since actuator model is implicit
                self.write_joint_stiffness_to_sim(actuator.stiffness, joint_ids=actuator.joint_indices)
                self.write_joint_damping_to_sim(actuator.damping, joint_ids=actuator.joint_indices)
            else:
                # the gains and limits are processed by the actuator model
                # we set gains to zero, and torque limit to a high value in simulation to avoid any interference
                self.write_joint_stiffness_to_sim(0.0, joint_ids=actuator.joint_indices)
                self.write_joint_damping_to_sim(0.0, joint_ids=actuator.joint_indices)

            # Set common properties into the simulation
            self.write_joint_effort_limit_to_sim(actuator.effort_limit_sim, joint_ids=actuator.joint_indices)
            self.write_joint_velocity_limit_to_sim(actuator.velocity_limit_sim, joint_ids=actuator.joint_indices)
            self.write_joint_armature_to_sim(actuator.armature, joint_ids=actuator.joint_indices)
            self.write_joint_friction_coefficient_to_sim(actuator.friction, joint_ids=actuator.joint_indices)

            # Store the configured values from the actuator model
            # note: this is the value configured in the actuator model (for implicit and explicit actuators)
            self._data.default_joint_stiffness[:, actuator.joint_indices] = actuator.stiffness
            self._data.default_joint_damping[:, actuator.joint_indices] = actuator.damping
            self._data.default_joint_armature[:, actuator.joint_indices] = actuator.armature
            self._data.default_joint_friction_coeff[:, actuator.joint_indices] = actuator.friction

        # perform some sanity checks to ensure actuators are prepared correctly
        total_act_joints = sum(actuator.num_joints for actuator in self.actuators.values())
        if total_act_joints != (self.num_joints - self.num_fixed_tendons):
            omni.log.warn(
                "Not all actuators are configured! Total number of actuated joints not equal to number of"
                f" joints available: {total_act_joints} != {self.num_joints - self.num_fixed_tendons}."
            )

    def _process_fixed_tendons(self):
        """Process fixed tendons."""
        # create a list to store the fixed tendon names
        self._fixed_tendon_names = list()

        # parse fixed tendons properties if they exist
        if self.num_fixed_tendons > 0:
            stage = stage_utils.get_current_stage()
            joint_paths = self.root_physx_view.dof_paths[0]

            # iterate over all joints to find tendons attached to them
            for j in range(self.num_joints):
                usd_joint_path = joint_paths[j]
                # check whether joint has tendons - tendon name follows the joint name it is attached to
                joint = UsdPhysics.Joint.Get(stage, usd_joint_path)
                if joint.GetPrim().HasAPI(PhysxSchema.PhysxTendonAxisRootAPI):
                    joint_name = usd_joint_path.split("/")[-1]
                    self._fixed_tendon_names.append(joint_name)

            # store the fixed tendon names
            self._data.fixed_tendon_names = self._fixed_tendon_names

            # store the current USD fixed tendon properties
            self._data.default_fixed_tendon_stiffness = self.root_physx_view.get_fixed_tendon_stiffnesses().clone()
            self._data.default_fixed_tendon_damping = self.root_physx_view.get_fixed_tendon_dampings().clone()
            self._data.default_fixed_tendon_limit_stiffness = (
                self.root_physx_view.get_fixed_tendon_limit_stiffnesses().clone()
            )
            self._data.default_fixed_tendon_pos_limits = self.root_physx_view.get_fixed_tendon_limits().clone()
            self._data.default_fixed_tendon_rest_length = self.root_physx_view.get_fixed_tendon_rest_lengths().clone()
            self._data.default_fixed_tendon_offset = self.root_physx_view.get_fixed_tendon_offsets().clone()

            # store a copy of the default values for the fixed tendons
            self._data.fixed_tendon_stiffness = self._data.default_fixed_tendon_stiffness.clone()
            self._data.fixed_tendon_damping = self._data.default_fixed_tendon_damping.clone()
            self._data.fixed_tendon_limit_stiffness = self._data.default_fixed_tendon_limit_stiffness.clone()
            self._data.fixed_tendon_pos_limits = self._data.default_fixed_tendon_pos_limits.clone()
            self._data.fixed_tendon_rest_length = self._data.default_fixed_tendon_rest_length.clone()
            self._data.fixed_tendon_offset = self._data.default_fixed_tendon_offset.clone()

    def _apply_actuator_model(self):
        """Processes joint commands for the articulation by forwarding them to the actuators.

        The actions are first processed using actuator models. Depending on the robot configuration,
        the actuator models compute the joint level simulation commands and sets them into the PhysX buffers.
        """
        # process actions per group
        for actuator in self.actuators.values():
            # prepare input for actuator model based on cached data
            # TODO : A tensor dict would be nice to do the indexing of all tensors together
            control_action = ArticulationActions(
                joint_positions=self._data.joint_pos_target[:, actuator.joint_indices],
                joint_velocities=self._data.joint_vel_target[:, actuator.joint_indices],
                joint_efforts=self._data.joint_effort_target[:, actuator.joint_indices],
                joint_indices=actuator.joint_indices,
            )
            # compute joint command from the actuator model
            control_action = actuator.compute(
                control_action,
                joint_pos=self._data.joint_pos[:, actuator.joint_indices],
                joint_vel=self._data.joint_vel[:, actuator.joint_indices],
            )
            # update targets (these are set into the simulation)
            if control_action.joint_positions is not None:
                self._joint_pos_target_sim[:, actuator.joint_indices] = control_action.joint_positions
            if control_action.joint_velocities is not None:
                self._joint_vel_target_sim[:, actuator.joint_indices] = control_action.joint_velocities
            if control_action.joint_efforts is not None:
                self._joint_effort_target_sim[:, actuator.joint_indices] = control_action.joint_efforts
            # update state of the actuator model
            # -- torques
            self._data.computed_torque[:, actuator.joint_indices] = actuator.computed_effort
            self._data.applied_torque[:, actuator.joint_indices] = actuator.applied_effort
            # -- actuator data
            self._data.soft_joint_vel_limits[:, actuator.joint_indices] = actuator.velocity_limit
            # TODO: find a cleaner way to handle gear ratio. Only needed for variable gear ratio actuators.
            if hasattr(actuator, "gear_ratio"):
                self._data.gear_ratio[:, actuator.joint_indices] = actuator.gear_ratio

    """
    Internal helpers -- Debugging.
    """

    def _validate_cfg(self):
        """Validate the configuration after processing.

        Note:
            This function should be called only after the configuration has been processed and the buffers have been
            created. Otherwise, some settings that are altered during processing may not be validated.
            For instance, the actuator models may change the joint max velocity limits.
        """
        # check that the default values are within the limits
        joint_pos_limits = self.root_physx_view.get_dof_limits()[0].to(self.device)
        out_of_range = self._data.default_joint_pos[0] < joint_pos_limits[:, 0]
        out_of_range |= self._data.default_joint_pos[0] > joint_pos_limits[:, 1]
        violated_indices = torch.nonzero(out_of_range, as_tuple=False).squeeze(-1)
        # throw error if any of the default joint positions are out of the limits
        if len(violated_indices) > 0:
            # prepare message for violated joints
            msg = "The following joints have default positions out of the limits: \n"
            for idx in violated_indices:
                joint_name = self.data.joint_names[idx]
                joint_limit = joint_pos_limits[idx]
                joint_pos = self.data.default_joint_pos[0, idx]
                # add to message
                msg += f"\t- '{joint_name}': {joint_pos:.3f} not in [{joint_limit[0]:.3f}, {joint_limit[1]:.3f}]\n"
            raise ValueError(msg)

        # check that the default joint velocities are within the limits
        joint_max_vel = self.root_physx_view.get_dof_max_velocities()[0].to(self.device)
        out_of_range = torch.abs(self._data.default_joint_vel[0]) > joint_max_vel
        violated_indices = torch.nonzero(out_of_range, as_tuple=False).squeeze(-1)
        if len(violated_indices) > 0:
            # prepare message for violated joints
            msg = "The following joints have default velocities out of the limits: \n"
            for idx in violated_indices:
                joint_name = self.data.joint_names[idx]
                joint_limit = [-joint_max_vel[idx], joint_max_vel[idx]]
                joint_vel = self.data.default_joint_vel[0, idx]
                # add to message
                msg += f"\t- '{joint_name}': {joint_vel:.3f} not in [{joint_limit[0]:.3f}, {joint_limit[1]:.3f}]\n"
            raise ValueError(msg)

    def _log_articulation_info(self):
        """Log information about the articulation.

        Note: We purposefully read the values from the simulator to ensure that the values are configured as expected.
        """
        # read out all joint parameters from simulation
        # -- gains
        stiffnesses = self.root_physx_view.get_dof_stiffnesses()[0].tolist()
        dampings = self.root_physx_view.get_dof_dampings()[0].tolist()
        # -- properties
        armatures = self.root_physx_view.get_dof_armatures()[0].tolist()
        frictions = self.root_physx_view.get_dof_friction_coefficients()[0].tolist()
        # -- limits
        position_limits = self.root_physx_view.get_dof_limits()[0].tolist()
        velocity_limits = self.root_physx_view.get_dof_max_velocities()[0].tolist()
        effort_limits = self.root_physx_view.get_dof_max_forces()[0].tolist()
        # create table for term information
        joint_table = PrettyTable()
        joint_table.title = f"Simulation Joint Information (Prim path: {self.cfg.prim_path})"
        joint_table.field_names = [
            "Index",
            "Name",
            "Stiffness",
            "Damping",
            "Armature",
            "Friction",
            "Position Limits",
            "Velocity Limits",
            "Effort Limits",
        ]
        joint_table.float_format = ".3"
        joint_table.custom_format["Position Limits"] = lambda f, v: f"[{v[0]:.3f}, {v[1]:.3f}]"
        # set alignment of table columns
        joint_table.align["Name"] = "l"
        # add info on each term
        for index, name in enumerate(self.joint_names):
            joint_table.add_row([
                index,
                name,
                stiffnesses[index],
                dampings[index],
                armatures[index],
                frictions[index],
                position_limits[index],
                velocity_limits[index],
                effort_limits[index],
            ])
        # convert table to string
        omni.log.info(f"Simulation parameters for joints in {self.cfg.prim_path}:\n" + joint_table.get_string())

        # read out all tendon parameters from simulation
        if self.num_fixed_tendons > 0:
            # -- gains
            ft_stiffnesses = self.root_physx_view.get_fixed_tendon_stiffnesses()[0].tolist()
            ft_dampings = self.root_physx_view.get_fixed_tendon_dampings()[0].tolist()
            # -- limits
            ft_limit_stiffnesses = self.root_physx_view.get_fixed_tendon_limit_stiffnesses()[0].tolist()
            ft_limits = self.root_physx_view.get_fixed_tendon_limits()[0].tolist()
            ft_rest_lengths = self.root_physx_view.get_fixed_tendon_rest_lengths()[0].tolist()
            ft_offsets = self.root_physx_view.get_fixed_tendon_offsets()[0].tolist()
            # create table for term information
            tendon_table = PrettyTable()
            tendon_table.title = f"Simulation Fixed Tendon Information (Prim path: {self.cfg.prim_path})"
            tendon_table.field_names = [
                "Index",
                "Stiffness",
                "Damping",
                "Limit Stiffness",
                "Limits",
                "Rest Length",
                "Offset",
            ]
            tendon_table.float_format = ".3"
            joint_table.custom_format["Limits"] = lambda f, v: f"[{v[0]:.3f}, {v[1]:.3f}]"
            # add info on each term
            for index in range(self.num_fixed_tendons):
                tendon_table.add_row([
                    index,
                    ft_stiffnesses[index],
                    ft_dampings[index],
                    ft_limit_stiffnesses[index],
                    ft_limits[index],
                    ft_rest_lengths[index],
                    ft_offsets[index],
                ])
            # convert table to string
            omni.log.info(f"Simulation parameters for tendons in {self.cfg.prim_path}:\n" + tendon_table.get_string())

    """
    Deprecated methods.
    """

    def write_joint_friction_to_sim(
        self,
        joint_friction: torch.Tensor | float,
        joint_ids: Sequence[int] | slice | None = None,
        env_ids: Sequence[int] | None = None,
    ):
        """Write joint friction coefficients into the simulation.

        .. deprecated:: 2.1.0
            Please use :meth:`write_joint_friction_coefficient_to_sim` instead.
        """
        omni.log.warn(
            "The function 'write_joint_friction_to_sim' will be deprecated in a future release. Please"
            " use 'write_joint_friction_coefficient_to_sim' instead."
        )
        self.write_joint_friction_coefficient_to_sim(joint_friction, joint_ids=joint_ids, env_ids=env_ids)

    def write_joint_limits_to_sim(
        self,
        limits: torch.Tensor | float,
        joint_ids: Sequence[int] | slice | None = None,
        env_ids: Sequence[int] | None = None,
        warn_limit_violation: bool = True,
    ):
        """Write joint limits into the simulation.

        .. deprecated:: 2.1.0
            Please use :meth:`write_joint_position_limit_to_sim` instead.
        """
        omni.log.warn(
            "The function 'write_joint_limits_to_sim' will be deprecated in a future release. Please"
            " use 'write_joint_position_limit_to_sim' instead."
        )
        self.write_joint_position_limit_to_sim(
            limits, joint_ids=joint_ids, env_ids=env_ids, warn_limit_violation=warn_limit_violation
        )

    def set_fixed_tendon_limit(
        self,
        limit: torch.Tensor,
        fixed_tendon_ids: Sequence[int] | slice | None = None,
        env_ids: Sequence[int] | None = None,
    ):
        """Set fixed tendon position limits into internal buffers.

        .. deprecated:: 2.1.0
            Please use :meth:`set_fixed_tendon_position_limit` instead.
        """
        omni.log.warn(
            "The function 'set_fixed_tendon_limit' will be deprecated in a future release. Please"
            " use 'set_fixed_tendon_position_limit' instead."
        )
        self.set_fixed_tendon_position_limit(limit, fixed_tendon_ids=fixed_tendon_ids, env_ids=env_ids)<|MERGE_RESOLUTION|>--- conflicted
+++ resolved
@@ -1149,28 +1149,6 @@
     def _initialize_impl(self):
         # obtain global simulation view
         self._physics_sim_view = SimulationManager.get_physics_sim_view()
-<<<<<<< HEAD
-        # obtain the first prim in the regex expression (all others are assumed to be a copy of this)
-        template_prim = sim_utils.find_first_matching_prim(self.cfg.prim_path)
-        if template_prim is None:
-            raise RuntimeError(f"Failed to find prim for expression: '{self.cfg.prim_path}'.")
-        template_prim_path = template_prim.GetPath().pathString
-
-        # find articulation root prims
-        root_prims = sim_utils.get_all_matching_child_prims(
-            template_prim_path, predicate=lambda prim: prim.HasAPI(UsdPhysics.ArticulationRootAPI)
-        )
-        if len(root_prims) == 0:
-            raise RuntimeError(
-                f"Failed to find an articulation when resolving '{self.cfg.prim_path}'."
-                " Please ensure that the prim has 'USD ArticulationRootAPI' applied."
-            )
-        if len(root_prims) > 1:
-            raise RuntimeError(
-                f"Failed to find a single articulation when resolving '{self.cfg.prim_path}'."
-                f" Found multiple '{root_prims}' under '{template_prim_path}'."
-                " Please ensure that there is only one articulation in the prim path tree."
-=======
 
         if self.cfg.articulation_root_prim_path is not None:
             # The articulation root prim path is specified explicitly, so we can just use this.
@@ -1188,7 +1166,6 @@
             first_env_root_prims = sim_utils.get_all_matching_child_prims(
                 first_env_matching_prim_path,
                 predicate=lambda prim: prim.HasAPI(UsdPhysics.ArticulationRootAPI),
->>>>>>> ca4043cc
             )
             if len(first_env_root_prims) == 0:
                 raise RuntimeError(
