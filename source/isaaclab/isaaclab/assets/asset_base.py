# Copyright (c) 2022-2025, The Isaac Lab Project Developers.
# All rights reserved.
#
# SPDX-License-Identifier: BSD-3-Clause

from __future__ import annotations

import builtins
import inspect
import re
import torch
import weakref
from abc import ABC, abstractmethod
from collections.abc import Sequence
from typing import TYPE_CHECKING, Any

import isaacsim.core.utils.prims as prim_utils
import omni.kit.app
import omni.timeline
<<<<<<< HEAD
from isaacsim.core.simulation_manager import SimulationManager
=======
from isaacsim.core.simulation_manager import IsaacEvents, SimulationManager
>>>>>>> 3b6d615f

import isaaclab.sim as sim_utils

if TYPE_CHECKING:
    from .asset_base_cfg import AssetBaseCfg


class AssetBase(ABC):
    """The base interface class for assets.

    An asset corresponds to any physics-enabled object that can be spawned in the simulation. These include
    rigid objects, articulated objects, deformable objects etc. The core functionality of an asset is to
    provide a set of buffers that can be used to interact with the simulator. The buffers are updated
    by the asset class and can be written into the simulator using the their respective ``write`` methods.
    This allows a convenient way to perform post-processing operations on the buffers before writing them
    into the simulator and obtaining the corresponding simulation results.

    The class handles both the spawning of the asset into the USD stage as well as initialization of necessary
    physics handles to interact with the asset. Upon construction of the asset instance, the prim corresponding
    to the asset is spawned into the USD stage if the spawn configuration is not None. The spawn configuration
    is defined in the :attr:`AssetBaseCfg.spawn` attribute. In case the configured :attr:`AssetBaseCfg.prim_path`
    is an expression, then the prim is spawned at all the matching paths. Otherwise, a single prim is spawned
    at the configured path. For more information on the spawn configuration, see the
    :mod:`isaaclab.sim.spawners` module.

    Unlike Isaac Sim interface, where one usually needs to call the
    :meth:`isaacsim.core.prims.XFormPrim.initialize` method to initialize the PhysX handles, the asset
    class automatically initializes and invalidates the PhysX handles when the stage is played/stopped. This
    is done by registering callbacks for the stage play/stop events.

    Additionally, the class registers a callback for debug visualization of the asset if a debug visualization
    is implemented in the asset class. This can be enabled by setting the :attr:`AssetBaseCfg.debug_vis` attribute
    to True. The debug visualization is implemented through the :meth:`_set_debug_vis_impl` and
    :meth:`_debug_vis_callback` methods.
    """

    def __init__(self, cfg: AssetBaseCfg):
        """Initialize the asset base.

        Args:
            cfg: The configuration class for the asset.

        Raises:
            RuntimeError: If no prims found at input prim path or prim path expression.
        """
        # check that the config is valid
        cfg.validate()
        # store inputs
        self.cfg = cfg.copy()
        # flag for whether the asset is initialized
        self._is_initialized = False

        # check if base asset path is valid
        # note: currently the spawner does not work if there is a regex pattern in the leaf
        #   For example, if the prim path is "/World/Robot_[1,2]" since the spawner will not
        #   know which prim to spawn. This is a limitation of the spawner and not the asset.
        asset_path = self.cfg.prim_path.split("/")[-1]
        asset_path_is_regex = re.match(r"^[a-zA-Z0-9/_]+$", asset_path) is None
        # spawn the asset
        if self.cfg.spawn is not None and not asset_path_is_regex:
            self.cfg.spawn.func(
                self.cfg.prim_path,
                self.cfg.spawn,
                translation=self.cfg.init_state.pos,
                orientation=self.cfg.init_state.rot,
            )
        # check that spawn was successful
        matching_prims = sim_utils.find_matching_prims(self.cfg.prim_path)
        if len(matching_prims) == 0:
            raise RuntimeError(f"Could not find prim with path {self.cfg.prim_path}.")

        # note: Use weakref on all callbacks to ensure that this object can be deleted when its destructor is called.
        # add callbacks for stage play/stop
        # The order is set to 10 which is arbitrary but should be lower priority than the default order of 0
        timeline_event_stream = omni.timeline.get_timeline_interface().get_timeline_event_stream()
        self._initialize_handle = timeline_event_stream.create_subscription_to_pop_by_type(
            int(omni.timeline.TimelineEventType.PLAY),
            lambda event, obj=weakref.proxy(self): obj._initialize_callback(event),
            order=10,
        )
        self._invalidate_initialize_handle = timeline_event_stream.create_subscription_to_pop_by_type(
            int(omni.timeline.TimelineEventType.STOP),
            lambda event, obj=weakref.proxy(self): obj._invalidate_initialize_callback(event),
            order=10,
        )
        self._prim_deletion_callback_id = SimulationManager.register_callback(
            self._on_prim_deletion, event=IsaacEvents.PRIM_DELETION
        )
        # add handle for debug visualization (this is set to a valid handle inside set_debug_vis)
        self._debug_vis_handle = None
        # set initial state of debug visualization
        self.set_debug_vis(self.cfg.debug_vis)

    def __del__(self):
        """Unsubscribe from the callbacks."""
        # clear events handles
        self._clear_callbacks()

    """
    Properties
    """

    @property
    def is_initialized(self) -> bool:
        """Whether the asset is initialized.

        Returns True if the asset is initialized, False otherwise.
        """
        return self._is_initialized

    @property
    @abstractmethod
    def num_instances(self) -> int:
        """Number of instances of the asset.

        This is equal to the number of asset instances per environment multiplied by the number of environments.
        """
        return NotImplementedError

    @property
    def device(self) -> str:
        """Memory device for computation."""
        return self._device

    @property
    @abstractmethod
    def data(self) -> Any:
        """Data related to the asset."""
        return NotImplementedError

    @property
    def has_debug_vis_implementation(self) -> bool:
        """Whether the asset has a debug visualization implemented."""
        # check if function raises NotImplementedError
        source_code = inspect.getsource(self._set_debug_vis_impl)
        return "NotImplementedError" not in source_code

    """
    Operations.
    """

    def set_visibility(self, visible: bool, env_ids: Sequence[int] | None = None):
        """Set the visibility of the prims corresponding to the asset.

        This operation affects the visibility of the prims corresponding to the asset in the USD stage.
        It is useful for toggling the visibility of the asset in the simulator. For instance, one can
        hide the asset when it is not being used to reduce the rendering overhead.

        Note:
            This operation uses the PXR API to set the visibility of the prims. Thus, the operation
            may have an overhead if the number of prims is large.

        Args:
            visible: Whether to make the prims visible or not.
            env_ids: The indices of the object to set visibility. Defaults to None (all instances).
        """
        # resolve the environment ids
        if env_ids is None:
            env_ids = range(len(self._prims))
        elif isinstance(env_ids, torch.Tensor):
            env_ids = env_ids.detach().cpu().tolist()

        # obtain the prims corresponding to the asset
        # note: we only want to find the prims once since this is a costly operation
        if not hasattr(self, "_prims"):
            self._prims = sim_utils.find_matching_prims(self.cfg.prim_path)

        # iterate over the environment ids
        for env_id in env_ids:
            prim_utils.set_prim_visibility(self._prims[env_id], visible)

    def set_debug_vis(self, debug_vis: bool) -> bool:
        """Sets whether to visualize the asset data.

        Args:
            debug_vis: Whether to visualize the asset data.

        Returns:
            Whether the debug visualization was successfully set. False if the asset
            does not support debug visualization.
        """
        # check if debug visualization is supported
        if not self.has_debug_vis_implementation:
            return False
        # toggle debug visualization objects
        self._set_debug_vis_impl(debug_vis)
        # toggle debug visualization handles
        if debug_vis:
            # create a subscriber for the post update event if it doesn't exist
            if self._debug_vis_handle is None:
                app_interface = omni.kit.app.get_app_interface()
                self._debug_vis_handle = app_interface.get_post_update_event_stream().create_subscription_to_pop(
                    lambda event, obj=weakref.proxy(self): obj._debug_vis_callback(event)
                )
        else:
            # remove the subscriber if it exists
            if self._debug_vis_handle is not None:
                self._debug_vis_handle.unsubscribe()
                self._debug_vis_handle = None
        # return success
        return True

    @abstractmethod
    def reset(self, env_ids: Sequence[int] | None = None):
        """Resets all internal buffers of selected environments.

        Args:
            env_ids: The indices of the object to reset. Defaults to None (all instances).
        """
        raise NotImplementedError

    @abstractmethod
    def write_data_to_sim(self):
        """Writes data to the simulator."""
        raise NotImplementedError

    @abstractmethod
    def update(self, dt: float):
        """Update the internal buffers.

        The time step ``dt`` is used to compute numerical derivatives of quantities such as joint
        accelerations which are not provided by the simulator.

        Args:
            dt: The amount of time passed from last ``update`` call.
        """
        raise NotImplementedError

    """
    Implementation specific.
    """

    @abstractmethod
    def _initialize_impl(self):
        """Initializes the PhysX handles and internal buffers."""
        raise NotImplementedError

    def _set_debug_vis_impl(self, debug_vis: bool):
        """Set debug visualization into visualization objects.

        This function is responsible for creating the visualization objects if they don't exist
        and input ``debug_vis`` is True. If the visualization objects exist, the function should
        set their visibility into the stage.
        """
        raise NotImplementedError(f"Debug visualization is not implemented for {self.__class__.__name__}.")

    def _debug_vis_callback(self, event):
        """Callback for debug visualization.

        This function calls the visualization objects and sets the data to visualize into them.
        """
        raise NotImplementedError(f"Debug visualization is not implemented for {self.__class__.__name__}.")

    """
    Internal simulation callbacks.
    """

    def _initialize_callback(self, event):
        """Initializes the scene elements.

        Note:
            PhysX handles are only enabled once the simulator starts playing. Hence, this function needs to be
            called whenever the simulator "plays" from a "stop" state.
        """
        if not self._is_initialized:
<<<<<<< HEAD
=======
            # obtain simulation related information
>>>>>>> 3b6d615f
            self._backend = SimulationManager.get_backend()
            self._device = SimulationManager.get_physics_sim_device()
            # initialize the asset
            try:
                self._initialize_impl()
            except Exception as e:
                if builtins.ISAACLAB_CALLBACK_EXCEPTION is None:
                    builtins.ISAACLAB_CALLBACK_EXCEPTION = e
            # set flag
            self._is_initialized = True

    def _invalidate_initialize_callback(self, event):
        """Invalidates the scene elements."""
        self._is_initialized = False
        if self._debug_vis_handle is not None:
            self._debug_vis_handle.unsubscribe()
            self._debug_vis_handle = None

    def _on_prim_deletion(self, prim_path: str) -> None:
        """Invalidates and deletes the callbacks when the prim is deleted.

        Args:
            prim_path: The path to the prim that is being deleted.

        Note:
            This function is called when the prim is deleted.
        """
        if prim_path == "/":
            self._clear_callbacks()
            return
        result = re.match(
            pattern="^" + "/".join(self.cfg.prim_path.split("/")[: prim_path.count("/") + 1]) + "$", string=prim_path
        )
        if result:
            self._clear_callbacks()

    def _clear_callbacks(self) -> None:
        """Clears the callbacks."""
        if self._prim_deletion_callback_id:
            SimulationManager.deregister_callback(self._prim_deletion_callback_id)
            self._prim_deletion_callback_id = None
        if self._initialize_handle:
            self._initialize_handle.unsubscribe()
            self._initialize_handle = None
        if self._invalidate_initialize_handle:
            self._invalidate_initialize_handle.unsubscribe()
            self._invalidate_initialize_handle = None
        # clear debug visualization
        if self._debug_vis_handle:
            self._debug_vis_handle.unsubscribe()
            self._debug_vis_handle = None<|MERGE_RESOLUTION|>--- conflicted
+++ resolved
@@ -17,11 +17,7 @@
 import isaacsim.core.utils.prims as prim_utils
 import omni.kit.app
 import omni.timeline
-<<<<<<< HEAD
-from isaacsim.core.simulation_manager import SimulationManager
-=======
 from isaacsim.core.simulation_manager import IsaacEvents, SimulationManager
->>>>>>> 3b6d615f
 
 import isaaclab.sim as sim_utils
 
@@ -96,16 +92,23 @@
         # note: Use weakref on all callbacks to ensure that this object can be deleted when its destructor is called.
         # add callbacks for stage play/stop
         # The order is set to 10 which is arbitrary but should be lower priority than the default order of 0
-        timeline_event_stream = omni.timeline.get_timeline_interface().get_timeline_event_stream()
-        self._initialize_handle = timeline_event_stream.create_subscription_to_pop_by_type(
-            int(omni.timeline.TimelineEventType.PLAY),
-            lambda event, obj=weakref.proxy(self): obj._initialize_callback(event),
-            order=10,
-        )
-        self._invalidate_initialize_handle = timeline_event_stream.create_subscription_to_pop_by_type(
-            int(omni.timeline.TimelineEventType.STOP),
-            lambda event, obj=weakref.proxy(self): obj._invalidate_initialize_callback(event),
-            order=10,
+        timeline_event_stream = (
+            omni.timeline.get_timeline_interface().get_timeline_event_stream()
+        )
+        self._initialize_handle = (
+            timeline_event_stream.create_subscription_to_pop_by_type(
+                int(omni.timeline.TimelineEventType.PLAY),
+                lambda event, obj=weakref.proxy(self): obj._initialize_callback(event),
+                order=10,
+            )
+        )
+        self._invalidate_initialize_handle = (
+            timeline_event_stream.create_subscription_to_pop_by_type(
+                int(omni.timeline.TimelineEventType.STOP),
+                lambda event,
+                obj=weakref.proxy(self): obj._invalidate_initialize_callback(event),
+                order=10,
+            )
         )
         self._prim_deletion_callback_id = SimulationManager.register_callback(
             self._on_prim_deletion, event=IsaacEvents.PRIM_DELETION
@@ -214,7 +217,9 @@
             if self._debug_vis_handle is None:
                 app_interface = omni.kit.app.get_app_interface()
                 self._debug_vis_handle = app_interface.get_post_update_event_stream().create_subscription_to_pop(
-                    lambda event, obj=weakref.proxy(self): obj._debug_vis_callback(event)
+                    lambda event, obj=weakref.proxy(self): obj._debug_vis_callback(
+                        event
+                    )
                 )
         else:
             # remove the subscriber if it exists
@@ -266,14 +271,18 @@
         and input ``debug_vis`` is True. If the visualization objects exist, the function should
         set their visibility into the stage.
         """
-        raise NotImplementedError(f"Debug visualization is not implemented for {self.__class__.__name__}.")
+        raise NotImplementedError(
+            f"Debug visualization is not implemented for {self.__class__.__name__}."
+        )
 
     def _debug_vis_callback(self, event):
         """Callback for debug visualization.
 
         This function calls the visualization objects and sets the data to visualize into them.
         """
-        raise NotImplementedError(f"Debug visualization is not implemented for {self.__class__.__name__}.")
+        raise NotImplementedError(
+            f"Debug visualization is not implemented for {self.__class__.__name__}."
+        )
 
     """
     Internal simulation callbacks.
@@ -287,10 +296,7 @@
             called whenever the simulator "plays" from a "stop" state.
         """
         if not self._is_initialized:
-<<<<<<< HEAD
-=======
             # obtain simulation related information
->>>>>>> 3b6d615f
             self._backend = SimulationManager.get_backend()
             self._device = SimulationManager.get_physics_sim_device()
             # initialize the asset
@@ -322,7 +328,10 @@
             self._clear_callbacks()
             return
         result = re.match(
-            pattern="^" + "/".join(self.cfg.prim_path.split("/")[: prim_path.count("/") + 1]) + "$", string=prim_path
+            pattern="^"
+            + "/".join(self.cfg.prim_path.split("/")[: prim_path.count("/") + 1])
+            + "$",
+            string=prim_path,
         )
         if result:
             self._clear_callbacks()
