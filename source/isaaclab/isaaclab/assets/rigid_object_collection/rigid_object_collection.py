# Copyright (c) 2022-2025, The Isaac Lab Project Developers (https://github.com/isaac-sim/IsaacLab/blob/main/CONTRIBUTORS.md).
# All rights reserved.
#
# SPDX-License-Identifier: BSD-3-Clause

from __future__ import annotations

import re
import torch
import weakref
from collections.abc import Sequence
from typing import TYPE_CHECKING

import omni.kit.app
import omni.log
import omni.physics.tensors.impl.api as physx
import omni.timeline
from isaacsim.core.simulation_manager import IsaacEvents, SimulationManager
from pxr import UsdPhysics

import isaaclab.sim as sim_utils
import isaaclab.utils.math as math_utils
import isaaclab.utils.string as string_utils

from ..asset_base import AssetBase
from .rigid_object_collection_data import RigidObjectCollectionData

if TYPE_CHECKING:
    from .rigid_object_collection_cfg import RigidObjectCollectionCfg


class RigidObjectCollection(AssetBase):
    """A rigid object collection class.

    This class represents a collection of rigid objects in the simulation, where the state of the
    rigid objects can be accessed and modified using a batched ``(env_ids, object_ids)`` API.

    For each rigid body in the collection, the root prim of the asset must have the `USD RigidBodyAPI`_
    applied to it. This API is used to define the simulation properties of the rigid bodies. On playing the
    simulation, the physics engine will automatically register the rigid bodies and create a corresponding
    rigid body handle. This handle can be accessed using the :attr:`root_physx_view` attribute.

    Rigid objects in the collection are uniquely identified via the key of the dictionary
    :attr:`~isaaclab.assets.RigidObjectCollectionCfg.rigid_objects` in the
    :class:`~isaaclab.assets.RigidObjectCollectionCfg` configuration class.
    This differs from the :class:`~isaaclab.assets.RigidObject` class, where a rigid object is identified by
    the name of the Xform where the `USD RigidBodyAPI`_ is applied. This would not be possible for the rigid
    object collection since the :attr:`~isaaclab.assets.RigidObjectCollectionCfg.rigid_objects` dictionary
    could contain the same rigid object multiple times, leading to ambiguity.

    .. _`USD RigidBodyAPI`: https://openusd.org/dev/api/class_usd_physics_rigid_body_a_p_i.html
    """

    cfg: RigidObjectCollectionCfg
    """Configuration instance for the rigid object collection."""

    def __init__(self, cfg: RigidObjectCollectionCfg):
        """Initialize the rigid object collection.

        Args:
            cfg: A configuration instance.
        """
        # Note: We never call the parent constructor as it tries to call its own spawning which we don't want.
        # check that the config is valid
        cfg.validate()
        # store inputs
        self.cfg = cfg.copy()
        # flag for whether the asset is initialized
        self._is_initialized = False
        self._prim_paths = []
        # spawn the rigid objects
        for rigid_object_cfg in self.cfg.rigid_objects.values():
            # check if the rigid object path is valid
            # note: currently the spawner does not work if there is a regex pattern in the leaf
            #   For example, if the prim path is "/World/Object_[1,2]" since the spawner will not
            #   know which prim to spawn. This is a limitation of the spawner and not the asset.
            asset_path = rigid_object_cfg.prim_path.split("/")[-1]
            asset_path_is_regex = re.match(r"^[a-zA-Z0-9/_]+$", asset_path) is None
            # spawn the asset
            if rigid_object_cfg.spawn is not None and not asset_path_is_regex:
                rigid_object_cfg.spawn.func(
                    rigid_object_cfg.prim_path,
                    rigid_object_cfg.spawn,
                    translation=rigid_object_cfg.init_state.pos,
                    orientation=rigid_object_cfg.init_state.rot,
                )
            # check that spawn was successful
            matching_prims = sim_utils.find_matching_prims(rigid_object_cfg.prim_path)
            if len(matching_prims) == 0:
                raise RuntimeError(
                    f"Could not find prim with path {rigid_object_cfg.prim_path}."
                )
            self._prim_paths.append(rigid_object_cfg.prim_path)
        # stores object names
        self._object_names_list = []

        # note: Use weakref on all callbacks to ensure that this object can be deleted when its destructor is called.
        # add callbacks for stage play/stop
        # The order is set to 10 which is arbitrary but should be lower priority than the default order of 0
        timeline_event_stream = (
            omni.timeline.get_timeline_interface().get_timeline_event_stream()
        )
        self._initialize_handle = (
            timeline_event_stream.create_subscription_to_pop_by_type(
                int(omni.timeline.TimelineEventType.PLAY),
                lambda event, obj=weakref.proxy(self): obj._initialize_callback(event),
                order=10,
            )
        )
        self._invalidate_initialize_handle = (
            timeline_event_stream.create_subscription_to_pop_by_type(
                int(omni.timeline.TimelineEventType.STOP),
                lambda event,
                obj=weakref.proxy(self): obj._invalidate_initialize_callback(event),
                order=10,
            )
        )
        self._prim_deletion_callback_id = SimulationManager.register_callback(
            self._on_prim_deletion, event=IsaacEvents.PRIM_DELETION
        )
        self._debug_vis_handle = None

    """
    Properties
    """

    @property
    def data(self) -> RigidObjectCollectionData:
        return self._data

    @property
    def num_instances(self) -> int:
        """Number of instances of the collection."""
        return self.root_physx_view.count // self.num_objects

    @property
    def num_objects(self) -> int:
        """Number of objects in the collection.

        This corresponds to the distinct number of rigid bodies in the collection.
        """
        return len(self.object_names)

    @property
    def object_names(self) -> list[str]:
        """Ordered names of objects in the rigid object collection."""
        return self._object_names_list

    @property
    def root_physx_view(self) -> physx.RigidBodyView:
        """Rigid body view for the rigid body collection (PhysX).

        Note:
            Use this view with caution. It requires handling of tensors in a specific way.
        """
        return self._root_physx_view  # type: ignore

    """
    Operations.
    """

    def reset(
        self,
        env_ids: torch.Tensor | None = None,
        object_ids: slice | torch.Tensor | None = None,
    ):
        """Resets all internal buffers of selected environments and objects.

        Args:
            env_ids: The indices of the object to reset. Defaults to None (all instances).
            object_ids: The indices of the object to reset. Defaults to None (all objects).
        """
        # resolve all indices
        if env_ids is None:
            env_ids = self._ALL_ENV_INDICES
        if object_ids is None:
            object_ids = self._ALL_OBJ_INDICES
        # reset external wrench
        self._external_force_b[env_ids[:, None], object_ids] = 0.0
        self._external_torque_b[env_ids[:, None], object_ids] = 0.0

    def write_data_to_sim(self):
        """Write external wrench to the simulation.

        Note:
            We write external wrench to the simulation here since this function is called before the simulation step.
            This ensures that the external wrench is applied at every simulation step.
        """
        # write external wrench
        if self.has_external_wrench:
            self.root_physx_view.apply_forces_and_torques_at_position(
                force_data=self.reshape_data_to_view(self._external_force_b),
                torque_data=self.reshape_data_to_view(self._external_torque_b),
                position_data=None,
                indices=self._env_obj_ids_to_view_ids(
                    self._ALL_ENV_INDICES, self._ALL_OBJ_INDICES
                ),
                is_global=False,
            )

    def update(self, dt: float):
        self._data.update(dt)

    """
    Operations - Finders.
    """

    def find_objects(
        self, name_keys: str | Sequence[str], preserve_order: bool = False
    ) -> tuple[torch.Tensor, list[str]]:
        """Find objects in the collection based on the name keys.

        Please check the :meth:`isaaclab.utils.string_utils.resolve_matching_names` function for more
        information on the name matching.

        Args:
            name_keys: A regular expression or a list of regular expressions to match the object names.
            preserve_order: Whether to preserve the order of the name keys in the output. Defaults to False.

        Returns:
            A tuple containing the object indices and names.
        """
        obj_ids, obj_names = string_utils.resolve_matching_names(
            name_keys, self.object_names, preserve_order
        )
        return torch.tensor(obj_ids, device=self.device), obj_names

    """
    Operations - Write to simulation.
    """

    def write_object_state_to_sim(
        self,
        object_state: torch.Tensor,
        env_ids: torch.Tensor | None = None,
        object_ids: slice | torch.Tensor | None = None,
    ):
        """Set the object state over selected environment and object indices into the simulation.

        The object state comprises of the cartesian position, quaternion orientation in (w, x, y, z), and linear
        and angular velocity. All the quantities are in the simulation frame.

        Args:
            object_state: Object state in simulation frame. Shape is (len(env_ids), len(object_ids), 13).
            env_ids: Environment indices. If None, then all indices are used.
            object_ids: Object indices. If None, then all indices are used.
        """

        # set into simulation
        self.write_object_pose_to_sim(
            object_state[..., :7], env_ids=env_ids, object_ids=object_ids
        )
        self.write_object_velocity_to_sim(
            object_state[..., 7:], env_ids=env_ids, object_ids=object_ids
        )

    def write_object_com_state_to_sim(
        self,
        object_state: torch.Tensor,
        env_ids: torch.Tensor | None = None,
        object_ids: slice | torch.Tensor | None = None,
    ):
        """Set the object center of mass state over selected environment indices into the simulation.

        The object state comprises of the cartesian position, quaternion orientation in (w, x, y, z), and linear
        and angular velocity. All the quantities are in the simulation frame.

        Args:
            object_state: Object state in simulation frame. Shape is (len(env_ids), len(object_ids), 13).
            env_ids: Environment indices. If None, then all indices are used.
            object_ids: Object indices. If None, then all indices are used.
        """
        # set into simulation
        self.write_object_com_pose_to_sim(
            object_state[..., :7], env_ids=env_ids, object_ids=object_ids
        )
        self.write_object_com_velocity_to_sim(
            object_state[..., 7:], env_ids=env_ids, object_ids=object_ids
        )

    def write_object_link_state_to_sim(
        self,
        object_state: torch.Tensor,
        env_ids: torch.Tensor | None = None,
        object_ids: slice | torch.Tensor | None = None,
    ):
        """Set the object link state over selected environment indices into the simulation.

        The object state comprises of the cartesian position, quaternion orientation in (w, x, y, z), and linear
        and angular velocity. All the quantities are in the simulation frame.

        Args:
            object_state: Object state in simulation frame. Shape is (len(env_ids), len(object_ids), 13).
            env_ids: Environment indices. If None, then all indices are used.
            object_ids: Object indices. If None, then all indices are used.
        """
        # set into simulation
        self.write_object_link_pose_to_sim(
            object_state[..., :7], env_ids=env_ids, object_ids=object_ids
        )
        self.write_object_link_velocity_to_sim(
            object_state[..., 7:], env_ids=env_ids, object_ids=object_ids
        )

    def write_object_pose_to_sim(
        self,
        object_pose: torch.Tensor,
        env_ids: torch.Tensor | None = None,
        object_ids: slice | torch.Tensor | None = None,
    ):
        """Set the object pose over selected environment and object indices into the simulation.

        The object pose comprises of the cartesian position and quaternion orientation in (w, x, y, z).

        Args:
            object_pose: Object poses in simulation frame. Shape is (len(env_ids), len(object_ids), 7).
            env_ids: Environment indices. If None, then all indices are used.
            object_ids: Object indices. If None, then all indices are used.
        """
        # resolve all indices
        # -- env_ids
        if env_ids is None:
            env_ids = self._ALL_ENV_INDICES
        # -- object_ids
        if object_ids is None:
            object_ids = self._ALL_OBJ_INDICES
        # note: we need to do this here since tensors are not set into simulation until step.
        # set into internal buffers
        self._data.object_state_w[env_ids[:, None], object_ids, :7] = (
            object_pose.clone()
        )
        # convert the quaternion from wxyz to xyzw
        poses_xyzw = self._data.object_state_w[..., :7].clone()
        poses_xyzw[..., 3:] = math_utils.convert_quat(poses_xyzw[..., 3:], to="xyzw")
        # set into simulation
        view_ids = self._env_obj_ids_to_view_ids(env_ids, object_ids)
        self.root_physx_view.set_transforms(
            self.reshape_data_to_view(poses_xyzw), indices=view_ids
        )

    def write_object_link_pose_to_sim(
        self,
        object_pose: torch.Tensor,
        env_ids: torch.Tensor | None = None,
        object_ids: slice | torch.Tensor | None = None,
    ):
        """Set the object pose over selected environment and object indices into the simulation.

        The object pose comprises of the cartesian position and quaternion orientation in (w, x, y, z).

        Args:
            object_pose: Object poses in simulation frame. Shape is (len(env_ids), len(object_ids), 7).
            env_ids: Environment indices. If None, then all indices are used.
            object_ids: Object indices. If None, then all indices are used.
        """
        # resolve all indices
        # -- env_ids
        if env_ids is None:
            env_ids = self._ALL_ENV_INDICES
        # -- object_ids
        if object_ids is None:
            object_ids = self._ALL_OBJ_INDICES

        # note: we need to do this here since tensors are not set into simulation until step.
        # set into internal buffers
<<<<<<< HEAD
        self._data.object_link_state_w[env_ids[:, None], object_ids, :7] = (
            object_pose.clone()
        )
        self._data.object_state_w[env_ids[:, None], object_ids, :7] = (
            object_pose.clone()
        )
=======
        self._data.object_link_pose_w[env_ids[:, None], object_ids] = object_pose.clone()
        # update these buffers only if the user is using them. Otherwise this adds to overhead.
        if self._data._object_link_state_w.data is not None:
            self._data.object_link_state_w[env_ids[:, None], object_ids, :7] = object_pose.clone()
        if self._data._object_state_w.data is not None:
            self._data.object_state_w[env_ids[:, None], object_ids, :7] = object_pose.clone()
        if self._data._object_com_state_w.data is not None:
            # get CoM pose in link frame
            com_pos_b = self.data.object_com_pos_b[env_ids[:, None], object_ids]
            com_quat_b = self.data.object_com_quat_b[env_ids[:, None], object_ids]
            com_pos, com_quat = math_utils.combine_frame_transforms(
                object_pose[..., :3],
                object_pose[..., 3:7],
                com_pos_b,
                com_quat_b,
            )
            self._data.object_com_state_w[env_ids[:, None], object_ids, :3] = com_pos
            self._data.object_com_state_w[env_ids[:, None], object_ids, 3:7] = com_quat

>>>>>>> 75824e8d
        # convert the quaternion from wxyz to xyzw
        poses_xyzw = self._data.object_link_pose_w.clone()
        poses_xyzw[..., 3:] = math_utils.convert_quat(poses_xyzw[..., 3:], to="xyzw")

        # set into simulation
        view_ids = self._env_obj_ids_to_view_ids(env_ids, object_ids)
        self.root_physx_view.set_transforms(
            self.reshape_data_to_view(poses_xyzw), indices=view_ids
        )

    def write_object_com_pose_to_sim(
        self,
        object_pose: torch.Tensor,
        env_ids: torch.Tensor | None = None,
        object_ids: slice | torch.Tensor | None = None,
    ):
        """Set the object center of mass pose over selected environment indices into the simulation.

        The object pose comprises of the cartesian position and quaternion orientation in (w, x, y, z).
        The orientation is the orientation of the principle axes of inertia.

        Args:
            object_pose: Object poses in simulation frame. Shape is (len(env_ids), len(object_ids), 7).
            env_ids: Environment indices. If None, then all indices are used.
            object_ids: Object indices. If None, then all indices are used.
        """
        # resolve all indices
        # -- env_ids
        if env_ids is None:
            env_ids = self._ALL_ENV_INDICES
        # -- object_ids
        if object_ids is None:
            object_ids = self._ALL_OBJ_INDICES

        # set into internal buffers
        self._data.object_com_pose_w[env_ids[:, None], object_ids] = object_pose.clone()
        # update these buffers only if the user is using them. Otherwise this adds to overhead.
        if self._data._object_com_state_w.data is not None:
            self._data.object_com_state_w[env_ids[:, None], object_ids, :7] = object_pose.clone()

        # get CoM pose in link frame
        com_pos_b = self.data.object_com_pos_b[env_ids[:, None], object_ids]
        com_quat_b = self.data.object_com_quat_b[env_ids[:, None], object_ids]
        # transform input CoM pose to link frame
        object_link_pos, object_link_quat = math_utils.combine_frame_transforms(
            object_pose[..., :3],
            object_pose[..., 3:7],
            math_utils.quat_apply(math_utils.quat_inv(com_quat_b), -com_pos_b),
            math_utils.quat_inv(com_quat_b),
        )

        # write transformed pose in link frame to sim
        object_link_pose = torch.cat((object_link_pos, object_link_quat), dim=-1)
        self.write_object_link_pose_to_sim(
            object_pose=object_link_pose, env_ids=env_ids, object_ids=object_ids
        )

    def write_object_velocity_to_sim(
        self,
        object_velocity: torch.Tensor,
        env_ids: torch.Tensor | None = None,
        object_ids: slice | torch.Tensor | None = None,
    ):
        """Set the object velocity over selected environment and object indices into the simulation.

        Args:
            object_velocity: Object velocities in simulation frame. Shape is (len(env_ids), len(object_ids), 6).
            env_ids: Environment indices. If None, then all indices are used.
            object_ids: Object indices. If None, then all indices are used.
        """
        # resolve all indices
        # -- env_ids
        if env_ids is None:
            env_ids = self._ALL_ENV_INDICES
        # -- object_ids
        if object_ids is None:
            object_ids = self._ALL_OBJ_INDICES

        self._data.object_state_w[env_ids[:, None], object_ids, 7:] = (
            object_velocity.clone()
        )
        self._data.object_acc_w[env_ids[:, None], object_ids] = 0.0

        # set into simulation
        view_ids = self._env_obj_ids_to_view_ids(env_ids, object_ids)
        self.root_physx_view.set_velocities(
            self.reshape_data_to_view(self._data.object_state_w[..., 7:]),
            indices=view_ids,
        )

    def write_object_com_velocity_to_sim(
        self,
        object_velocity: torch.Tensor,
        env_ids: torch.Tensor | None = None,
        object_ids: slice | torch.Tensor | None = None,
    ):
        """Set the object center of mass velocity over selected environment and object indices into the simulation.

        Args:
            object_velocity: Object velocities in simulation frame. Shape is (len(env_ids), len(object_ids), 6).
            env_ids: Environment indices. If None, then all indices are used.
            object_ids: Object indices. If None, then all indices are used.
        """
        # resolve all indices
        # -- env_ids
        if env_ids is None:
            env_ids = self._ALL_ENV_INDICES
        # -- object_ids
        if object_ids is None:
            object_ids = self._ALL_OBJ_INDICES

<<<<<<< HEAD
        self._data.object_com_state_w[env_ids[:, None], object_ids, 7:] = (
            object_velocity.clone()
        )
        self._data.object_state_w[env_ids[:, None], object_ids, 7:] = (
            object_velocity.clone()
        )
        self._data.object_acc_w[env_ids[:, None], object_ids] = 0.0
=======
        # note: we need to do this here since tensors are not set into simulation until step.
        # set into internal buffers
        self._data.object_com_vel_w[env_ids[:, None], object_ids] = object_velocity.clone()
        # update these buffers only if the user is using them. Otherwise this adds to overhead.
        if self._data._object_com_state_w.data is not None:
            self._data.object_com_state_w[env_ids[:, None], object_ids, 7:] = object_velocity.clone()
        if self._data._object_state_w.data is not None:
            self._data.object_state_w[env_ids[:, None], object_ids, 7:] = object_velocity.clone()
        if self._data._object_link_state_w.data is not None:
            self._data.object_link_state_w[env_ids[:, None], object_ids, 7:] = object_velocity.clone()
        # make the acceleration zero to prevent reporting old values
        self._data.object_com_acc_w[env_ids[:, None], object_ids] = 0.0
>>>>>>> 75824e8d

        # set into simulation
        view_ids = self._env_obj_ids_to_view_ids(env_ids, object_ids)
        self.root_physx_view.set_velocities(
            self.reshape_data_to_view(self._data.object_com_state_w[..., 7:]),
            indices=view_ids,
        )

    def write_object_link_velocity_to_sim(
        self,
        object_velocity: torch.Tensor,
        env_ids: torch.Tensor | None = None,
        object_ids: slice | torch.Tensor | None = None,
    ):
        """Set the object link velocity over selected environment indices into the simulation.

        The velocity comprises linear velocity (x, y, z) and angular velocity (x, y, z) in that order.
        NOTE: This sets the velocity of the object's frame rather than the objects center of mass.

        Args:
            object_velocity: Object velocities in simulation frame. Shape is (len(env_ids), len(object_ids), 6).
            env_ids: Environment indices. If None, then all indices are used.
            object_ids: Object indices. If None, then all indices are used.
        """
        # resolve all indices
        # -- env_ids
        if env_ids is None:
            env_ids = self._ALL_ENV_INDICES
        # -- object_ids
        if object_ids is None:
            object_ids = self._ALL_OBJ_INDICES

        # set into internal buffers
        self._data.object_link_vel_w[env_ids[:, None], object_ids] = object_velocity.clone()
        # update these buffers only if the user is using them. Otherwise this adds to overhead.
        if self._data._object_link_state_w.data is not None:
            self._data.object_link_state_w[env_ids[:, None], object_ids, 7:] = object_velocity.clone()

        # get CoM pose in link frame
        quat = self.data.object_link_quat_w[env_ids[:, None], object_ids]
        com_pos_b = self.data.object_com_pos_b[env_ids[:, None], object_ids]
        # transform input velocity to center of mass frame
        object_com_velocity = object_velocity.clone()
        object_com_velocity[..., :3] += torch.linalg.cross(
            object_com_velocity[..., 3:],
            math_utils.quat_rotate(quat, com_pos_b),
            dim=-1,
        )

        # write center of mass velocity to sim
        self.write_object_com_velocity_to_sim(object_com_velocity, env_ids=env_ids, object_ids=object_ids)

    """
    Operations - Setters.
    """

    def set_external_force_and_torque(
        self,
        forces: torch.Tensor,
        torques: torch.Tensor,
        object_ids: slice | torch.Tensor | None = None,
        env_ids: torch.Tensor | None = None,
    ):
        """Set external force and torque to apply on the objects' bodies in their local frame.

        For many applications, we want to keep the applied external force on rigid bodies constant over a period of
        time (for instance, during the policy control). This function allows us to store the external force and torque
        into buffers which are then applied to the simulation at every step.

        .. caution::
            If the function is called with empty forces and torques, then this function disables the application
            of external wrench to the simulation.

            .. code-block:: python

                # example of disabling external wrench
                asset.set_external_force_and_torque(forces=torch.zeros(0, 0, 3), torques=torch.zeros(0, 0, 3))

        .. note::
            This function does not apply the external wrench to the simulation. It only fills the buffers with
            the desired values. To apply the external wrench, call the :meth:`write_data_to_sim` function
            right before the simulation step.

        Args:
            forces: External forces in bodies' local frame. Shape is (len(env_ids), len(object_ids), 3).
            torques: External torques in bodies' local frame. Shape is (len(env_ids), len(object_ids), 3).
            object_ids: Object indices to apply external wrench to. Defaults to None (all objects).
            env_ids: Environment indices to apply external wrench to. Defaults to None (all instances).
        """
        if forces.any() or torques.any():
            self.has_external_wrench = True
        else:
            self.has_external_wrench = False
            # to be safe, explicitly set value to zero
            forces = torques = 0.0

        # resolve all indices
        # -- env_ids
        if env_ids is None:
            env_ids = self._ALL_ENV_INDICES
        # -- object_ids
        if object_ids is None:
            object_ids = self._ALL_OBJ_INDICES
        # set into internal buffers
        self._external_force_b[env_ids[:, None], object_ids] = forces
        self._external_torque_b[env_ids[:, None], object_ids] = torques

    """
    Helper functions.
    """

    def reshape_view_to_data(self, data: torch.Tensor) -> torch.Tensor:
        """Reshapes and arranges the data coming from the :attr:`root_physx_view` to
        (num_instances, num_objects, data_dim).

        Args:
            data: The data coming from the :attr:`root_physx_view`. Shape is (num_instances * num_objects, data_dim).

        Returns:
            The reshaped data. Shape is (num_instances, num_objects, data_dim).
        """
        return torch.einsum("ijk -> jik", data.reshape(self.num_objects, self.num_instances, -1))

    def reshape_data_to_view(self, data: torch.Tensor) -> torch.Tensor:
        """Reshapes and arranges the data to the be consistent with data from the :attr:`root_physx_view`.

        Args:
            data: The data to be reshaped. Shape is (num_instances, num_objects, data_dim).

        Returns:
            The reshaped data. Shape is (num_instances * num_objects, data_dim).
        """
        return torch.einsum("ijk -> jik", data).reshape(self.num_objects * self.num_instances, *data.shape[2:])

    """
    Internal helper.
    """

    def _initialize_impl(self):
        # obtain global simulation view
        self._physics_sim_view = SimulationManager.get_physics_sim_view()
        root_prim_path_exprs = []
        for name, rigid_object_cfg in self.cfg.rigid_objects.items():
            # obtain the first prim in the regex expression (all others are assumed to be a copy of this)
            template_prim = sim_utils.find_first_matching_prim(
                rigid_object_cfg.prim_path
            )
            if template_prim is None:
                raise RuntimeError(
                    f"Failed to find prim for expression: '{rigid_object_cfg.prim_path}'."
                )
            template_prim_path = template_prim.GetPath().pathString

            # find rigid root prims
            root_prims = sim_utils.get_all_matching_child_prims(
                template_prim_path,
                predicate=lambda prim: prim.HasAPI(UsdPhysics.RigidBodyAPI),
            )
            if len(root_prims) == 0:
                raise RuntimeError(
                    f"Failed to find a rigid body when resolving '{rigid_object_cfg.prim_path}'."
                    " Please ensure that the prim has 'USD RigidBodyAPI' applied."
                )
            if len(root_prims) > 1:
                raise RuntimeError(
                    f"Failed to find a single rigid body when resolving '{rigid_object_cfg.prim_path}'."
                    f" Found multiple '{root_prims}' under '{template_prim_path}'."
                    " Please ensure that there is only one rigid body in the prim path tree."
                )

            # check that no rigid object has an articulation root API, which decreases simulation performance
            articulation_prims = sim_utils.get_all_matching_child_prims(
                template_prim_path,
                predicate=lambda prim: prim.HasAPI(UsdPhysics.ArticulationRootAPI),
            )
            if len(articulation_prims) != 0:
                if (
                    articulation_prims[0]
                    .GetAttribute("physxArticulation:articulationEnabled")
                    .Get()
                ):
                    raise RuntimeError(
                        f"Found an articulation root when resolving '{rigid_object_cfg.prim_path}' in the rigid object"
                        f" collection. These are located at: '{articulation_prims}' under '{template_prim_path}'."
                        " Please disable the articulation root in the USD or from code by setting the parameter"
                        " 'ArticulationRootPropertiesCfg.articulation_enabled' to False in the spawn configuration."
                    )

            # resolve root prim back into regex expression
            root_prim_path = root_prims[0].GetPath().pathString
            root_prim_path_expr = (
                rigid_object_cfg.prim_path + root_prim_path[len(template_prim_path) :]
            )
            root_prim_path_exprs.append(root_prim_path_expr.replace(".*", "*"))

            self._object_names_list.append(name)

        # -- object view
        self._root_physx_view = self._physics_sim_view.create_rigid_body_view(
            root_prim_path_exprs
        )

        # check if the rigid body was created
        if self._root_physx_view._backend is None:
            raise RuntimeError(
                "Failed to create rigid body collection. Please check PhysX logs."
            )

        # log information about the rigid body
        omni.log.info(f"Number of instances: {self.num_instances}")
        omni.log.info(f"Number of distinct objects: {self.num_objects}")
        omni.log.info(f"Object names: {self.object_names}")

        # container for data access
        self._data = RigidObjectCollectionData(
            self.root_physx_view, self.num_objects, self.device
        )

        # create buffers
        self._create_buffers()
        # process configuration
        self._process_cfg()
        # update the rigid body data
        self.update(0.0)

    def _create_buffers(self):
        """Create buffers for storing data."""
        # constants
        self._ALL_ENV_INDICES = torch.arange(
            self.num_instances, dtype=torch.long, device=self.device
        )
        self._ALL_OBJ_INDICES = torch.arange(
            self.num_objects, dtype=torch.long, device=self.device
        )

        # external forces and torques
        self.has_external_wrench = False
        self._external_force_b = torch.zeros(
            (self.num_instances, self.num_objects, 3), device=self.device
        )
        self._external_torque_b = torch.zeros_like(self._external_force_b)

        # set information about rigid body into data
        self._data.object_names = self.object_names
        self._data.default_mass = self.reshape_view_to_data(
            self.root_physx_view.get_masses().clone()
        )
        self._data.default_inertia = self.reshape_view_to_data(
            self.root_physx_view.get_inertias().clone()
        )

    def _process_cfg(self):
        """Post processing of configuration parameters."""
        # default state
        # -- object state
        default_object_states = []
        for rigid_object_cfg in self.cfg.rigid_objects.values():
            default_object_state = (
                tuple(rigid_object_cfg.init_state.pos)
                + tuple(rigid_object_cfg.init_state.rot)
                + tuple(rigid_object_cfg.init_state.lin_vel)
                + tuple(rigid_object_cfg.init_state.ang_vel)
            )
            default_object_state = (
                torch.tensor(
                    default_object_state, dtype=torch.float, device=self.device
                )
                .repeat(self.num_instances, 1)
                .unsqueeze(1)
            )
            default_object_states.append(default_object_state)
        # concatenate the default state for each object
        default_object_states = torch.cat(default_object_states, dim=1)
        self._data.default_object_state = default_object_states

    def reshape_view_to_data(self, data: torch.Tensor) -> torch.Tensor:
        """Reshapes and arranges the data coming from the :attr:`root_physx_view` to (num_instances, num_objects, data_size).

        Args:
            data: The data coming from the :attr:`root_physx_view`. Shape is (num_instances*num_objects, data_size).

        Returns:
            The reshaped data. Shape is (num_instances, num_objects, data_size).
        """
        return torch.einsum(
            "ijk -> jik", data.reshape(self.num_objects, self.num_instances, -1)
        )

    def reshape_data_to_view(self, data: torch.Tensor) -> torch.Tensor:
        """Reshapes and arranges the data to the be consistent with data from the :attr:`root_physx_view`.

        Args:
            data: The data to be reshaped. Shape is (num_instances, num_objects, data_size).

        Returns:
            The reshaped data. Shape is (num_instances*num_objects, data_size).
        """
        return torch.einsum("ijk -> jik", data).reshape(
            self.num_objects * self.num_instances, *data.shape[2:]
        )

    def _env_obj_ids_to_view_ids(
        self, env_ids: torch.Tensor, object_ids: Sequence[int] | slice | torch.Tensor
    ) -> torch.Tensor:
        """Converts environment and object indices to indices consistent with data from :attr:`root_physx_view`.

        Args:
            env_ids: Environment indices.
            object_ids: Object indices.

        Returns:
            The view indices.
        """
        # the order is env_0/object_0, env_0/object_1, env_0/object_..., env_1/object_0, env_1/object_1, ...
        # return a flat tensor of indices
        if isinstance(object_ids, slice):
            object_ids = self._ALL_OBJ_INDICES
        elif isinstance(object_ids, Sequence):
            object_ids = torch.tensor(object_ids, device=self.device)
        return (object_ids.unsqueeze(1) * self.num_instances + env_ids).flatten()

    """
    Internal simulation callbacks.
    """

    def _invalidate_initialize_callback(self, event):
        """Invalidates the scene elements."""
        # call parent
        super()._invalidate_initialize_callback(event)
        # set all existing views to None to invalidate them
        self._root_physx_view = None

    def _on_prim_deletion(self, prim_path: str) -> None:
        """Invalidates and deletes the callbacks when the prim is deleted.

        Args:
            prim_path: The path to the prim that is being deleted.

        Note:
            This function is called when the prim is deleted.
        """
        if prim_path == "/":
            self._clear_callbacks()
            return
        for prim_path_expr in self._prim_paths:
            result = re.match(
                pattern="^"
                + "/".join(prim_path_expr.split("/")[: prim_path.count("/") + 1])
                + "$",
                string=prim_path,
            )
            if result:
                self._clear_callbacks()
                return<|MERGE_RESOLUTION|>--- conflicted
+++ resolved
@@ -363,14 +363,6 @@
 
         # note: we need to do this here since tensors are not set into simulation until step.
         # set into internal buffers
-<<<<<<< HEAD
-        self._data.object_link_state_w[env_ids[:, None], object_ids, :7] = (
-            object_pose.clone()
-        )
-        self._data.object_state_w[env_ids[:, None], object_ids, :7] = (
-            object_pose.clone()
-        )
-=======
         self._data.object_link_pose_w[env_ids[:, None], object_ids] = object_pose.clone()
         # update these buffers only if the user is using them. Otherwise this adds to overhead.
         if self._data._object_link_state_w.data is not None:
@@ -390,7 +382,6 @@
             self._data.object_com_state_w[env_ids[:, None], object_ids, :3] = com_pos
             self._data.object_com_state_w[env_ids[:, None], object_ids, 3:7] = com_quat
 
->>>>>>> 75824e8d
         # convert the quaternion from wxyz to xyzw
         poses_xyzw = self._data.object_link_pose_w.clone()
         poses_xyzw[..., 3:] = math_utils.convert_quat(poses_xyzw[..., 3:], to="xyzw")
@@ -502,15 +493,6 @@
         if object_ids is None:
             object_ids = self._ALL_OBJ_INDICES
 
-<<<<<<< HEAD
-        self._data.object_com_state_w[env_ids[:, None], object_ids, 7:] = (
-            object_velocity.clone()
-        )
-        self._data.object_state_w[env_ids[:, None], object_ids, 7:] = (
-            object_velocity.clone()
-        )
-        self._data.object_acc_w[env_ids[:, None], object_ids] = 0.0
-=======
         # note: we need to do this here since tensors are not set into simulation until step.
         # set into internal buffers
         self._data.object_com_vel_w[env_ids[:, None], object_ids] = object_velocity.clone()
@@ -523,7 +505,6 @@
             self._data.object_link_state_w[env_ids[:, None], object_ids, 7:] = object_velocity.clone()
         # make the acceleration zero to prevent reporting old values
         self._data.object_com_acc_w[env_ids[:, None], object_ids] = 0.0
->>>>>>> 75824e8d
 
         # set into simulation
         view_ids = self._env_obj_ids_to_view_ids(env_ids, object_ids)
