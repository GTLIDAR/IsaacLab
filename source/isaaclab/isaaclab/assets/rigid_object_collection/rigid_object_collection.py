# Copyright (c) 2022-2025, The Isaac Lab Project Developers (https://github.com/isaac-sim/IsaacLab/blob/main/CONTRIBUTORS.md).
# All rights reserved.
#
# SPDX-License-Identifier: BSD-3-Clause

from __future__ import annotations

import re
import torch
import weakref
from collections.abc import Sequence
from typing import TYPE_CHECKING

import omni.kit.app
import omni.log
import omni.physics.tensors.impl.api as physx
import omni.timeline
from isaacsim.core.simulation_manager import IsaacEvents, SimulationManager
from pxr import UsdPhysics

import isaaclab.sim as sim_utils
import isaaclab.utils.math as math_utils
import isaaclab.utils.string as string_utils

from ..asset_base import AssetBase
from .rigid_object_collection_data import RigidObjectCollectionData

if TYPE_CHECKING:
    from .rigid_object_collection_cfg import RigidObjectCollectionCfg


class RigidObjectCollection(AssetBase):
    """A rigid object collection class.

    This class represents a collection of rigid objects in the simulation, where the state of the
    rigid objects can be accessed and modified using a batched ``(env_ids, object_ids)`` API.

    For each rigid body in the collection, the root prim of the asset must have the `USD RigidBodyAPI`_
    applied to it. This API is used to define the simulation properties of the rigid bodies. On playing the
    simulation, the physics engine will automatically register the rigid bodies and create a corresponding
    rigid body handle. This handle can be accessed using the :attr:`root_physx_view` attribute.

    Rigid objects in the collection are uniquely identified via the key of the dictionary
    :attr:`~isaaclab.assets.RigidObjectCollectionCfg.rigid_objects` in the
    :class:`~isaaclab.assets.RigidObjectCollectionCfg` configuration class.
    This differs from the :class:`~isaaclab.assets.RigidObject` class, where a rigid object is identified by
    the name of the Xform where the `USD RigidBodyAPI`_ is applied. This would not be possible for the rigid
    object collection since the :attr:`~isaaclab.assets.RigidObjectCollectionCfg.rigid_objects` dictionary
    could contain the same rigid object multiple times, leading to ambiguity.

    .. _`USD RigidBodyAPI`: https://openusd.org/dev/api/class_usd_physics_rigid_body_a_p_i.html
    """

    cfg: RigidObjectCollectionCfg
    """Configuration instance for the rigid object collection."""

    def __init__(self, cfg: RigidObjectCollectionCfg):
        """Initialize the rigid object collection.

        Args:
            cfg: A configuration instance.
        """
        # Note: We never call the parent constructor as it tries to call its own spawning which we don't want.
        # check that the config is valid
        cfg.validate()
        # store inputs
        self.cfg = cfg.copy()
        # flag for whether the asset is initialized
        self._is_initialized = False
        self._prim_paths = []
        # spawn the rigid objects
        for rigid_object_cfg in self.cfg.rigid_objects.values():
            # check if the rigid object path is valid
            # note: currently the spawner does not work if there is a regex pattern in the leaf
            #   For example, if the prim path is "/World/Object_[1,2]" since the spawner will not
            #   know which prim to spawn. This is a limitation of the spawner and not the asset.
            asset_path = rigid_object_cfg.prim_path.split("/")[-1]
            asset_path_is_regex = re.match(r"^[a-zA-Z0-9/_]+$", asset_path) is None
            # spawn the asset
            if rigid_object_cfg.spawn is not None and not asset_path_is_regex:
                rigid_object_cfg.spawn.func(
                    rigid_object_cfg.prim_path,
                    rigid_object_cfg.spawn,
                    translation=rigid_object_cfg.init_state.pos,
                    orientation=rigid_object_cfg.init_state.rot,
                )
            # check that spawn was successful
            matching_prims = sim_utils.find_matching_prims(rigid_object_cfg.prim_path)
            if len(matching_prims) == 0:
                raise RuntimeError(
                    f"Could not find prim with path {rigid_object_cfg.prim_path}."
                )
            self._prim_paths.append(rigid_object_cfg.prim_path)
        # stores object names
        self._object_names_list = []

        # note: Use weakref on all callbacks to ensure that this object can be deleted when its destructor is called.
        # add callbacks for stage play/stop
        # The order is set to 10 which is arbitrary but should be lower priority than the default order of 0
        timeline_event_stream = (
            omni.timeline.get_timeline_interface().get_timeline_event_stream()
        )
        self._initialize_handle = (
            timeline_event_stream.create_subscription_to_pop_by_type(
                int(omni.timeline.TimelineEventType.PLAY),
                lambda event, obj=weakref.proxy(self): obj._initialize_callback(event),
                order=10,
            )
        )
        self._invalidate_initialize_handle = (
            timeline_event_stream.create_subscription_to_pop_by_type(
                int(omni.timeline.TimelineEventType.STOP),
                lambda event,
                obj=weakref.proxy(self): obj._invalidate_initialize_callback(event),
                order=10,
            )
        )
        self._prim_deletion_callback_id = SimulationManager.register_callback(
            self._on_prim_deletion, event=IsaacEvents.PRIM_DELETION
        )
        self._debug_vis_handle = None

    """
    Properties
    """

    @property
    def data(self) -> RigidObjectCollectionData:
        return self._data

    @property
    def num_instances(self) -> int:
        """Number of instances of the collection."""
        return self.root_physx_view.count // self.num_objects

    @property
    def num_objects(self) -> int:
        """Number of objects in the collection.

        This corresponds to the distinct number of rigid bodies in the collection.
        """
        return len(self.object_names)

    @property
    def object_names(self) -> list[str]:
        """Ordered names of objects in the rigid object collection."""
        return self._object_names_list

    @property
    def root_physx_view(self) -> physx.RigidBodyView:
        """Rigid body view for the rigid body collection (PhysX).

        Note:
            Use this view with caution. It requires handling of tensors in a specific way.
        """
        return self._root_physx_view  # type: ignore

    """
    Operations.
    """

    def reset(
        self,
        env_ids: torch.Tensor | None = None,
        object_ids: slice | torch.Tensor | None = None,
    ):
        """Resets all internal buffers of selected environments and objects.

        Args:
            env_ids: The indices of the object to reset. Defaults to None (all instances).
            object_ids: The indices of the object to reset. Defaults to None (all objects).
        """
        # resolve all indices
        if env_ids is None:
            env_ids = self._ALL_ENV_INDICES
        if object_ids is None:
            object_ids = self._ALL_OBJ_INDICES
        # reset external wrench
        self._external_force_b[env_ids[:, None], object_ids] = 0.0
        self._external_torque_b[env_ids[:, None], object_ids] = 0.0
        self._external_wrench_positions_b[env_ids[:, None], object_ids] = 0.0

    def write_data_to_sim(self):
        """Write external wrench to the simulation.

        Note:
            We write external wrench to the simulation here since this function is called before the simulation step.
            This ensures that the external wrench is applied at every simulation step.
        """
        # write external wrench
        if self.has_external_wrench:
<<<<<<< HEAD
            self.root_physx_view.apply_forces_and_torques_at_position(
                force_data=self.reshape_data_to_view(self._external_force_b),
                torque_data=self.reshape_data_to_view(self._external_torque_b),
                position_data=None,
                indices=self._env_obj_ids_to_view_ids(
                    self._ALL_ENV_INDICES, self._ALL_OBJ_INDICES
                ),
                is_global=False,
            )
=======
            if self.uses_external_wrench_positions:
                self.root_physx_view.apply_forces_and_torques_at_position(
                    force_data=self.reshape_data_to_view(self._external_force_b),
                    torque_data=self.reshape_data_to_view(self._external_torque_b),
                    position_data=self.reshape_data_to_view(self._external_wrench_positions_b),
                    indices=self._env_obj_ids_to_view_ids(self._ALL_ENV_INDICES, self._ALL_OBJ_INDICES),
                    is_global=self._use_global_wrench_frame,
                )
            else:
                self.root_physx_view.apply_forces_and_torques_at_position(
                    force_data=self.reshape_data_to_view(self._external_force_b),
                    torque_data=self.reshape_data_to_view(self._external_torque_b),
                    position_data=None,
                    indices=self._env_obj_ids_to_view_ids(self._ALL_ENV_INDICES, self._ALL_OBJ_INDICES),
                    is_global=self._use_global_wrench_frame,
                )
>>>>>>> 24a78b68

    def update(self, dt: float):
        self._data.update(dt)

    """
    Operations - Finders.
    """

    def find_objects(
        self, name_keys: str | Sequence[str], preserve_order: bool = False
    ) -> tuple[torch.Tensor, list[str]]:
        """Find objects in the collection based on the name keys.

        Please check the :meth:`isaaclab.utils.string_utils.resolve_matching_names` function for more
        information on the name matching.

        Args:
            name_keys: A regular expression or a list of regular expressions to match the object names.
            preserve_order: Whether to preserve the order of the name keys in the output. Defaults to False.

        Returns:
            A tuple containing the object indices and names.
        """
        obj_ids, obj_names = string_utils.resolve_matching_names(
            name_keys, self.object_names, preserve_order
        )
        return torch.tensor(obj_ids, device=self.device), obj_names

    """
    Operations - Write to simulation.
    """

    def write_object_state_to_sim(
        self,
        object_state: torch.Tensor,
        env_ids: torch.Tensor | None = None,
        object_ids: slice | torch.Tensor | None = None,
    ):
        """Set the object state over selected environment and object indices into the simulation.

        The object state comprises of the cartesian position, quaternion orientation in (w, x, y, z), and linear
        and angular velocity. All the quantities are in the simulation frame.

        Args:
            object_state: Object state in simulation frame. Shape is (len(env_ids), len(object_ids), 13).
            env_ids: Environment indices. If None, then all indices are used.
            object_ids: Object indices. If None, then all indices are used.
        """

        # set into simulation
        self.write_object_pose_to_sim(
            object_state[..., :7], env_ids=env_ids, object_ids=object_ids
        )
        self.write_object_velocity_to_sim(
            object_state[..., 7:], env_ids=env_ids, object_ids=object_ids
        )

    def write_object_com_state_to_sim(
        self,
        object_state: torch.Tensor,
        env_ids: torch.Tensor | None = None,
        object_ids: slice | torch.Tensor | None = None,
    ):
        """Set the object center of mass state over selected environment indices into the simulation.

        The object state comprises of the cartesian position, quaternion orientation in (w, x, y, z), and linear
        and angular velocity. All the quantities are in the simulation frame.

        Args:
            object_state: Object state in simulation frame. Shape is (len(env_ids), len(object_ids), 13).
            env_ids: Environment indices. If None, then all indices are used.
            object_ids: Object indices. If None, then all indices are used.
        """
        # set into simulation
        self.write_object_com_pose_to_sim(
            object_state[..., :7], env_ids=env_ids, object_ids=object_ids
        )
        self.write_object_com_velocity_to_sim(
            object_state[..., 7:], env_ids=env_ids, object_ids=object_ids
        )

    def write_object_link_state_to_sim(
        self,
        object_state: torch.Tensor,
        env_ids: torch.Tensor | None = None,
        object_ids: slice | torch.Tensor | None = None,
    ):
        """Set the object link state over selected environment indices into the simulation.

        The object state comprises of the cartesian position, quaternion orientation in (w, x, y, z), and linear
        and angular velocity. All the quantities are in the simulation frame.

        Args:
            object_state: Object state in simulation frame. Shape is (len(env_ids), len(object_ids), 13).
            env_ids: Environment indices. If None, then all indices are used.
            object_ids: Object indices. If None, then all indices are used.
        """
        # set into simulation
        self.write_object_link_pose_to_sim(
            object_state[..., :7], env_ids=env_ids, object_ids=object_ids
        )
        self.write_object_link_velocity_to_sim(
            object_state[..., 7:], env_ids=env_ids, object_ids=object_ids
        )

    def write_object_pose_to_sim(
        self,
        object_pose: torch.Tensor,
        env_ids: torch.Tensor | None = None,
        object_ids: slice | torch.Tensor | None = None,
    ):
        """Set the object pose over selected environment and object indices into the simulation.

        The object pose comprises of the cartesian position and quaternion orientation in (w, x, y, z).

        Args:
            object_pose: Object poses in simulation frame. Shape is (len(env_ids), len(object_ids), 7).
            env_ids: Environment indices. If None, then all indices are used.
            object_ids: Object indices. If None, then all indices are used.
        """
        # resolve all indices
        # -- env_ids
        if env_ids is None:
            env_ids = self._ALL_ENV_INDICES
        # -- object_ids
        if object_ids is None:
            object_ids = self._ALL_OBJ_INDICES
        # note: we need to do this here since tensors are not set into simulation until step.
        # set into internal buffers
        self._data.object_state_w[env_ids[:, None], object_ids, :7] = (
            object_pose.clone()
        )
        # convert the quaternion from wxyz to xyzw
        poses_xyzw = self._data.object_state_w[..., :7].clone()
        poses_xyzw[..., 3:] = math_utils.convert_quat(poses_xyzw[..., 3:], to="xyzw")
        # set into simulation
        view_ids = self._env_obj_ids_to_view_ids(env_ids, object_ids)
        self.root_physx_view.set_transforms(
            self.reshape_data_to_view(poses_xyzw), indices=view_ids
        )

    def write_object_link_pose_to_sim(
        self,
        object_pose: torch.Tensor,
        env_ids: torch.Tensor | None = None,
        object_ids: slice | torch.Tensor | None = None,
    ):
        """Set the object pose over selected environment and object indices into the simulation.

        The object pose comprises of the cartesian position and quaternion orientation in (w, x, y, z).

        Args:
            object_pose: Object poses in simulation frame. Shape is (len(env_ids), len(object_ids), 7).
            env_ids: Environment indices. If None, then all indices are used.
            object_ids: Object indices. If None, then all indices are used.
        """
        # resolve all indices
        # -- env_ids
        if env_ids is None:
            env_ids = self._ALL_ENV_INDICES
        # -- object_ids
        if object_ids is None:
            object_ids = self._ALL_OBJ_INDICES

        # note: we need to do this here since tensors are not set into simulation until step.
        # set into internal buffers
        self._data.object_link_pose_w[env_ids[:, None], object_ids] = object_pose.clone()
        # update these buffers only if the user is using them. Otherwise this adds to overhead.
        if self._data._object_link_state_w.data is not None:
            self._data.object_link_state_w[env_ids[:, None], object_ids, :7] = object_pose.clone()
        if self._data._object_state_w.data is not None:
            self._data.object_state_w[env_ids[:, None], object_ids, :7] = object_pose.clone()
        if self._data._object_com_state_w.data is not None:
            # get CoM pose in link frame
            com_pos_b = self.data.object_com_pos_b[env_ids[:, None], object_ids]
            com_quat_b = self.data.object_com_quat_b[env_ids[:, None], object_ids]
            com_pos, com_quat = math_utils.combine_frame_transforms(
                object_pose[..., :3],
                object_pose[..., 3:7],
                com_pos_b,
                com_quat_b,
            )
            self._data.object_com_state_w[env_ids[:, None], object_ids, :3] = com_pos
            self._data.object_com_state_w[env_ids[:, None], object_ids, 3:7] = com_quat

        # convert the quaternion from wxyz to xyzw
        poses_xyzw = self._data.object_link_pose_w.clone()
        poses_xyzw[..., 3:] = math_utils.convert_quat(poses_xyzw[..., 3:], to="xyzw")

        # set into simulation
        view_ids = self._env_obj_ids_to_view_ids(env_ids, object_ids)
        self.root_physx_view.set_transforms(
            self.reshape_data_to_view(poses_xyzw), indices=view_ids
        )

    def write_object_com_pose_to_sim(
        self,
        object_pose: torch.Tensor,
        env_ids: torch.Tensor | None = None,
        object_ids: slice | torch.Tensor | None = None,
    ):
        """Set the object center of mass pose over selected environment indices into the simulation.

        The object pose comprises of the cartesian position and quaternion orientation in (w, x, y, z).
        The orientation is the orientation of the principle axes of inertia.

        Args:
            object_pose: Object poses in simulation frame. Shape is (len(env_ids), len(object_ids), 7).
            env_ids: Environment indices. If None, then all indices are used.
            object_ids: Object indices. If None, then all indices are used.
        """
        # resolve all indices
        # -- env_ids
        if env_ids is None:
            env_ids = self._ALL_ENV_INDICES
        # -- object_ids
        if object_ids is None:
            object_ids = self._ALL_OBJ_INDICES

        # set into internal buffers
        self._data.object_com_pose_w[env_ids[:, None], object_ids] = object_pose.clone()
        # update these buffers only if the user is using them. Otherwise this adds to overhead.
        if self._data._object_com_state_w.data is not None:
            self._data.object_com_state_w[env_ids[:, None], object_ids, :7] = object_pose.clone()

        # get CoM pose in link frame
        com_pos_b = self.data.object_com_pos_b[env_ids[:, None], object_ids]
        com_quat_b = self.data.object_com_quat_b[env_ids[:, None], object_ids]
        # transform input CoM pose to link frame
        object_link_pos, object_link_quat = math_utils.combine_frame_transforms(
            object_pose[..., :3],
            object_pose[..., 3:7],
            math_utils.quat_apply(math_utils.quat_inv(com_quat_b), -com_pos_b),
            math_utils.quat_inv(com_quat_b),
        )

        # write transformed pose in link frame to sim
        object_link_pose = torch.cat((object_link_pos, object_link_quat), dim=-1)
        self.write_object_link_pose_to_sim(
            object_pose=object_link_pose, env_ids=env_ids, object_ids=object_ids
        )

    def write_object_velocity_to_sim(
        self,
        object_velocity: torch.Tensor,
        env_ids: torch.Tensor | None = None,
        object_ids: slice | torch.Tensor | None = None,
    ):
        """Set the object velocity over selected environment and object indices into the simulation.

        Args:
            object_velocity: Object velocities in simulation frame. Shape is (len(env_ids), len(object_ids), 6).
            env_ids: Environment indices. If None, then all indices are used.
            object_ids: Object indices. If None, then all indices are used.
        """
        # resolve all indices
        # -- env_ids
        if env_ids is None:
            env_ids = self._ALL_ENV_INDICES
        # -- object_ids
        if object_ids is None:
            object_ids = self._ALL_OBJ_INDICES

        self._data.object_state_w[env_ids[:, None], object_ids, 7:] = (
            object_velocity.clone()
        )
        self._data.object_acc_w[env_ids[:, None], object_ids] = 0.0

        # set into simulation
        view_ids = self._env_obj_ids_to_view_ids(env_ids, object_ids)
        self.root_physx_view.set_velocities(
            self.reshape_data_to_view(self._data.object_state_w[..., 7:]),
            indices=view_ids,
        )

    def write_object_com_velocity_to_sim(
        self,
        object_velocity: torch.Tensor,
        env_ids: torch.Tensor | None = None,
        object_ids: slice | torch.Tensor | None = None,
    ):
        """Set the object center of mass velocity over selected environment and object indices into the simulation.

        Args:
            object_velocity: Object velocities in simulation frame. Shape is (len(env_ids), len(object_ids), 6).
            env_ids: Environment indices. If None, then all indices are used.
            object_ids: Object indices. If None, then all indices are used.
        """
        # resolve all indices
        # -- env_ids
        if env_ids is None:
            env_ids = self._ALL_ENV_INDICES
        # -- object_ids
        if object_ids is None:
            object_ids = self._ALL_OBJ_INDICES

        # note: we need to do this here since tensors are not set into simulation until step.
        # set into internal buffers
        self._data.object_com_vel_w[env_ids[:, None], object_ids] = object_velocity.clone()
        # update these buffers only if the user is using them. Otherwise this adds to overhead.
        if self._data._object_com_state_w.data is not None:
            self._data.object_com_state_w[env_ids[:, None], object_ids, 7:] = object_velocity.clone()
        if self._data._object_state_w.data is not None:
            self._data.object_state_w[env_ids[:, None], object_ids, 7:] = object_velocity.clone()
        if self._data._object_link_state_w.data is not None:
            self._data.object_link_state_w[env_ids[:, None], object_ids, 7:] = object_velocity.clone()
        # make the acceleration zero to prevent reporting old values
        self._data.object_com_acc_w[env_ids[:, None], object_ids] = 0.0

        # set into simulation
        view_ids = self._env_obj_ids_to_view_ids(env_ids, object_ids)
        self.root_physx_view.set_velocities(
            self.reshape_data_to_view(self._data.object_com_state_w[..., 7:]),
            indices=view_ids,
        )

    def write_object_link_velocity_to_sim(
        self,
        object_velocity: torch.Tensor,
        env_ids: torch.Tensor | None = None,
        object_ids: slice | torch.Tensor | None = None,
    ):
        """Set the object link velocity over selected environment indices into the simulation.

        The velocity comprises linear velocity (x, y, z) and angular velocity (x, y, z) in that order.
        NOTE: This sets the velocity of the object's frame rather than the objects center of mass.

        Args:
            object_velocity: Object velocities in simulation frame. Shape is (len(env_ids), len(object_ids), 6).
            env_ids: Environment indices. If None, then all indices are used.
            object_ids: Object indices. If None, then all indices are used.
        """
        # resolve all indices
        # -- env_ids
        if env_ids is None:
            env_ids = self._ALL_ENV_INDICES
        # -- object_ids
        if object_ids is None:
            object_ids = self._ALL_OBJ_INDICES

        # set into internal buffers
        self._data.object_link_vel_w[env_ids[:, None], object_ids] = object_velocity.clone()
        # update these buffers only if the user is using them. Otherwise this adds to overhead.
        if self._data._object_link_state_w.data is not None:
            self._data.object_link_state_w[env_ids[:, None], object_ids, 7:] = object_velocity.clone()

        # get CoM pose in link frame
        quat = self.data.object_link_quat_w[env_ids[:, None], object_ids]
        com_pos_b = self.data.object_com_pos_b[env_ids[:, None], object_ids]
        # transform input velocity to center of mass frame
        object_com_velocity = object_velocity.clone()
        object_com_velocity[..., :3] += torch.linalg.cross(
            object_com_velocity[..., 3:],
            math_utils.quat_rotate(quat, com_pos_b),
            dim=-1,
        )

        # write center of mass velocity to sim
        self.write_object_com_velocity_to_sim(object_com_velocity, env_ids=env_ids, object_ids=object_ids)

    """
    Operations - Setters.
    """

    def set_external_force_and_torque(
        self,
        forces: torch.Tensor,
        torques: torch.Tensor,
        positions: torch.Tensor | None = None,
        object_ids: slice | torch.Tensor | None = None,
        env_ids: torch.Tensor | None = None,
    ):
        """Set external force and torque to apply on the objects' bodies in their local frame.

        For many applications, we want to keep the applied external force on rigid bodies constant over a period of
        time (for instance, during the policy control). This function allows us to store the external force and torque
        into buffers which are then applied to the simulation at every step.

        .. caution::
            If the function is called with empty forces and torques, then this function disables the application
            of external wrench to the simulation.

            .. code-block:: python

                # example of disabling external wrench
                asset.set_external_force_and_torque(forces=torch.zeros(0, 0, 3), torques=torch.zeros(0, 0, 3))

        .. note::
            This function does not apply the external wrench to the simulation. It only fills the buffers with
            the desired values. To apply the external wrench, call the :meth:`write_data_to_sim` function
            right before the simulation step.

        Args:
            forces: External forces in bodies' local frame. Shape is (len(env_ids), len(object_ids), 3).
            torques: External torques in bodies' local frame. Shape is (len(env_ids), len(object_ids), 3).
            positions: External wrench positions in bodies' local frame. Shape is (len(env_ids), len(object_ids), 3).
            object_ids: Object indices to apply external wrench to. Defaults to None (all objects).
            env_ids: Environment indices to apply external wrench to. Defaults to None (all instances).
        """
        if forces.any() or torques.any():
            self.has_external_wrench = True
        else:
            self.has_external_wrench = False
            # to be safe, explicitly set value to zero
            forces = torques = 0.0

        # resolve all indices
        # -- env_ids
        if env_ids is None:
            env_ids = self._ALL_ENV_INDICES
        # -- object_ids
        if object_ids is None:
            object_ids = self._ALL_OBJ_INDICES
        # set into internal buffers
        self._external_force_b[env_ids[:, None], object_ids] = forces
        self._external_torque_b[env_ids[:, None], object_ids] = torques
        if positions is not None:
            self.uses_external_wrench_positions = True
            self._external_wrench_positions_b[env_ids[:, None], object_ids] = positions
        else:
            if self.uses_external_wrench_positions:
                self._external_wrench_positions_b[env_ids[:, None], object_ids] = 0.0

    """
    Helper functions.
    """

    def reshape_view_to_data(self, data: torch.Tensor) -> torch.Tensor:
        """Reshapes and arranges the data coming from the :attr:`root_physx_view` to
        (num_instances, num_objects, data_dim).

        Args:
            data: The data coming from the :attr:`root_physx_view`. Shape is (num_instances * num_objects, data_dim).

        Returns:
            The reshaped data. Shape is (num_instances, num_objects, data_dim).
        """
        return torch.einsum("ijk -> jik", data.reshape(self.num_objects, self.num_instances, -1))

    def reshape_data_to_view(self, data: torch.Tensor) -> torch.Tensor:
        """Reshapes and arranges the data to the be consistent with data from the :attr:`root_physx_view`.

        Args:
            data: The data to be reshaped. Shape is (num_instances, num_objects, data_dim).

        Returns:
            The reshaped data. Shape is (num_instances * num_objects, data_dim).
        """
        return torch.einsum("ijk -> jik", data).reshape(self.num_objects * self.num_instances, *data.shape[2:])

    """
    Internal helper.
    """

    def _initialize_impl(self):
        # obtain global simulation view
        self._physics_sim_view = SimulationManager.get_physics_sim_view()
        root_prim_path_exprs = []
        for name, rigid_object_cfg in self.cfg.rigid_objects.items():
            # obtain the first prim in the regex expression (all others are assumed to be a copy of this)
            template_prim = sim_utils.find_first_matching_prim(
                rigid_object_cfg.prim_path
            )
            if template_prim is None:
                raise RuntimeError(
                    f"Failed to find prim for expression: '{rigid_object_cfg.prim_path}'."
                )
            template_prim_path = template_prim.GetPath().pathString

            # find rigid root prims
            root_prims = sim_utils.get_all_matching_child_prims(
                template_prim_path,
                predicate=lambda prim: prim.HasAPI(UsdPhysics.RigidBodyAPI),
            )
            if len(root_prims) == 0:
                raise RuntimeError(
                    f"Failed to find a rigid body when resolving '{rigid_object_cfg.prim_path}'."
                    " Please ensure that the prim has 'USD RigidBodyAPI' applied."
                )
            if len(root_prims) > 1:
                raise RuntimeError(
                    f"Failed to find a single rigid body when resolving '{rigid_object_cfg.prim_path}'."
                    f" Found multiple '{root_prims}' under '{template_prim_path}'."
                    " Please ensure that there is only one rigid body in the prim path tree."
                )

            # check that no rigid object has an articulation root API, which decreases simulation performance
            articulation_prims = sim_utils.get_all_matching_child_prims(
                template_prim_path,
                predicate=lambda prim: prim.HasAPI(UsdPhysics.ArticulationRootAPI),
            )
            if len(articulation_prims) != 0:
                if (
                    articulation_prims[0]
                    .GetAttribute("physxArticulation:articulationEnabled")
                    .Get()
                ):
                    raise RuntimeError(
                        f"Found an articulation root when resolving '{rigid_object_cfg.prim_path}' in the rigid object"
                        f" collection. These are located at: '{articulation_prims}' under '{template_prim_path}'."
                        " Please disable the articulation root in the USD or from code by setting the parameter"
                        " 'ArticulationRootPropertiesCfg.articulation_enabled' to False in the spawn configuration."
                    )

            # resolve root prim back into regex expression
            root_prim_path = root_prims[0].GetPath().pathString
            root_prim_path_expr = (
                rigid_object_cfg.prim_path + root_prim_path[len(template_prim_path) :]
            )
            root_prim_path_exprs.append(root_prim_path_expr.replace(".*", "*"))

            self._object_names_list.append(name)

        # -- object view
        self._root_physx_view = self._physics_sim_view.create_rigid_body_view(
            root_prim_path_exprs
        )

        # check if the rigid body was created
        if self._root_physx_view._backend is None:
            raise RuntimeError(
                "Failed to create rigid body collection. Please check PhysX logs."
            )

        # log information about the rigid body
        omni.log.info(f"Number of instances: {self.num_instances}")
        omni.log.info(f"Number of distinct objects: {self.num_objects}")
        omni.log.info(f"Object names: {self.object_names}")

        # container for data access
        self._data = RigidObjectCollectionData(
            self.root_physx_view, self.num_objects, self.device
        )

        # create buffers
        self._create_buffers()
        # process configuration
        self._process_cfg()
        # update the rigid body data
        self.update(0.0)

    def _create_buffers(self):
        """Create buffers for storing data."""
        # constants
        self._ALL_ENV_INDICES = torch.arange(
            self.num_instances, dtype=torch.long, device=self.device
        )
        self._ALL_OBJ_INDICES = torch.arange(
            self.num_objects, dtype=torch.long, device=self.device
        )

        # external forces and torques
        self.has_external_wrench = False
        self._external_force_b = torch.zeros(
            (self.num_instances, self.num_objects, 3), device=self.device
        )
        self._external_torque_b = torch.zeros_like(self._external_force_b)
        self._external_wrench_positions_b = torch.zeros_like(self._external_force_b)
        self.uses_external_wrench_positions = False

        # set information about rigid body into data
        self._data.object_names = self.object_names
        self._data.default_mass = self.reshape_view_to_data(
            self.root_physx_view.get_masses().clone()
        )
        self._data.default_inertia = self.reshape_view_to_data(
            self.root_physx_view.get_inertias().clone()
        )

    def _process_cfg(self):
        """Post processing of configuration parameters."""
        # default state
        # -- object state
        default_object_states = []
        for rigid_object_cfg in self.cfg.rigid_objects.values():
            default_object_state = (
                tuple(rigid_object_cfg.init_state.pos)
                + tuple(rigid_object_cfg.init_state.rot)
                + tuple(rigid_object_cfg.init_state.lin_vel)
                + tuple(rigid_object_cfg.init_state.ang_vel)
            )
            default_object_state = (
                torch.tensor(
                    default_object_state, dtype=torch.float, device=self.device
                )
                .repeat(self.num_instances, 1)
                .unsqueeze(1)
            )
            default_object_states.append(default_object_state)
        # concatenate the default state for each object
        default_object_states = torch.cat(default_object_states, dim=1)
        self._data.default_object_state = default_object_states

<<<<<<< HEAD
    def reshape_view_to_data(self, data: torch.Tensor) -> torch.Tensor:
        """Reshapes and arranges the data coming from the :attr:`root_physx_view` to (num_instances, num_objects, data_size).

        Args:
            data: The data coming from the :attr:`root_physx_view`. Shape is (num_instances*num_objects, data_size).

        Returns:
            The reshaped data. Shape is (num_instances, num_objects, data_size).
        """
        return torch.einsum(
            "ijk -> jik", data.reshape(self.num_objects, self.num_instances, -1)
        )

    def reshape_data_to_view(self, data: torch.Tensor) -> torch.Tensor:
        """Reshapes and arranges the data to the be consistent with data from the :attr:`root_physx_view`.

        Args:
            data: The data to be reshaped. Shape is (num_instances, num_objects, data_size).

        Returns:
            The reshaped data. Shape is (num_instances*num_objects, data_size).
        """
        return torch.einsum("ijk -> jik", data).reshape(
            self.num_objects * self.num_instances, *data.shape[2:]
        )
=======
        # -- external wrench
        external_wrench_frame = self.cfg.objects_external_wrench_frame
        if external_wrench_frame == "local":
            self._use_global_wrench_frame = False
        elif external_wrench_frame == "world":
            self._use_global_wrench_frame = True
        else:
            raise ValueError(f"Invalid external wrench frame: {external_wrench_frame}. Must be 'local' or 'world'.")
>>>>>>> 24a78b68

    def _env_obj_ids_to_view_ids(
        self, env_ids: torch.Tensor, object_ids: Sequence[int] | slice | torch.Tensor
    ) -> torch.Tensor:
        """Converts environment and object indices to indices consistent with data from :attr:`root_physx_view`.

        Args:
            env_ids: Environment indices.
            object_ids: Object indices.

        Returns:
            The view indices.
        """
        # the order is env_0/object_0, env_0/object_1, env_0/object_..., env_1/object_0, env_1/object_1, ...
        # return a flat tensor of indices
        if isinstance(object_ids, slice):
            object_ids = self._ALL_OBJ_INDICES
        elif isinstance(object_ids, Sequence):
            object_ids = torch.tensor(object_ids, device=self.device)
        return (object_ids.unsqueeze(1) * self.num_instances + env_ids).flatten()

    """
    Internal simulation callbacks.
    """

    def _invalidate_initialize_callback(self, event):
        """Invalidates the scene elements."""
        # call parent
        super()._invalidate_initialize_callback(event)
        # set all existing views to None to invalidate them
        self._root_physx_view = None

    def _on_prim_deletion(self, prim_path: str) -> None:
        """Invalidates and deletes the callbacks when the prim is deleted.

        Args:
            prim_path: The path to the prim that is being deleted.

        Note:
            This function is called when the prim is deleted.
        """
        if prim_path == "/":
            self._clear_callbacks()
            return
        for prim_path_expr in self._prim_paths:
            result = re.match(
                pattern="^"
                + "/".join(prim_path_expr.split("/")[: prim_path.count("/") + 1])
                + "$",
                string=prim_path,
            )
            if result:
                self._clear_callbacks()
                return<|MERGE_RESOLUTION|>--- conflicted
+++ resolved
@@ -189,17 +189,6 @@
         """
         # write external wrench
         if self.has_external_wrench:
-<<<<<<< HEAD
-            self.root_physx_view.apply_forces_and_torques_at_position(
-                force_data=self.reshape_data_to_view(self._external_force_b),
-                torque_data=self.reshape_data_to_view(self._external_torque_b),
-                position_data=None,
-                indices=self._env_obj_ids_to_view_ids(
-                    self._ALL_ENV_INDICES, self._ALL_OBJ_INDICES
-                ),
-                is_global=False,
-            )
-=======
             if self.uses_external_wrench_positions:
                 self.root_physx_view.apply_forces_and_torques_at_position(
                     force_data=self.reshape_data_to_view(self._external_force_b),
@@ -216,7 +205,6 @@
                     indices=self._env_obj_ids_to_view_ids(self._ALL_ENV_INDICES, self._ALL_OBJ_INDICES),
                     is_global=self._use_global_wrench_frame,
                 )
->>>>>>> 24a78b68
 
     def update(self, dt: float):
         self._data.update(dt)
@@ -810,33 +798,6 @@
         default_object_states = torch.cat(default_object_states, dim=1)
         self._data.default_object_state = default_object_states
 
-<<<<<<< HEAD
-    def reshape_view_to_data(self, data: torch.Tensor) -> torch.Tensor:
-        """Reshapes and arranges the data coming from the :attr:`root_physx_view` to (num_instances, num_objects, data_size).
-
-        Args:
-            data: The data coming from the :attr:`root_physx_view`. Shape is (num_instances*num_objects, data_size).
-
-        Returns:
-            The reshaped data. Shape is (num_instances, num_objects, data_size).
-        """
-        return torch.einsum(
-            "ijk -> jik", data.reshape(self.num_objects, self.num_instances, -1)
-        )
-
-    def reshape_data_to_view(self, data: torch.Tensor) -> torch.Tensor:
-        """Reshapes and arranges the data to the be consistent with data from the :attr:`root_physx_view`.
-
-        Args:
-            data: The data to be reshaped. Shape is (num_instances, num_objects, data_size).
-
-        Returns:
-            The reshaped data. Shape is (num_instances*num_objects, data_size).
-        """
-        return torch.einsum("ijk -> jik", data).reshape(
-            self.num_objects * self.num_instances, *data.shape[2:]
-        )
-=======
         # -- external wrench
         external_wrench_frame = self.cfg.objects_external_wrench_frame
         if external_wrench_frame == "local":
@@ -845,7 +806,6 @@
             self._use_global_wrench_frame = True
         else:
             raise ValueError(f"Invalid external wrench frame: {external_wrench_frame}. Must be 'local' or 'world'.")
->>>>>>> 24a78b68
 
     def _env_obj_ids_to_view_ids(
         self, env_ids: torch.Tensor, object_ids: Sequence[int] | slice | torch.Tensor
