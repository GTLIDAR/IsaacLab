--- conflicted
+++ resolved
@@ -15,11 +15,7 @@
 import omni.log
 import omni.physics.tensors.impl.api as physx
 import omni.timeline
-<<<<<<< HEAD
-from isaacsim.core.simulation_manager import SimulationManager
-=======
 from isaacsim.core.simulation_manager import IsaacEvents, SimulationManager
->>>>>>> 3b6d615f
 from pxr import UsdPhysics
 
 import isaaclab.sim as sim_utils
@@ -91,7 +87,9 @@
             # check that spawn was successful
             matching_prims = sim_utils.find_matching_prims(rigid_object_cfg.prim_path)
             if len(matching_prims) == 0:
-                raise RuntimeError(f"Could not find prim with path {rigid_object_cfg.prim_path}.")
+                raise RuntimeError(
+                    f"Could not find prim with path {rigid_object_cfg.prim_path}."
+                )
             self._prim_paths.append(rigid_object_cfg.prim_path)
         # stores object names
         self._object_names_list = []
@@ -99,16 +97,23 @@
         # note: Use weakref on all callbacks to ensure that this object can be deleted when its destructor is called.
         # add callbacks for stage play/stop
         # The order is set to 10 which is arbitrary but should be lower priority than the default order of 0
-        timeline_event_stream = omni.timeline.get_timeline_interface().get_timeline_event_stream()
-        self._initialize_handle = timeline_event_stream.create_subscription_to_pop_by_type(
-            int(omni.timeline.TimelineEventType.PLAY),
-            lambda event, obj=weakref.proxy(self): obj._initialize_callback(event),
-            order=10,
-        )
-        self._invalidate_initialize_handle = timeline_event_stream.create_subscription_to_pop_by_type(
-            int(omni.timeline.TimelineEventType.STOP),
-            lambda event, obj=weakref.proxy(self): obj._invalidate_initialize_callback(event),
-            order=10,
+        timeline_event_stream = (
+            omni.timeline.get_timeline_interface().get_timeline_event_stream()
+        )
+        self._initialize_handle = (
+            timeline_event_stream.create_subscription_to_pop_by_type(
+                int(omni.timeline.TimelineEventType.PLAY),
+                lambda event, obj=weakref.proxy(self): obj._initialize_callback(event),
+                order=10,
+            )
+        )
+        self._invalidate_initialize_handle = (
+            timeline_event_stream.create_subscription_to_pop_by_type(
+                int(omni.timeline.TimelineEventType.STOP),
+                lambda event,
+                obj=weakref.proxy(self): obj._invalidate_initialize_callback(event),
+                order=10,
+            )
         )
         self._prim_deletion_callback_id = SimulationManager.register_callback(
             self._on_prim_deletion, event=IsaacEvents.PRIM_DELETION
@@ -154,7 +159,11 @@
     Operations.
     """
 
-    def reset(self, env_ids: torch.Tensor | None = None, object_ids: slice | torch.Tensor | None = None):
+    def reset(
+        self,
+        env_ids: torch.Tensor | None = None,
+        object_ids: slice | torch.Tensor | None = None,
+    ):
         """Resets all internal buffers of selected environments and objects.
 
         Args:
@@ -183,7 +192,9 @@
                 force_data=self.reshape_data_to_view(self._external_force_b),
                 torque_data=self.reshape_data_to_view(self._external_torque_b),
                 position_data=None,
-                indices=self._env_obj_ids_to_view_ids(self._ALL_ENV_INDICES, self._ALL_OBJ_INDICES),
+                indices=self._env_obj_ids_to_view_ids(
+                    self._ALL_ENV_INDICES, self._ALL_OBJ_INDICES
+                ),
                 is_global=False,
             )
 
@@ -209,7 +220,9 @@
         Returns:
             A tuple containing the object indices and names.
         """
-        obj_ids, obj_names = string_utils.resolve_matching_names(name_keys, self.object_names, preserve_order)
+        obj_ids, obj_names = string_utils.resolve_matching_names(
+            name_keys, self.object_names, preserve_order
+        )
         return torch.tensor(obj_ids, device=self.device), obj_names
 
     """
@@ -234,8 +247,12 @@
         """
 
         # set into simulation
-        self.write_object_pose_to_sim(object_state[..., :7], env_ids=env_ids, object_ids=object_ids)
-        self.write_object_velocity_to_sim(object_state[..., 7:], env_ids=env_ids, object_ids=object_ids)
+        self.write_object_pose_to_sim(
+            object_state[..., :7], env_ids=env_ids, object_ids=object_ids
+        )
+        self.write_object_velocity_to_sim(
+            object_state[..., 7:], env_ids=env_ids, object_ids=object_ids
+        )
 
     def write_object_com_state_to_sim(
         self,
@@ -253,8 +270,12 @@
             object_ids: Object indices. If None, then all indices are used.
         """
         # set into simulation
-        self.write_object_com_pose_to_sim(object_state[..., :7], env_ids=env_ids, object_ids=object_ids)
-        self.write_object_com_velocity_to_sim(object_state[..., 7:], env_ids=env_ids, object_ids=object_ids)
+        self.write_object_com_pose_to_sim(
+            object_state[..., :7], env_ids=env_ids, object_ids=object_ids
+        )
+        self.write_object_com_velocity_to_sim(
+            object_state[..., 7:], env_ids=env_ids, object_ids=object_ids
+        )
 
     def write_object_link_state_to_sim(
         self,
@@ -272,8 +293,12 @@
             object_ids: Object indices. If None, then all indices are used.
         """
         # set into simulation
-        self.write_object_link_pose_to_sim(object_state[..., :7], env_ids=env_ids, object_ids=object_ids)
-        self.write_object_link_velocity_to_sim(object_state[..., 7:], env_ids=env_ids, object_ids=object_ids)
+        self.write_object_link_pose_to_sim(
+            object_state[..., :7], env_ids=env_ids, object_ids=object_ids
+        )
+        self.write_object_link_velocity_to_sim(
+            object_state[..., 7:], env_ids=env_ids, object_ids=object_ids
+        )
 
     def write_object_pose_to_sim(
         self,
@@ -299,13 +324,17 @@
             object_ids = self._ALL_OBJ_INDICES
         # note: we need to do this here since tensors are not set into simulation until step.
         # set into internal buffers
-        self._data.object_state_w[env_ids[:, None], object_ids, :7] = object_pose.clone()
+        self._data.object_state_w[env_ids[:, None], object_ids, :7] = (
+            object_pose.clone()
+        )
         # convert the quaternion from wxyz to xyzw
         poses_xyzw = self._data.object_state_w[..., :7].clone()
         poses_xyzw[..., 3:] = math_utils.convert_quat(poses_xyzw[..., 3:], to="xyzw")
         # set into simulation
         view_ids = self._env_obj_ids_to_view_ids(env_ids, object_ids)
-        self.root_physx_view.set_transforms(self.reshape_data_to_view(poses_xyzw), indices=view_ids)
+        self.root_physx_view.set_transforms(
+            self.reshape_data_to_view(poses_xyzw), indices=view_ids
+        )
 
     def write_object_link_pose_to_sim(
         self,
@@ -332,14 +361,20 @@
             object_ids = self._ALL_OBJ_INDICES
         # note: we need to do this here since tensors are not set into simulation until step.
         # set into internal buffers
-        self._data.object_link_state_w[env_ids[:, None], object_ids, :7] = object_pose.clone()
-        self._data.object_state_w[env_ids[:, None], object_ids, :7] = object_pose.clone()
+        self._data.object_link_state_w[env_ids[:, None], object_ids, :7] = (
+            object_pose.clone()
+        )
+        self._data.object_state_w[env_ids[:, None], object_ids, :7] = (
+            object_pose.clone()
+        )
         # convert the quaternion from wxyz to xyzw
         poses_xyzw = self._data.object_link_state_w[..., :7].clone()
         poses_xyzw[..., 3:] = math_utils.convert_quat(poses_xyzw[..., 3:], to="xyzw")
         # set into simulation
         view_ids = self._env_obj_ids_to_view_ids(env_ids, object_ids)
-        self.root_physx_view.set_transforms(self.reshape_data_to_view(poses_xyzw), indices=view_ids)
+        self.root_physx_view.set_transforms(
+            self.reshape_data_to_view(poses_xyzw), indices=view_ids
+        )
 
     def write_object_com_pose_to_sim(
         self,
@@ -377,7 +412,9 @@
         )
 
         object_link_pose = torch.cat((object_link_pos, object_link_quat), dim=-1)
-        self.write_object_link_pose_to_sim(object_pose=object_link_pose, env_ids=env_ids, object_ids=object_ids)
+        self.write_object_link_pose_to_sim(
+            object_pose=object_link_pose, env_ids=env_ids, object_ids=object_ids
+        )
 
     def write_object_velocity_to_sim(
         self,
@@ -400,13 +437,16 @@
         if object_ids is None:
             object_ids = self._ALL_OBJ_INDICES
 
-        self._data.object_state_w[env_ids[:, None], object_ids, 7:] = object_velocity.clone()
+        self._data.object_state_w[env_ids[:, None], object_ids, 7:] = (
+            object_velocity.clone()
+        )
         self._data.object_acc_w[env_ids[:, None], object_ids] = 0.0
 
         # set into simulation
         view_ids = self._env_obj_ids_to_view_ids(env_ids, object_ids)
         self.root_physx_view.set_velocities(
-            self.reshape_data_to_view(self._data.object_state_w[..., 7:]), indices=view_ids
+            self.reshape_data_to_view(self._data.object_state_w[..., 7:]),
+            indices=view_ids,
         )
 
     def write_object_com_velocity_to_sim(
@@ -430,14 +470,19 @@
         if object_ids is None:
             object_ids = self._ALL_OBJ_INDICES
 
-        self._data.object_com_state_w[env_ids[:, None], object_ids, 7:] = object_velocity.clone()
-        self._data.object_state_w[env_ids[:, None], object_ids, 7:] = object_velocity.clone()
+        self._data.object_com_state_w[env_ids[:, None], object_ids, 7:] = (
+            object_velocity.clone()
+        )
+        self._data.object_state_w[env_ids[:, None], object_ids, 7:] = (
+            object_velocity.clone()
+        )
         self._data.object_acc_w[env_ids[:, None], object_ids] = 0.0
 
         # set into simulation
         view_ids = self._env_obj_ids_to_view_ids(env_ids, object_ids)
         self.root_physx_view.set_velocities(
-            self.reshape_data_to_view(self._data.object_com_state_w[..., 7:]), indices=view_ids
+            self.reshape_data_to_view(self._data.object_com_state_w[..., 7:]),
+            indices=view_ids,
         )
 
     def write_object_link_velocity_to_sim(
@@ -469,7 +514,9 @@
         com_pos_b = self.data.com_pos_b[local_env_ids][:, local_object_ids, :]
         # transform given velocity to center of mass
         object_com_velocity[..., :3] += torch.linalg.cross(
-            object_com_velocity[..., 3:], math_utils.quat_rotate(quat, com_pos_b), dim=-1
+            object_com_velocity[..., 3:],
+            math_utils.quat_rotate(quat, com_pos_b),
+            dim=-1,
         )
         # write center of mass velocity to sim
         self.write_object_com_velocity_to_sim(
@@ -541,14 +588,19 @@
         root_prim_path_exprs = []
         for name, rigid_object_cfg in self.cfg.rigid_objects.items():
             # obtain the first prim in the regex expression (all others are assumed to be a copy of this)
-            template_prim = sim_utils.find_first_matching_prim(rigid_object_cfg.prim_path)
+            template_prim = sim_utils.find_first_matching_prim(
+                rigid_object_cfg.prim_path
+            )
             if template_prim is None:
-                raise RuntimeError(f"Failed to find prim for expression: '{rigid_object_cfg.prim_path}'.")
+                raise RuntimeError(
+                    f"Failed to find prim for expression: '{rigid_object_cfg.prim_path}'."
+                )
             template_prim_path = template_prim.GetPath().pathString
 
             # find rigid root prims
             root_prims = sim_utils.get_all_matching_child_prims(
-                template_prim_path, predicate=lambda prim: prim.HasAPI(UsdPhysics.RigidBodyAPI)
+                template_prim_path,
+                predicate=lambda prim: prim.HasAPI(UsdPhysics.RigidBodyAPI),
             )
             if len(root_prims) == 0:
                 raise RuntimeError(
@@ -564,10 +616,15 @@
 
             # check that no rigid object has an articulation root API, which decreases simulation performance
             articulation_prims = sim_utils.get_all_matching_child_prims(
-                template_prim_path, predicate=lambda prim: prim.HasAPI(UsdPhysics.ArticulationRootAPI)
+                template_prim_path,
+                predicate=lambda prim: prim.HasAPI(UsdPhysics.ArticulationRootAPI),
             )
             if len(articulation_prims) != 0:
-                if articulation_prims[0].GetAttribute("physxArticulation:articulationEnabled").Get():
+                if (
+                    articulation_prims[0]
+                    .GetAttribute("physxArticulation:articulationEnabled")
+                    .Get()
+                ):
                     raise RuntimeError(
                         f"Found an articulation root when resolving '{rigid_object_cfg.prim_path}' in the rigid object"
                         f" collection. These are located at: '{articulation_prims}' under '{template_prim_path}'."
@@ -577,17 +634,23 @@
 
             # resolve root prim back into regex expression
             root_prim_path = root_prims[0].GetPath().pathString
-            root_prim_path_expr = rigid_object_cfg.prim_path + root_prim_path[len(template_prim_path) :]
+            root_prim_path_expr = (
+                rigid_object_cfg.prim_path + root_prim_path[len(template_prim_path) :]
+            )
             root_prim_path_exprs.append(root_prim_path_expr.replace(".*", "*"))
 
             self._object_names_list.append(name)
 
         # -- object view
-        self._root_physx_view = self._physics_sim_view.create_rigid_body_view(root_prim_path_exprs)
+        self._root_physx_view = self._physics_sim_view.create_rigid_body_view(
+            root_prim_path_exprs
+        )
 
         # check if the rigid body was created
         if self._root_physx_view._backend is None:
-            raise RuntimeError("Failed to create rigid body collection. Please check PhysX logs.")
+            raise RuntimeError(
+                "Failed to create rigid body collection. Please check PhysX logs."
+            )
 
         # log information about the rigid body
         omni.log.info(f"Number of instances: {self.num_instances}")
@@ -595,7 +658,9 @@
         omni.log.info(f"Object names: {self.object_names}")
 
         # container for data access
-        self._data = RigidObjectCollectionData(self.root_physx_view, self.num_objects, self.device)
+        self._data = RigidObjectCollectionData(
+            self.root_physx_view, self.num_objects, self.device
+        )
 
         # create buffers
         self._create_buffers()
@@ -607,18 +672,28 @@
     def _create_buffers(self):
         """Create buffers for storing data."""
         # constants
-        self._ALL_ENV_INDICES = torch.arange(self.num_instances, dtype=torch.long, device=self.device)
-        self._ALL_OBJ_INDICES = torch.arange(self.num_objects, dtype=torch.long, device=self.device)
+        self._ALL_ENV_INDICES = torch.arange(
+            self.num_instances, dtype=torch.long, device=self.device
+        )
+        self._ALL_OBJ_INDICES = torch.arange(
+            self.num_objects, dtype=torch.long, device=self.device
+        )
 
         # external forces and torques
         self.has_external_wrench = False
-        self._external_force_b = torch.zeros((self.num_instances, self.num_objects, 3), device=self.device)
+        self._external_force_b = torch.zeros(
+            (self.num_instances, self.num_objects, 3), device=self.device
+        )
         self._external_torque_b = torch.zeros_like(self._external_force_b)
 
         # set information about rigid body into data
         self._data.object_names = self.object_names
-        self._data.default_mass = self.reshape_view_to_data(self.root_physx_view.get_masses().clone())
-        self._data.default_inertia = self.reshape_view_to_data(self.root_physx_view.get_inertias().clone())
+        self._data.default_mass = self.reshape_view_to_data(
+            self.root_physx_view.get_masses().clone()
+        )
+        self._data.default_inertia = self.reshape_view_to_data(
+            self.root_physx_view.get_inertias().clone()
+        )
 
     def _process_cfg(self):
         """Post processing of configuration parameters."""
@@ -633,7 +708,9 @@
                 + tuple(rigid_object_cfg.init_state.ang_vel)
             )
             default_object_state = (
-                torch.tensor(default_object_state, dtype=torch.float, device=self.device)
+                torch.tensor(
+                    default_object_state, dtype=torch.float, device=self.device
+                )
                 .repeat(self.num_instances, 1)
                 .unsqueeze(1)
             )
@@ -651,7 +728,9 @@
         Returns:
             The reshaped data. Shape is (num_instances, num_objects, data_size).
         """
-        return torch.einsum("ijk -> jik", data.reshape(self.num_objects, self.num_instances, -1))
+        return torch.einsum(
+            "ijk -> jik", data.reshape(self.num_objects, self.num_instances, -1)
+        )
 
     def reshape_data_to_view(self, data: torch.Tensor) -> torch.Tensor:
         """Reshapes and arranges the data to the be consistent with data from the :attr:`root_physx_view`.
@@ -662,7 +741,9 @@
         Returns:
             The reshaped data. Shape is (num_instances*num_objects, data_size).
         """
-        return torch.einsum("ijk -> jik", data).reshape(self.num_objects * self.num_instances, *data.shape[2:])
+        return torch.einsum("ijk -> jik", data).reshape(
+            self.num_objects * self.num_instances, *data.shape[2:]
+        )
 
     def _env_obj_ids_to_view_ids(
         self, env_ids: torch.Tensor, object_ids: Sequence[int] | slice | torch.Tensor
@@ -693,9 +774,6 @@
         # call parent
         super()._invalidate_initialize_callback(event)
         # set all existing views to None to invalidate them
-<<<<<<< HEAD
-        self._root_physx_view = None
-=======
         self._root_physx_view = None
 
     def _on_prim_deletion(self, prim_path: str) -> None:
@@ -712,9 +790,11 @@
             return
         for prim_path_expr in self._prim_paths:
             result = re.match(
-                pattern="^" + "/".join(prim_path_expr.split("/")[: prim_path.count("/") + 1]) + "$", string=prim_path
+                pattern="^"
+                + "/".join(prim_path_expr.split("/")[: prim_path.count("/") + 1])
+                + "$",
+                string=prim_path,
             )
             if result:
                 self._clear_callbacks()
-                return
->>>>>>> 3b6d615f
+                return