# Copyright (c) 2022-2025, The Isaac Lab Project Developers (https://github.com/isaac-sim/IsaacLab/blob/main/CONTRIBUTORS.md).
# All rights reserved.
#
# SPDX-License-Identifier: BSD-3-Clause

from __future__ import annotations

import re
import torch
import weakref
from collections.abc import Sequence
from typing import TYPE_CHECKING

import omni.kit.app
import omni.log
import omni.physics.tensors.impl.api as physx
import omni.timeline
<<<<<<< HEAD
from isaacsim.core.simulation_manager import SimulationManager
=======
from isaacsim.core.simulation_manager import IsaacEvents, SimulationManager
>>>>>>> ca4043cc
from pxr import UsdPhysics

import isaaclab.sim as sim_utils
import isaaclab.utils.math as math_utils
import isaaclab.utils.string as string_utils

from ..asset_base import AssetBase
from .rigid_object_collection_data import RigidObjectCollectionData

if TYPE_CHECKING:
    from .rigid_object_collection_cfg import RigidObjectCollectionCfg


class RigidObjectCollection(AssetBase):
    """A rigid object collection class.

    This class represents a collection of rigid objects in the simulation, where the state of the
    rigid objects can be accessed and modified using a batched ``(env_ids, object_ids)`` API.

    For each rigid body in the collection, the root prim of the asset must have the `USD RigidBodyAPI`_
    applied to it. This API is used to define the simulation properties of the rigid bodies. On playing the
    simulation, the physics engine will automatically register the rigid bodies and create a corresponding
    rigid body handle. This handle can be accessed using the :attr:`root_physx_view` attribute.

    Rigid objects in the collection are uniquely identified via the key of the dictionary
    :attr:`~isaaclab.assets.RigidObjectCollectionCfg.rigid_objects` in the
    :class:`~isaaclab.assets.RigidObjectCollectionCfg` configuration class.
    This differs from the :class:`~isaaclab.assets.RigidObject` class, where a rigid object is identified by
    the name of the Xform where the `USD RigidBodyAPI`_ is applied. This would not be possible for the rigid
    object collection since the :attr:`~isaaclab.assets.RigidObjectCollectionCfg.rigid_objects` dictionary
    could contain the same rigid object multiple times, leading to ambiguity.

    .. _`USD RigidBodyAPI`: https://openusd.org/dev/api/class_usd_physics_rigid_body_a_p_i.html
    """

    cfg: RigidObjectCollectionCfg
    """Configuration instance for the rigid object collection."""

    def __init__(self, cfg: RigidObjectCollectionCfg):
        """Initialize the rigid object collection.

        Args:
            cfg: A configuration instance.
        """
        # Note: We never call the parent constructor as it tries to call its own spawning which we don't want.
        # check that the config is valid
        cfg.validate()
        # store inputs
        self.cfg = cfg.copy()
        # flag for whether the asset is initialized
        self._is_initialized = False
        self._prim_paths = []
        # spawn the rigid objects
        for rigid_object_cfg in self.cfg.rigid_objects.values():
            # check if the rigid object path is valid
            # note: currently the spawner does not work if there is a regex pattern in the leaf
            #   For example, if the prim path is "/World/Object_[1,2]" since the spawner will not
            #   know which prim to spawn. This is a limitation of the spawner and not the asset.
            asset_path = rigid_object_cfg.prim_path.split("/")[-1]
            asset_path_is_regex = re.match(r"^[a-zA-Z0-9/_]+$", asset_path) is None
            # spawn the asset
            if rigid_object_cfg.spawn is not None and not asset_path_is_regex:
                rigid_object_cfg.spawn.func(
                    rigid_object_cfg.prim_path,
                    rigid_object_cfg.spawn,
                    translation=rigid_object_cfg.init_state.pos,
                    orientation=rigid_object_cfg.init_state.rot,
                )
            # check that spawn was successful
            matching_prims = sim_utils.find_matching_prims(rigid_object_cfg.prim_path)
            if len(matching_prims) == 0:
                raise RuntimeError(f"Could not find prim with path {rigid_object_cfg.prim_path}.")
            self._prim_paths.append(rigid_object_cfg.prim_path)
        # stores object names
        self._object_names_list = []

        # note: Use weakref on all callbacks to ensure that this object can be deleted when its destructor is called.
        # add callbacks for stage play/stop
        # The order is set to 10 which is arbitrary but should be lower priority than the default order of 0
        timeline_event_stream = omni.timeline.get_timeline_interface().get_timeline_event_stream()
        self._initialize_handle = timeline_event_stream.create_subscription_to_pop_by_type(
            int(omni.timeline.TimelineEventType.PLAY),
            lambda event, obj=weakref.proxy(self): obj._initialize_callback(event),
            order=10,
        )
        self._invalidate_initialize_handle = timeline_event_stream.create_subscription_to_pop_by_type(
            int(omni.timeline.TimelineEventType.STOP),
            lambda event, obj=weakref.proxy(self): obj._invalidate_initialize_callback(event),
            order=10,
        )
        self._prim_deletion_callback_id = SimulationManager.register_callback(
            self._on_prim_deletion, event=IsaacEvents.PRIM_DELETION
        )
        self._debug_vis_handle = None

    """
    Properties
    """

    @property
    def data(self) -> RigidObjectCollectionData:
        return self._data

    @property
    def num_instances(self) -> int:
        """Number of instances of the collection."""
        return self.root_physx_view.count // self.num_objects

    @property
    def num_objects(self) -> int:
        """Number of objects in the collection.

        This corresponds to the distinct number of rigid bodies in the collection.
        """
        return len(self.object_names)

    @property
    def object_names(self) -> list[str]:
        """Ordered names of objects in the rigid object collection."""
        return self._object_names_list

    @property
    def root_physx_view(self) -> physx.RigidBodyView:
        """Rigid body view for the rigid body collection (PhysX).

        Note:
            Use this view with caution. It requires handling of tensors in a specific way.
        """
        return self._root_physx_view  # type: ignore

    """
    Operations.
    """

    def reset(self, env_ids: torch.Tensor | None = None, object_ids: slice | torch.Tensor | None = None):
        """Resets all internal buffers of selected environments and objects.

        Args:
            env_ids: The indices of the object to reset. Defaults to None (all instances).
            object_ids: The indices of the object to reset. Defaults to None (all objects).
        """
        # resolve all indices
        if env_ids is None:
            env_ids = self._ALL_ENV_INDICES
        if object_ids is None:
            object_ids = self._ALL_OBJ_INDICES
        # reset external wrench
        self._external_force_b[env_ids[:, None], object_ids] = 0.0
        self._external_torque_b[env_ids[:, None], object_ids] = 0.0

    def write_data_to_sim(self):
        """Write external wrench to the simulation.

        Note:
            We write external wrench to the simulation here since this function is called before the simulation step.
            This ensures that the external wrench is applied at every simulation step.
        """
        # write external wrench
        if self.has_external_wrench:
            self.root_physx_view.apply_forces_and_torques_at_position(
                force_data=self.reshape_data_to_view(self._external_force_b),
                torque_data=self.reshape_data_to_view(self._external_torque_b),
                position_data=None,
                indices=self._env_obj_ids_to_view_ids(self._ALL_ENV_INDICES, self._ALL_OBJ_INDICES),
                is_global=False,
            )

    def update(self, dt: float):
        self._data.update(dt)

    """
    Operations - Finders.
    """

    def find_objects(
        self, name_keys: str | Sequence[str], preserve_order: bool = False
    ) -> tuple[torch.Tensor, list[str]]:
        """Find objects in the collection based on the name keys.

        Please check the :meth:`isaaclab.utils.string_utils.resolve_matching_names` function for more
        information on the name matching.

        Args:
            name_keys: A regular expression or a list of regular expressions to match the object names.
            preserve_order: Whether to preserve the order of the name keys in the output. Defaults to False.

        Returns:
            A tuple containing the object indices and names.
        """
        obj_ids, obj_names = string_utils.resolve_matching_names(name_keys, self.object_names, preserve_order)
        return torch.tensor(obj_ids, device=self.device), obj_names

    """
    Operations - Write to simulation.
    """

    def write_object_state_to_sim(
        self,
        object_state: torch.Tensor,
        env_ids: torch.Tensor | None = None,
        object_ids: slice | torch.Tensor | None = None,
    ):
        """Set the object state over selected environment and object indices into the simulation.

        The object state comprises of the cartesian position, quaternion orientation in (w, x, y, z), and linear
        and angular velocity. All the quantities are in the simulation frame.

        Args:
            object_state: Object state in simulation frame. Shape is (len(env_ids), len(object_ids), 13).
            env_ids: Environment indices. If None, then all indices are used.
            object_ids: Object indices. If None, then all indices are used.
        """
        self.write_object_link_pose_to_sim(object_state[..., :7], env_ids=env_ids, object_ids=object_ids)
        self.write_object_com_velocity_to_sim(object_state[..., 7:], env_ids=env_ids, object_ids=object_ids)

    def write_object_com_state_to_sim(
        self,
        object_state: torch.Tensor,
        env_ids: torch.Tensor | None = None,
        object_ids: slice | torch.Tensor | None = None,
    ):
        """Set the object center of mass state over selected environment indices into the simulation.

        The object state comprises of the cartesian position, quaternion orientation in (w, x, y, z), and linear
        and angular velocity. All the quantities are in the simulation frame.

        Args:
            object_state: Object state in simulation frame. Shape is (len(env_ids), len(object_ids), 13).
            env_ids: Environment indices. If None, then all indices are used.
            object_ids: Object indices. If None, then all indices are used.
        """
        self.write_object_com_pose_to_sim(object_state[..., :7], env_ids=env_ids, object_ids=object_ids)
        self.write_object_com_velocity_to_sim(object_state[..., 7:], env_ids=env_ids, object_ids=object_ids)

    def write_object_link_state_to_sim(
        self,
        object_state: torch.Tensor,
        env_ids: torch.Tensor | None = None,
        object_ids: slice | torch.Tensor | None = None,
    ):
        """Set the object link state over selected environment indices into the simulation.

        The object state comprises of the cartesian position, quaternion orientation in (w, x, y, z), and linear
        and angular velocity. All the quantities are in the simulation frame.

        Args:
            object_state: Object state in simulation frame. Shape is (len(env_ids), len(object_ids), 13).
            env_ids: Environment indices. If None, then all indices are used.
            object_ids: Object indices. If None, then all indices are used.
        """
        self.write_object_link_pose_to_sim(object_state[..., :7], env_ids=env_ids, object_ids=object_ids)
        self.write_object_link_velocity_to_sim(object_state[..., 7:], env_ids=env_ids, object_ids=object_ids)

    def write_object_pose_to_sim(
        self,
        object_pose: torch.Tensor,
        env_ids: torch.Tensor | None = None,
        object_ids: slice | torch.Tensor | None = None,
    ):
        """Set the object pose over selected environment and object indices into the simulation.

        The object pose comprises of the cartesian position and quaternion orientation in (w, x, y, z).

        Args:
            object_pose: Object poses in simulation frame. Shape is (len(env_ids), len(object_ids), 7).
            env_ids: Environment indices. If None, then all indices are used.
            object_ids: Object indices. If None, then all indices are used.
        """
        self.write_object_link_pose_to_sim(object_pose, env_ids=env_ids, object_ids=object_ids)

    def write_object_link_pose_to_sim(
        self,
        object_pose: torch.Tensor,
        env_ids: torch.Tensor | None = None,
        object_ids: slice | torch.Tensor | None = None,
    ):
        """Set the object pose over selected environment and object indices into the simulation.

        The object pose comprises of the cartesian position and quaternion orientation in (w, x, y, z).

        Args:
            object_pose: Object poses in simulation frame. Shape is (len(env_ids), len(object_ids), 7).
            env_ids: Environment indices. If None, then all indices are used.
            object_ids: Object indices. If None, then all indices are used.
        """
        # resolve all indices
        # -- env_ids
        if env_ids is None:
            env_ids = self._ALL_ENV_INDICES
        # -- object_ids
        if object_ids is None:
            object_ids = self._ALL_OBJ_INDICES

        # note: we need to do this here since tensors are not set into simulation until step.
        # set into internal buffers
        self._data.object_link_pose_w[env_ids[:, None], object_ids] = object_pose.clone()
        # update these buffers only if the user is using them. Otherwise this adds to overhead.
        if self._data._object_link_state_w.data is not None:
            self._data.object_link_state_w[env_ids[:, None], object_ids, :7] = object_pose.clone()
        if self._data._object_state_w.data is not None:
            self._data.object_state_w[env_ids[:, None], object_ids, :7] = object_pose.clone()

        # convert the quaternion from wxyz to xyzw
        poses_xyzw = self._data.object_link_pose_w.clone()
        poses_xyzw[..., 3:] = math_utils.convert_quat(poses_xyzw[..., 3:], to="xyzw")

        # set into simulation
        view_ids = self._env_obj_ids_to_view_ids(env_ids, object_ids)
        self.root_physx_view.set_transforms(self.reshape_data_to_view(poses_xyzw), indices=view_ids)

    def write_object_com_pose_to_sim(
        self,
        object_pose: torch.Tensor,
        env_ids: torch.Tensor | None = None,
        object_ids: slice | torch.Tensor | None = None,
    ):
        """Set the object center of mass pose over selected environment indices into the simulation.

        The object pose comprises of the cartesian position and quaternion orientation in (w, x, y, z).
        The orientation is the orientation of the principle axes of inertia.

        Args:
            object_pose: Object poses in simulation frame. Shape is (len(env_ids), len(object_ids), 7).
            env_ids: Environment indices. If None, then all indices are used.
            object_ids: Object indices. If None, then all indices are used.
        """
        # resolve all indices
        # -- env_ids
        if env_ids is None:
            env_ids = self._ALL_ENV_INDICES
        # -- object_ids
        if object_ids is None:
            object_ids = self._ALL_OBJ_INDICES

        # set into internal buffers
        self._data.object_com_pose_w[env_ids[:, None], object_ids] = object_pose.clone()
        # update these buffers only if the user is using them. Otherwise this adds to overhead.
        if self._data._object_com_state_w.data is not None:
            self._data.object_com_state_w[env_ids[:, None], object_ids, :7] = object_pose.clone()

        # get CoM pose in link frame
        com_pos_b = self.data.object_com_pos_b[env_ids[:, None], object_ids]
        com_quat_b = self.data.object_com_quat_b[env_ids[:, None], object_ids]
        # transform input CoM pose to link frame
        object_link_pos, object_link_quat = math_utils.combine_frame_transforms(
            object_pose[..., :3],
            object_pose[..., 3:7],
            math_utils.quat_apply(math_utils.quat_inv(com_quat_b), -com_pos_b),
            math_utils.quat_inv(com_quat_b),
        )

        # write transformed pose in link frame to sim
        object_link_pose = torch.cat((object_link_pos, object_link_quat), dim=-1)
        self.write_object_link_pose_to_sim(object_link_pose, env_ids=env_ids, object_ids=object_ids)

    def write_object_velocity_to_sim(
        self,
        object_velocity: torch.Tensor,
        env_ids: torch.Tensor | None = None,
        object_ids: slice | torch.Tensor | None = None,
    ):
        """Set the object velocity over selected environment and object indices into the simulation.

        Args:
            object_velocity: Object velocities in simulation frame. Shape is (len(env_ids), len(object_ids), 6).
            env_ids: Environment indices. If None, then all indices are used.
            object_ids: Object indices. If None, then all indices are used.
        """
        self.write_object_com_velocity_to_sim(object_velocity, env_ids=env_ids, object_ids=object_ids)

    def write_object_com_velocity_to_sim(
        self,
        object_velocity: torch.Tensor,
        env_ids: torch.Tensor | None = None,
        object_ids: slice | torch.Tensor | None = None,
    ):
        """Set the object center of mass velocity over selected environment and object indices into the simulation.

        Args:
            object_velocity: Object velocities in simulation frame. Shape is (len(env_ids), len(object_ids), 6).
            env_ids: Environment indices. If None, then all indices are used.
            object_ids: Object indices. If None, then all indices are used.
        """
        # resolve all indices
        # -- env_ids
        if env_ids is None:
            env_ids = self._ALL_ENV_INDICES
        # -- object_ids
        if object_ids is None:
            object_ids = self._ALL_OBJ_INDICES

        # note: we need to do this here since tensors are not set into simulation until step.
        # set into internal buffers
        self._data.object_com_vel_w[env_ids[:, None], object_ids] = object_velocity.clone()
        # update these buffers only if the user is using them. Otherwise this adds to overhead.
        if self._data._object_com_state_w.data is not None:
            self._data.object_com_state_w[env_ids[:, None], object_ids, 7:] = object_velocity.clone()
        if self._data._object_state_w.data is not None:
            self._data.object_state_w[env_ids[:, None], object_ids, 7:] = object_velocity.clone()
        # make the acceleration zero to prevent reporting old values
        self._data.object_com_acc_w[env_ids[:, None], object_ids] = 0.0

        # set into simulation
        view_ids = self._env_obj_ids_to_view_ids(env_ids, object_ids)
        self.root_physx_view.set_velocities(self.reshape_data_to_view(self._data.object_com_vel_w), indices=view_ids)

    def write_object_link_velocity_to_sim(
        self,
        object_velocity: torch.Tensor,
        env_ids: torch.Tensor | None = None,
        object_ids: slice | torch.Tensor | None = None,
    ):
        """Set the object link velocity over selected environment indices into the simulation.

        The velocity comprises linear velocity (x, y, z) and angular velocity (x, y, z) in that order.
        NOTE: This sets the velocity of the object's frame rather than the objects center of mass.

        Args:
            object_velocity: Object velocities in simulation frame. Shape is (len(env_ids), len(object_ids), 6).
            env_ids: Environment indices. If None, then all indices are used.
            object_ids: Object indices. If None, then all indices are used.
        """
        # resolve all indices
        # -- env_ids
        if env_ids is None:
            env_ids = self._ALL_ENV_INDICES
        # -- object_ids
        if object_ids is None:
            object_ids = self._ALL_OBJ_INDICES

        # set into internal buffers
        self._data.object_link_vel_w[env_ids[:, None], object_ids] = object_velocity.clone()
        # update these buffers only if the user is using them. Otherwise this adds to overhead.
        if self._data._object_link_state_w.data is not None:
            self._data.object_link_state_w[env_ids[:, None], object_ids, 7:] = object_velocity.clone()

        # get CoM pose in link frame
        quat = self.data.object_link_quat_w[env_ids[:, None], object_ids]
        com_pos_b = self.data.object_com_pos_b[env_ids[:, None], object_ids]
        # transform input velocity to center of mass frame
        object_com_velocity = object_velocity.clone()
        object_com_velocity[..., :3] += torch.linalg.cross(
            object_com_velocity[..., 3:], math_utils.quat_apply(quat, com_pos_b), dim=-1
        )

        # write center of mass velocity to sim
        self.write_object_com_velocity_to_sim(object_com_velocity, env_ids=env_ids, object_ids=object_ids)

    """
    Operations - Setters.
    """

    def set_external_force_and_torque(
        self,
        forces: torch.Tensor,
        torques: torch.Tensor,
        object_ids: slice | torch.Tensor | None = None,
        env_ids: torch.Tensor | None = None,
    ):
        """Set external force and torque to apply on the objects' bodies in their local frame.

        For many applications, we want to keep the applied external force on rigid bodies constant over a period of
        time (for instance, during the policy control). This function allows us to store the external force and torque
        into buffers which are then applied to the simulation at every step.

        .. caution::
            If the function is called with empty forces and torques, then this function disables the application
            of external wrench to the simulation.

            .. code-block:: python

                # example of disabling external wrench
                asset.set_external_force_and_torque(forces=torch.zeros(0, 0, 3), torques=torch.zeros(0, 0, 3))

        .. note::
            This function does not apply the external wrench to the simulation. It only fills the buffers with
            the desired values. To apply the external wrench, call the :meth:`write_data_to_sim` function
            right before the simulation step.

        Args:
            forces: External forces in bodies' local frame. Shape is (len(env_ids), len(object_ids), 3).
            torques: External torques in bodies' local frame. Shape is (len(env_ids), len(object_ids), 3).
            object_ids: Object indices to apply external wrench to. Defaults to None (all objects).
            env_ids: Environment indices to apply external wrench to. Defaults to None (all instances).
        """
        if forces.any() or torques.any():
            self.has_external_wrench = True
        else:
            self.has_external_wrench = False
            # to be safe, explicitly set value to zero
            forces = torques = 0.0

        # resolve all indices
        # -- env_ids
        if env_ids is None:
            env_ids = self._ALL_ENV_INDICES
        # -- object_ids
        if object_ids is None:
            object_ids = self._ALL_OBJ_INDICES
        # set into internal buffers
        self._external_force_b[env_ids[:, None], object_ids] = forces
        self._external_torque_b[env_ids[:, None], object_ids] = torques

    """
    Helper functions.
    """

    def reshape_view_to_data(self, data: torch.Tensor) -> torch.Tensor:
        """Reshapes and arranges the data coming from the :attr:`root_physx_view` to
        (num_instances, num_objects, data_dim).

        Args:
            data: The data coming from the :attr:`root_physx_view`. Shape is (num_instances * num_objects, data_dim).

        Returns:
            The reshaped data. Shape is (num_instances, num_objects, data_dim).
        """
        return torch.einsum("ijk -> jik", data.reshape(self.num_objects, self.num_instances, -1))

    def reshape_data_to_view(self, data: torch.Tensor) -> torch.Tensor:
        """Reshapes and arranges the data to the be consistent with data from the :attr:`root_physx_view`.

        Args:
            data: The data to be reshaped. Shape is (num_instances, num_objects, data_dim).

        Returns:
            The reshaped data. Shape is (num_instances * num_objects, data_dim).
        """
        return torch.einsum("ijk -> jik", data).reshape(self.num_objects * self.num_instances, *data.shape[2:])

    """
    Internal helper.
    """

    def _initialize_impl(self):
        # obtain global simulation view
        self._physics_sim_view = SimulationManager.get_physics_sim_view()
        root_prim_path_exprs = []
        for name, rigid_object_cfg in self.cfg.rigid_objects.items():
            # obtain the first prim in the regex expression (all others are assumed to be a copy of this)
            template_prim = sim_utils.find_first_matching_prim(rigid_object_cfg.prim_path)
            if template_prim is None:
                raise RuntimeError(f"Failed to find prim for expression: '{rigid_object_cfg.prim_path}'.")
            template_prim_path = template_prim.GetPath().pathString

            # find rigid root prims
            root_prims = sim_utils.get_all_matching_child_prims(
                template_prim_path, predicate=lambda prim: prim.HasAPI(UsdPhysics.RigidBodyAPI)
            )
            if len(root_prims) == 0:
                raise RuntimeError(
                    f"Failed to find a rigid body when resolving '{rigid_object_cfg.prim_path}'."
                    " Please ensure that the prim has 'USD RigidBodyAPI' applied."
                )
            if len(root_prims) > 1:
                raise RuntimeError(
                    f"Failed to find a single rigid body when resolving '{rigid_object_cfg.prim_path}'."
                    f" Found multiple '{root_prims}' under '{template_prim_path}'."
                    " Please ensure that there is only one rigid body in the prim path tree."
                )

            # check that no rigid object has an articulation root API, which decreases simulation performance
            articulation_prims = sim_utils.get_all_matching_child_prims(
                template_prim_path, predicate=lambda prim: prim.HasAPI(UsdPhysics.ArticulationRootAPI)
            )
            if len(articulation_prims) != 0:
                if articulation_prims[0].GetAttribute("physxArticulation:articulationEnabled").Get():
                    raise RuntimeError(
                        f"Found an articulation root when resolving '{rigid_object_cfg.prim_path}' in the rigid object"
                        f" collection. These are located at: '{articulation_prims}' under '{template_prim_path}'."
                        " Please disable the articulation root in the USD or from code by setting the parameter"
                        " 'ArticulationRootPropertiesCfg.articulation_enabled' to False in the spawn configuration."
                    )

            # resolve root prim back into regex expression
            root_prim_path = root_prims[0].GetPath().pathString
            root_prim_path_expr = rigid_object_cfg.prim_path + root_prim_path[len(template_prim_path) :]
            root_prim_path_exprs.append(root_prim_path_expr.replace(".*", "*"))

            self._object_names_list.append(name)

        # -- object view
        self._root_physx_view = self._physics_sim_view.create_rigid_body_view(root_prim_path_exprs)

        # check if the rigid body was created
        if self._root_physx_view._backend is None:
            raise RuntimeError("Failed to create rigid body collection. Please check PhysX logs.")

        # log information about the rigid body
        omni.log.info(f"Number of instances: {self.num_instances}")
        omni.log.info(f"Number of distinct objects: {self.num_objects}")
        omni.log.info(f"Object names: {self.object_names}")

        # container for data access
        self._data = RigidObjectCollectionData(self.root_physx_view, self.num_objects, self.device)

        # create buffers
        self._create_buffers()
        # process configuration
        self._process_cfg()
        # update the rigid body data
        self.update(0.0)

    def _create_buffers(self):
        """Create buffers for storing data."""
        # constants
        self._ALL_ENV_INDICES = torch.arange(self.num_instances, dtype=torch.long, device=self.device)
        self._ALL_OBJ_INDICES = torch.arange(self.num_objects, dtype=torch.long, device=self.device)

        # external forces and torques
        self.has_external_wrench = False
        self._external_force_b = torch.zeros((self.num_instances, self.num_objects, 3), device=self.device)
        self._external_torque_b = torch.zeros_like(self._external_force_b)

        # set information about rigid body into data
        self._data.object_names = self.object_names
        self._data.default_mass = self.reshape_view_to_data(self.root_physx_view.get_masses().clone())
        self._data.default_inertia = self.reshape_view_to_data(self.root_physx_view.get_inertias().clone())

    def _process_cfg(self):
        """Post processing of configuration parameters."""
        # default state
        # -- object state
        default_object_states = []
        for rigid_object_cfg in self.cfg.rigid_objects.values():
            default_object_state = (
                tuple(rigid_object_cfg.init_state.pos)
                + tuple(rigid_object_cfg.init_state.rot)
                + tuple(rigid_object_cfg.init_state.lin_vel)
                + tuple(rigid_object_cfg.init_state.ang_vel)
            )
            default_object_state = (
                torch.tensor(default_object_state, dtype=torch.float, device=self.device)
                .repeat(self.num_instances, 1)
                .unsqueeze(1)
            )
            default_object_states.append(default_object_state)
        # concatenate the default state for each object
        default_object_states = torch.cat(default_object_states, dim=1)
        self._data.default_object_state = default_object_states

    def _env_obj_ids_to_view_ids(
        self, env_ids: torch.Tensor, object_ids: Sequence[int] | slice | torch.Tensor
    ) -> torch.Tensor:
        """Converts environment and object indices to indices consistent with data from :attr:`root_physx_view`.

        Args:
            env_ids: Environment indices.
            object_ids: Object indices.

        Returns:
            The view indices.
        """
        # the order is env_0/object_0, env_0/object_1, env_0/object_..., env_1/object_0, env_1/object_1, ...
        # return a flat tensor of indices
        if isinstance(object_ids, slice):
            object_ids = self._ALL_OBJ_INDICES
        elif isinstance(object_ids, Sequence):
            object_ids = torch.tensor(object_ids, device=self.device)
        return (object_ids.unsqueeze(1) * self.num_instances + env_ids).flatten()

    """
    Internal simulation callbacks.
    """

    def _invalidate_initialize_callback(self, event):
        """Invalidates the scene elements."""
        # call parent
        super()._invalidate_initialize_callback(event)
        # set all existing views to None to invalidate them
<<<<<<< HEAD
        self._root_physx_view = None
=======
        self._root_physx_view = None

    def _on_prim_deletion(self, prim_path: str) -> None:
        """Invalidates and deletes the callbacks when the prim is deleted.

        Args:
            prim_path: The path to the prim that is being deleted.

        Note:
            This function is called when the prim is deleted.
        """
        if prim_path == "/":
            self._clear_callbacks()
            return
        for prim_path_expr in self._prim_paths:
            result = re.match(
                pattern="^" + "/".join(prim_path_expr.split("/")[: prim_path.count("/") + 1]) + "$", string=prim_path
            )
            if result:
                self._clear_callbacks()
                return
>>>>>>> ca4043cc
<|MERGE_RESOLUTION|>--- conflicted
+++ resolved
@@ -15,11 +15,7 @@
 import omni.log
 import omni.physics.tensors.impl.api as physx
 import omni.timeline
-<<<<<<< HEAD
-from isaacsim.core.simulation_manager import SimulationManager
-=======
 from isaacsim.core.simulation_manager import IsaacEvents, SimulationManager
->>>>>>> ca4043cc
 from pxr import UsdPhysics
 
 import isaaclab.sim as sim_utils
@@ -690,9 +686,6 @@
         # call parent
         super()._invalidate_initialize_callback(event)
         # set all existing views to None to invalidate them
-<<<<<<< HEAD
-        self._root_physx_view = None
-=======
         self._root_physx_view = None
 
     def _on_prim_deletion(self, prim_path: str) -> None:
@@ -713,5 +706,4 @@
             )
             if result:
                 self._clear_callbacks()
-                return
->>>>>>> ca4043cc
+                return