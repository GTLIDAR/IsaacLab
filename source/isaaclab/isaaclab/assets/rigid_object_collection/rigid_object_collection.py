# Copyright (c) 2022-2025, The Isaac Lab Project Developers (https://github.com/isaac-sim/IsaacLab/blob/main/CONTRIBUTORS.md).
# All rights reserved.
#
# SPDX-License-Identifier: BSD-3-Clause

from __future__ import annotations

import re
import torch
import weakref
from collections.abc import Sequence
from typing import TYPE_CHECKING

import omni.kit.app
import omni.log
import omni.physics.tensors.impl.api as physx
import omni.timeline
from isaacsim.core.simulation_manager import IsaacEvents, SimulationManager
from pxr import UsdPhysics

import isaaclab.sim as sim_utils
import isaaclab.utils.math as math_utils
import isaaclab.utils.string as string_utils

from ..asset_base import AssetBase
from .rigid_object_collection_data import RigidObjectCollectionData

if TYPE_CHECKING:
    from .rigid_object_collection_cfg import RigidObjectCollectionCfg


class RigidObjectCollection(AssetBase):
    """A rigid object collection class.

    This class represents a collection of rigid objects in the simulation, where the state of the
    rigid objects can be accessed and modified using a batched ``(env_ids, object_ids)`` API.

    For each rigid body in the collection, the root prim of the asset must have the `USD RigidBodyAPI`_
    applied to it. This API is used to define the simulation properties of the rigid bodies. On playing the
    simulation, the physics engine will automatically register the rigid bodies and create a corresponding
    rigid body handle. This handle can be accessed using the :attr:`root_physx_view` attribute.

    Rigid objects in the collection are uniquely identified via the key of the dictionary
    :attr:`~isaaclab.assets.RigidObjectCollectionCfg.rigid_objects` in the
    :class:`~isaaclab.assets.RigidObjectCollectionCfg` configuration class.
    This differs from the :class:`~isaaclab.assets.RigidObject` class, where a rigid object is identified by
    the name of the Xform where the `USD RigidBodyAPI`_ is applied. This would not be possible for the rigid
    object collection since the :attr:`~isaaclab.assets.RigidObjectCollectionCfg.rigid_objects` dictionary
    could contain the same rigid object multiple times, leading to ambiguity.

    .. _`USD RigidBodyAPI`: https://openusd.org/dev/api/class_usd_physics_rigid_body_a_p_i.html
    """

    cfg: RigidObjectCollectionCfg
    """Configuration instance for the rigid object collection."""

    def __init__(self, cfg: RigidObjectCollectionCfg):
        """Initialize the rigid object collection.

        Args:
            cfg: A configuration instance.
        """
        # Note: We never call the parent constructor as it tries to call its own spawning which we don't want.
        # check that the config is valid
        cfg.validate()
        # store inputs
        self.cfg = cfg.copy()
        # flag for whether the asset is initialized
        self._is_initialized = False
        self._prim_paths = []
        # spawn the rigid objects
        for rigid_object_cfg in self.cfg.rigid_objects.values():
            # check if the rigid object path is valid
            # note: currently the spawner does not work if there is a regex pattern in the leaf
            #   For example, if the prim path is "/World/Object_[1,2]" since the spawner will not
            #   know which prim to spawn. This is a limitation of the spawner and not the asset.
            asset_path = rigid_object_cfg.prim_path.split("/")[-1]
            asset_path_is_regex = re.match(r"^[a-zA-Z0-9/_]+$", asset_path) is None
            # spawn the asset
            if rigid_object_cfg.spawn is not None and not asset_path_is_regex:
                rigid_object_cfg.spawn.func(
                    rigid_object_cfg.prim_path,
                    rigid_object_cfg.spawn,
                    translation=rigid_object_cfg.init_state.pos,
                    orientation=rigid_object_cfg.init_state.rot,
                )
            # check that spawn was successful
            matching_prims = sim_utils.find_matching_prims(rigid_object_cfg.prim_path)
            if len(matching_prims) == 0:
                raise RuntimeError(
                    f"Could not find prim with path {rigid_object_cfg.prim_path}."
                )
            self._prim_paths.append(rigid_object_cfg.prim_path)
        # stores object names
        self._object_names_list = []

        # note: Use weakref on all callbacks to ensure that this object can be deleted when its destructor is called.
        # add callbacks for stage play/stop
        # The order is set to 10 which is arbitrary but should be lower priority than the default order of 0
        timeline_event_stream = (
            omni.timeline.get_timeline_interface().get_timeline_event_stream()
        )
        self._initialize_handle = (
            timeline_event_stream.create_subscription_to_pop_by_type(
                int(omni.timeline.TimelineEventType.PLAY),
                lambda event, obj=weakref.proxy(self): obj._initialize_callback(event),
                order=10,
            )
        )
        self._invalidate_initialize_handle = (
            timeline_event_stream.create_subscription_to_pop_by_type(
                int(omni.timeline.TimelineEventType.STOP),
                lambda event,
                obj=weakref.proxy(self): obj._invalidate_initialize_callback(event),
                order=10,
            )
        )
        self._prim_deletion_callback_id = SimulationManager.register_callback(
            self._on_prim_deletion, event=IsaacEvents.PRIM_DELETION
        )
        self._debug_vis_handle = None

    """
    Properties
    """

    @property
    def data(self) -> RigidObjectCollectionData:
        return self._data

    @property
    def num_instances(self) -> int:
        """Number of instances of the collection."""
        return self.root_physx_view.count // self.num_objects

    @property
    def num_objects(self) -> int:
        """Number of objects in the collection.

        This corresponds to the distinct number of rigid bodies in the collection.
        """
        return len(self.object_names)

    @property
    def object_names(self) -> list[str]:
        """Ordered names of objects in the rigid object collection."""
        return self._object_names_list

    @property
    def root_physx_view(self) -> physx.RigidBodyView:
        """Rigid body view for the rigid body collection (PhysX).

        Note:
            Use this view with caution. It requires handling of tensors in a specific way.
        """
        return self._root_physx_view  # type: ignore

    """
    Operations.
    """

    def reset(
        self,
        env_ids: torch.Tensor | None = None,
        object_ids: slice | torch.Tensor | None = None,
    ):
        """Resets all internal buffers of selected environments and objects.

        Args:
            env_ids: The indices of the object to reset. Defaults to None (all instances).
            object_ids: The indices of the object to reset. Defaults to None (all objects).
        """
        # resolve all indices
        if env_ids is None:
            env_ids = self._ALL_ENV_INDICES
        if object_ids is None:
            object_ids = self._ALL_OBJ_INDICES
        # reset external wrench
        self._external_force_b[env_ids[:, None], object_ids] = 0.0
        self._external_torque_b[env_ids[:, None], object_ids] = 0.0

    def write_data_to_sim(self):
        """Write external wrench to the simulation.

        Note:
            We write external wrench to the simulation here since this function is called before the simulation step.
            This ensures that the external wrench is applied at every simulation step.
        """
        # write external wrench
        if self.has_external_wrench:
            self.root_physx_view.apply_forces_and_torques_at_position(
                force_data=self.reshape_data_to_view(self._external_force_b),
                torque_data=self.reshape_data_to_view(self._external_torque_b),
                position_data=None,
                indices=self._env_obj_ids_to_view_ids(
                    self._ALL_ENV_INDICES, self._ALL_OBJ_INDICES
                ),
                is_global=False,
            )

    def update(self, dt: float):
        self._data.update(dt)

    """
    Operations - Finders.
    """

    def find_objects(
        self, name_keys: str | Sequence[str], preserve_order: bool = False
    ) -> tuple[torch.Tensor, list[str]]:
        """Find objects in the collection based on the name keys.

        Please check the :meth:`isaaclab.utils.string_utils.resolve_matching_names` function for more
        information on the name matching.

        Args:
            name_keys: A regular expression or a list of regular expressions to match the object names.
            preserve_order: Whether to preserve the order of the name keys in the output. Defaults to False.

        Returns:
            A tuple containing the object indices and names.
        """
        obj_ids, obj_names = string_utils.resolve_matching_names(
            name_keys, self.object_names, preserve_order
        )
        return torch.tensor(obj_ids, device=self.device), obj_names

    """
    Operations - Write to simulation.
    """

    def write_object_state_to_sim(
        self,
        object_state: torch.Tensor,
        env_ids: torch.Tensor | None = None,
        object_ids: slice | torch.Tensor | None = None,
    ):
        """Set the object state over selected environment and object indices into the simulation.

        The object state comprises of the cartesian position, quaternion orientation in (w, x, y, z), and linear
        and angular velocity. All the quantities are in the simulation frame.

        Args:
            object_state: Object state in simulation frame. Shape is (len(env_ids), len(object_ids), 13).
            env_ids: Environment indices. If None, then all indices are used.
            object_ids: Object indices. If None, then all indices are used.
        """
<<<<<<< HEAD
        self.write_object_link_pose_to_sim(object_state[..., :7], env_ids=env_ids, object_ids=object_ids)
        self.write_object_com_velocity_to_sim(object_state[..., 7:], env_ids=env_ids, object_ids=object_ids)
=======

        # set into simulation
        self.write_object_pose_to_sim(
            object_state[..., :7], env_ids=env_ids, object_ids=object_ids
        )
        self.write_object_velocity_to_sim(
            object_state[..., 7:], env_ids=env_ids, object_ids=object_ids
        )
>>>>>>> 8e5cfd36

    def write_object_com_state_to_sim(
        self,
        object_state: torch.Tensor,
        env_ids: torch.Tensor | None = None,
        object_ids: slice | torch.Tensor | None = None,
    ):
        """Set the object center of mass state over selected environment indices into the simulation.

        The object state comprises of the cartesian position, quaternion orientation in (w, x, y, z), and linear
        and angular velocity. All the quantities are in the simulation frame.

        Args:
            object_state: Object state in simulation frame. Shape is (len(env_ids), len(object_ids), 13).
            env_ids: Environment indices. If None, then all indices are used.
            object_ids: Object indices. If None, then all indices are used.
        """
<<<<<<< HEAD
        self.write_object_com_pose_to_sim(object_state[..., :7], env_ids=env_ids, object_ids=object_ids)
        self.write_object_com_velocity_to_sim(object_state[..., 7:], env_ids=env_ids, object_ids=object_ids)
=======
        # set into simulation
        self.write_object_com_pose_to_sim(
            object_state[..., :7], env_ids=env_ids, object_ids=object_ids
        )
        self.write_object_com_velocity_to_sim(
            object_state[..., 7:], env_ids=env_ids, object_ids=object_ids
        )
>>>>>>> 8e5cfd36

    def write_object_link_state_to_sim(
        self,
        object_state: torch.Tensor,
        env_ids: torch.Tensor | None = None,
        object_ids: slice | torch.Tensor | None = None,
    ):
        """Set the object link state over selected environment indices into the simulation.

        The object state comprises of the cartesian position, quaternion orientation in (w, x, y, z), and linear
        and angular velocity. All the quantities are in the simulation frame.

        Args:
            object_state: Object state in simulation frame. Shape is (len(env_ids), len(object_ids), 13).
            env_ids: Environment indices. If None, then all indices are used.
            object_ids: Object indices. If None, then all indices are used.
        """
<<<<<<< HEAD
        self.write_object_link_pose_to_sim(object_state[..., :7], env_ids=env_ids, object_ids=object_ids)
        self.write_object_link_velocity_to_sim(object_state[..., 7:], env_ids=env_ids, object_ids=object_ids)
=======
        # set into simulation
        self.write_object_link_pose_to_sim(
            object_state[..., :7], env_ids=env_ids, object_ids=object_ids
        )
        self.write_object_link_velocity_to_sim(
            object_state[..., 7:], env_ids=env_ids, object_ids=object_ids
        )
>>>>>>> 8e5cfd36

    def write_object_pose_to_sim(
        self,
        object_pose: torch.Tensor,
        env_ids: torch.Tensor | None = None,
        object_ids: slice | torch.Tensor | None = None,
    ):
        """Set the object pose over selected environment and object indices into the simulation.

        The object pose comprises of the cartesian position and quaternion orientation in (w, x, y, z).

        Args:
            object_pose: Object poses in simulation frame. Shape is (len(env_ids), len(object_ids), 7).
            env_ids: Environment indices. If None, then all indices are used.
            object_ids: Object indices. If None, then all indices are used.
        """
<<<<<<< HEAD
        self.write_object_link_pose_to_sim(object_pose, env_ids=env_ids, object_ids=object_ids)
=======
        # resolve all indices
        # -- env_ids
        if env_ids is None:
            env_ids = self._ALL_ENV_INDICES
        # -- object_ids
        if object_ids is None:
            object_ids = self._ALL_OBJ_INDICES
        # note: we need to do this here since tensors are not set into simulation until step.
        # set into internal buffers
        self._data.object_state_w[env_ids[:, None], object_ids, :7] = (
            object_pose.clone()
        )
        # convert the quaternion from wxyz to xyzw
        poses_xyzw = self._data.object_state_w[..., :7].clone()
        poses_xyzw[..., 3:] = math_utils.convert_quat(poses_xyzw[..., 3:], to="xyzw")
        # set into simulation
        view_ids = self._env_obj_ids_to_view_ids(env_ids, object_ids)
        self.root_physx_view.set_transforms(
            self.reshape_data_to_view(poses_xyzw), indices=view_ids
        )
>>>>>>> 8e5cfd36

    def write_object_link_pose_to_sim(
        self,
        object_pose: torch.Tensor,
        env_ids: torch.Tensor | None = None,
        object_ids: slice | torch.Tensor | None = None,
    ):
        """Set the object pose over selected environment and object indices into the simulation.

        The object pose comprises of the cartesian position and quaternion orientation in (w, x, y, z).

        Args:
            object_pose: Object poses in simulation frame. Shape is (len(env_ids), len(object_ids), 7).
            env_ids: Environment indices. If None, then all indices are used.
            object_ids: Object indices. If None, then all indices are used.
        """
        # resolve all indices
        # -- env_ids
        if env_ids is None:
            env_ids = self._ALL_ENV_INDICES
        # -- object_ids
        if object_ids is None:
            object_ids = self._ALL_OBJ_INDICES

        # note: we need to do this here since tensors are not set into simulation until step.
        # set into internal buffers
<<<<<<< HEAD
        self._data.object_link_pose_w[env_ids[:, None], object_ids] = object_pose.clone()
        # update these buffers only if the user is using them. Otherwise this adds to overhead.
        if self._data._object_link_state_w.data is not None:
            self._data.object_link_state_w[env_ids[:, None], object_ids, :7] = object_pose.clone()
        if self._data._object_state_w.data is not None:
            self._data.object_state_w[env_ids[:, None], object_ids, :7] = object_pose.clone()

=======
        self._data.object_link_state_w[env_ids[:, None], object_ids, :7] = (
            object_pose.clone()
        )
        self._data.object_state_w[env_ids[:, None], object_ids, :7] = (
            object_pose.clone()
        )
>>>>>>> 8e5cfd36
        # convert the quaternion from wxyz to xyzw
        poses_xyzw = self._data.object_link_pose_w.clone()
        poses_xyzw[..., 3:] = math_utils.convert_quat(poses_xyzw[..., 3:], to="xyzw")

        # set into simulation
        view_ids = self._env_obj_ids_to_view_ids(env_ids, object_ids)
        self.root_physx_view.set_transforms(
            self.reshape_data_to_view(poses_xyzw), indices=view_ids
        )

    def write_object_com_pose_to_sim(
        self,
        object_pose: torch.Tensor,
        env_ids: torch.Tensor | None = None,
        object_ids: slice | torch.Tensor | None = None,
    ):
        """Set the object center of mass pose over selected environment indices into the simulation.

        The object pose comprises of the cartesian position and quaternion orientation in (w, x, y, z).
        The orientation is the orientation of the principle axes of inertia.

        Args:
            object_pose: Object poses in simulation frame. Shape is (len(env_ids), len(object_ids), 7).
            env_ids: Environment indices. If None, then all indices are used.
            object_ids: Object indices. If None, then all indices are used.
        """
        # resolve all indices
        # -- env_ids
        if env_ids is None:
            env_ids = self._ALL_ENV_INDICES
        # -- object_ids
        if object_ids is None:
            object_ids = self._ALL_OBJ_INDICES

        # set into internal buffers
        self._data.object_com_pose_w[env_ids[:, None], object_ids] = object_pose.clone()
        # update these buffers only if the user is using them. Otherwise this adds to overhead.
        if self._data._object_com_state_w.data is not None:
            self._data.object_com_state_w[env_ids[:, None], object_ids, :7] = object_pose.clone()

        # get CoM pose in link frame
        com_pos_b = self.data.object_com_pos_b[env_ids[:, None], object_ids]
        com_quat_b = self.data.object_com_quat_b[env_ids[:, None], object_ids]
        # transform input CoM pose to link frame
        object_link_pos, object_link_quat = math_utils.combine_frame_transforms(
            object_pose[..., :3],
            object_pose[..., 3:7],
            math_utils.quat_apply(math_utils.quat_inv(com_quat_b), -com_pos_b),
            math_utils.quat_inv(com_quat_b),
        )

        # write transformed pose in link frame to sim
        object_link_pose = torch.cat((object_link_pos, object_link_quat), dim=-1)
<<<<<<< HEAD
        self.write_object_link_pose_to_sim(object_link_pose, env_ids=env_ids, object_ids=object_ids)
=======
        self.write_object_link_pose_to_sim(
            object_pose=object_link_pose, env_ids=env_ids, object_ids=object_ids
        )
>>>>>>> 8e5cfd36

    def write_object_velocity_to_sim(
        self,
        object_velocity: torch.Tensor,
        env_ids: torch.Tensor | None = None,
        object_ids: slice | torch.Tensor | None = None,
    ):
        """Set the object velocity over selected environment and object indices into the simulation.

        Args:
            object_velocity: Object velocities in simulation frame. Shape is (len(env_ids), len(object_ids), 6).
            env_ids: Environment indices. If None, then all indices are used.
            object_ids: Object indices. If None, then all indices are used.
        """
<<<<<<< HEAD
        self.write_object_com_velocity_to_sim(object_velocity, env_ids=env_ids, object_ids=object_ids)
=======
        # resolve all indices
        # -- env_ids
        if env_ids is None:
            env_ids = self._ALL_ENV_INDICES
        # -- object_ids
        if object_ids is None:
            object_ids = self._ALL_OBJ_INDICES

        self._data.object_state_w[env_ids[:, None], object_ids, 7:] = (
            object_velocity.clone()
        )
        self._data.object_acc_w[env_ids[:, None], object_ids] = 0.0

        # set into simulation
        view_ids = self._env_obj_ids_to_view_ids(env_ids, object_ids)
        self.root_physx_view.set_velocities(
            self.reshape_data_to_view(self._data.object_state_w[..., 7:]),
            indices=view_ids,
        )
>>>>>>> 8e5cfd36

    def write_object_com_velocity_to_sim(
        self,
        object_velocity: torch.Tensor,
        env_ids: torch.Tensor | None = None,
        object_ids: slice | torch.Tensor | None = None,
    ):
        """Set the object center of mass velocity over selected environment and object indices into the simulation.

        Args:
            object_velocity: Object velocities in simulation frame. Shape is (len(env_ids), len(object_ids), 6).
            env_ids: Environment indices. If None, then all indices are used.
            object_ids: Object indices. If None, then all indices are used.
        """
        # resolve all indices
        # -- env_ids
        if env_ids is None:
            env_ids = self._ALL_ENV_INDICES
        # -- object_ids
        if object_ids is None:
            object_ids = self._ALL_OBJ_INDICES

<<<<<<< HEAD
        # note: we need to do this here since tensors are not set into simulation until step.
        # set into internal buffers
        self._data.object_com_vel_w[env_ids[:, None], object_ids] = object_velocity.clone()
        # update these buffers only if the user is using them. Otherwise this adds to overhead.
        if self._data._object_com_state_w.data is not None:
            self._data.object_com_state_w[env_ids[:, None], object_ids, 7:] = object_velocity.clone()
        if self._data._object_state_w.data is not None:
            self._data.object_state_w[env_ids[:, None], object_ids, 7:] = object_velocity.clone()
        # make the acceleration zero to prevent reporting old values
        self._data.object_com_acc_w[env_ids[:, None], object_ids] = 0.0

        # set into simulation
        view_ids = self._env_obj_ids_to_view_ids(env_ids, object_ids)
        self.root_physx_view.set_velocities(self.reshape_data_to_view(self._data.object_com_vel_w), indices=view_ids)
=======
        self._data.object_com_state_w[env_ids[:, None], object_ids, 7:] = (
            object_velocity.clone()
        )
        self._data.object_state_w[env_ids[:, None], object_ids, 7:] = (
            object_velocity.clone()
        )
        self._data.object_acc_w[env_ids[:, None], object_ids] = 0.0

        # set into simulation
        view_ids = self._env_obj_ids_to_view_ids(env_ids, object_ids)
        self.root_physx_view.set_velocities(
            self.reshape_data_to_view(self._data.object_com_state_w[..., 7:]),
            indices=view_ids,
        )
>>>>>>> 8e5cfd36

    def write_object_link_velocity_to_sim(
        self,
        object_velocity: torch.Tensor,
        env_ids: torch.Tensor | None = None,
        object_ids: slice | torch.Tensor | None = None,
    ):
        """Set the object link velocity over selected environment indices into the simulation.

        The velocity comprises linear velocity (x, y, z) and angular velocity (x, y, z) in that order.
        NOTE: This sets the velocity of the object's frame rather than the objects center of mass.

        Args:
            object_velocity: Object velocities in simulation frame. Shape is (len(env_ids), len(object_ids), 6).
            env_ids: Environment indices. If None, then all indices are used.
            object_ids: Object indices. If None, then all indices are used.
        """
        # resolve all indices
        # -- env_ids
        if env_ids is None:
            env_ids = self._ALL_ENV_INDICES
        # -- object_ids
        if object_ids is None:
            object_ids = self._ALL_OBJ_INDICES

        # set into internal buffers
        self._data.object_link_vel_w[env_ids[:, None], object_ids] = object_velocity.clone()
        # update these buffers only if the user is using them. Otherwise this adds to overhead.
        if self._data._object_link_state_w.data is not None:
            self._data.object_link_state_w[env_ids[:, None], object_ids, 7:] = object_velocity.clone()

        # get CoM pose in link frame
        quat = self.data.object_link_quat_w[env_ids[:, None], object_ids]
        com_pos_b = self.data.object_com_pos_b[env_ids[:, None], object_ids]
        # transform input velocity to center of mass frame
        object_com_velocity = object_velocity.clone()
        object_com_velocity[..., :3] += torch.linalg.cross(
<<<<<<< HEAD
            object_com_velocity[..., 3:], math_utils.quat_apply(quat, com_pos_b), dim=-1
=======
            object_com_velocity[..., 3:],
            math_utils.quat_rotate(quat, com_pos_b),
            dim=-1,
>>>>>>> 8e5cfd36
        )

        # write center of mass velocity to sim
        self.write_object_com_velocity_to_sim(object_com_velocity, env_ids=env_ids, object_ids=object_ids)

    """
    Operations - Setters.
    """

    def set_external_force_and_torque(
        self,
        forces: torch.Tensor,
        torques: torch.Tensor,
        object_ids: slice | torch.Tensor | None = None,
        env_ids: torch.Tensor | None = None,
    ):
        """Set external force and torque to apply on the objects' bodies in their local frame.

        For many applications, we want to keep the applied external force on rigid bodies constant over a period of
        time (for instance, during the policy control). This function allows us to store the external force and torque
        into buffers which are then applied to the simulation at every step.

        .. caution::
            If the function is called with empty forces and torques, then this function disables the application
            of external wrench to the simulation.

            .. code-block:: python

                # example of disabling external wrench
                asset.set_external_force_and_torque(forces=torch.zeros(0, 0, 3), torques=torch.zeros(0, 0, 3))

        .. note::
            This function does not apply the external wrench to the simulation. It only fills the buffers with
            the desired values. To apply the external wrench, call the :meth:`write_data_to_sim` function
            right before the simulation step.

        Args:
            forces: External forces in bodies' local frame. Shape is (len(env_ids), len(object_ids), 3).
            torques: External torques in bodies' local frame. Shape is (len(env_ids), len(object_ids), 3).
            object_ids: Object indices to apply external wrench to. Defaults to None (all objects).
            env_ids: Environment indices to apply external wrench to. Defaults to None (all instances).
        """
        if forces.any() or torques.any():
            self.has_external_wrench = True
        else:
            self.has_external_wrench = False
            # to be safe, explicitly set value to zero
            forces = torques = 0.0

        # resolve all indices
        # -- env_ids
        if env_ids is None:
            env_ids = self._ALL_ENV_INDICES
        # -- object_ids
        if object_ids is None:
            object_ids = self._ALL_OBJ_INDICES
        # set into internal buffers
        self._external_force_b[env_ids[:, None], object_ids] = forces
        self._external_torque_b[env_ids[:, None], object_ids] = torques

    """
    Helper functions.
    """

    def reshape_view_to_data(self, data: torch.Tensor) -> torch.Tensor:
        """Reshapes and arranges the data coming from the :attr:`root_physx_view` to
        (num_instances, num_objects, data_dim).

        Args:
            data: The data coming from the :attr:`root_physx_view`. Shape is (num_instances * num_objects, data_dim).

        Returns:
            The reshaped data. Shape is (num_instances, num_objects, data_dim).
        """
        return torch.einsum("ijk -> jik", data.reshape(self.num_objects, self.num_instances, -1))

    def reshape_data_to_view(self, data: torch.Tensor) -> torch.Tensor:
        """Reshapes and arranges the data to the be consistent with data from the :attr:`root_physx_view`.

        Args:
            data: The data to be reshaped. Shape is (num_instances, num_objects, data_dim).

        Returns:
            The reshaped data. Shape is (num_instances * num_objects, data_dim).
        """
        return torch.einsum("ijk -> jik", data).reshape(self.num_objects * self.num_instances, *data.shape[2:])

    """
    Internal helper.
    """

    def _initialize_impl(self):
        # obtain global simulation view
        self._physics_sim_view = SimulationManager.get_physics_sim_view()
        root_prim_path_exprs = []
        for name, rigid_object_cfg in self.cfg.rigid_objects.items():
            # obtain the first prim in the regex expression (all others are assumed to be a copy of this)
            template_prim = sim_utils.find_first_matching_prim(
                rigid_object_cfg.prim_path
            )
            if template_prim is None:
                raise RuntimeError(
                    f"Failed to find prim for expression: '{rigid_object_cfg.prim_path}'."
                )
            template_prim_path = template_prim.GetPath().pathString

            # find rigid root prims
            root_prims = sim_utils.get_all_matching_child_prims(
                template_prim_path,
                predicate=lambda prim: prim.HasAPI(UsdPhysics.RigidBodyAPI),
            )
            if len(root_prims) == 0:
                raise RuntimeError(
                    f"Failed to find a rigid body when resolving '{rigid_object_cfg.prim_path}'."
                    " Please ensure that the prim has 'USD RigidBodyAPI' applied."
                )
            if len(root_prims) > 1:
                raise RuntimeError(
                    f"Failed to find a single rigid body when resolving '{rigid_object_cfg.prim_path}'."
                    f" Found multiple '{root_prims}' under '{template_prim_path}'."
                    " Please ensure that there is only one rigid body in the prim path tree."
                )

            # check that no rigid object has an articulation root API, which decreases simulation performance
            articulation_prims = sim_utils.get_all_matching_child_prims(
                template_prim_path,
                predicate=lambda prim: prim.HasAPI(UsdPhysics.ArticulationRootAPI),
            )
            if len(articulation_prims) != 0:
                if (
                    articulation_prims[0]
                    .GetAttribute("physxArticulation:articulationEnabled")
                    .Get()
                ):
                    raise RuntimeError(
                        f"Found an articulation root when resolving '{rigid_object_cfg.prim_path}' in the rigid object"
                        f" collection. These are located at: '{articulation_prims}' under '{template_prim_path}'."
                        " Please disable the articulation root in the USD or from code by setting the parameter"
                        " 'ArticulationRootPropertiesCfg.articulation_enabled' to False in the spawn configuration."
                    )

            # resolve root prim back into regex expression
            root_prim_path = root_prims[0].GetPath().pathString
            root_prim_path_expr = (
                rigid_object_cfg.prim_path + root_prim_path[len(template_prim_path) :]
            )
            root_prim_path_exprs.append(root_prim_path_expr.replace(".*", "*"))

            self._object_names_list.append(name)

        # -- object view
        self._root_physx_view = self._physics_sim_view.create_rigid_body_view(
            root_prim_path_exprs
        )

        # check if the rigid body was created
        if self._root_physx_view._backend is None:
            raise RuntimeError(
                "Failed to create rigid body collection. Please check PhysX logs."
            )

        # log information about the rigid body
        omni.log.info(f"Number of instances: {self.num_instances}")
        omni.log.info(f"Number of distinct objects: {self.num_objects}")
        omni.log.info(f"Object names: {self.object_names}")

        # container for data access
        self._data = RigidObjectCollectionData(
            self.root_physx_view, self.num_objects, self.device
        )

        # create buffers
        self._create_buffers()
        # process configuration
        self._process_cfg()
        # update the rigid body data
        self.update(0.0)

    def _create_buffers(self):
        """Create buffers for storing data."""
        # constants
        self._ALL_ENV_INDICES = torch.arange(
            self.num_instances, dtype=torch.long, device=self.device
        )
        self._ALL_OBJ_INDICES = torch.arange(
            self.num_objects, dtype=torch.long, device=self.device
        )

        # external forces and torques
        self.has_external_wrench = False
        self._external_force_b = torch.zeros(
            (self.num_instances, self.num_objects, 3), device=self.device
        )
        self._external_torque_b = torch.zeros_like(self._external_force_b)

        # set information about rigid body into data
        self._data.object_names = self.object_names
        self._data.default_mass = self.reshape_view_to_data(
            self.root_physx_view.get_masses().clone()
        )
        self._data.default_inertia = self.reshape_view_to_data(
            self.root_physx_view.get_inertias().clone()
        )

    def _process_cfg(self):
        """Post processing of configuration parameters."""
        # default state
        # -- object state
        default_object_states = []
        for rigid_object_cfg in self.cfg.rigid_objects.values():
            default_object_state = (
                tuple(rigid_object_cfg.init_state.pos)
                + tuple(rigid_object_cfg.init_state.rot)
                + tuple(rigid_object_cfg.init_state.lin_vel)
                + tuple(rigid_object_cfg.init_state.ang_vel)
            )
            default_object_state = (
                torch.tensor(
                    default_object_state, dtype=torch.float, device=self.device
                )
                .repeat(self.num_instances, 1)
                .unsqueeze(1)
            )
            default_object_states.append(default_object_state)
        # concatenate the default state for each object
        default_object_states = torch.cat(default_object_states, dim=1)
        self._data.default_object_state = default_object_states

<<<<<<< HEAD
=======
    def reshape_view_to_data(self, data: torch.Tensor) -> torch.Tensor:
        """Reshapes and arranges the data coming from the :attr:`root_physx_view` to (num_instances, num_objects, data_size).

        Args:
            data: The data coming from the :attr:`root_physx_view`. Shape is (num_instances*num_objects, data_size).

        Returns:
            The reshaped data. Shape is (num_instances, num_objects, data_size).
        """
        return torch.einsum(
            "ijk -> jik", data.reshape(self.num_objects, self.num_instances, -1)
        )

    def reshape_data_to_view(self, data: torch.Tensor) -> torch.Tensor:
        """Reshapes and arranges the data to the be consistent with data from the :attr:`root_physx_view`.

        Args:
            data: The data to be reshaped. Shape is (num_instances, num_objects, data_size).

        Returns:
            The reshaped data. Shape is (num_instances*num_objects, data_size).
        """
        return torch.einsum("ijk -> jik", data).reshape(
            self.num_objects * self.num_instances, *data.shape[2:]
        )

>>>>>>> 8e5cfd36
    def _env_obj_ids_to_view_ids(
        self, env_ids: torch.Tensor, object_ids: Sequence[int] | slice | torch.Tensor
    ) -> torch.Tensor:
        """Converts environment and object indices to indices consistent with data from :attr:`root_physx_view`.

        Args:
            env_ids: Environment indices.
            object_ids: Object indices.

        Returns:
            The view indices.
        """
        # the order is env_0/object_0, env_0/object_1, env_0/object_..., env_1/object_0, env_1/object_1, ...
        # return a flat tensor of indices
        if isinstance(object_ids, slice):
            object_ids = self._ALL_OBJ_INDICES
        elif isinstance(object_ids, Sequence):
            object_ids = torch.tensor(object_ids, device=self.device)
        return (object_ids.unsqueeze(1) * self.num_instances + env_ids).flatten()

    """
    Internal simulation callbacks.
    """

    def _invalidate_initialize_callback(self, event):
        """Invalidates the scene elements."""
        # call parent
        super()._invalidate_initialize_callback(event)
        # set all existing views to None to invalidate them
        self._root_physx_view = None

    def _on_prim_deletion(self, prim_path: str) -> None:
        """Invalidates and deletes the callbacks when the prim is deleted.

        Args:
            prim_path: The path to the prim that is being deleted.

        Note:
            This function is called when the prim is deleted.
        """
        if prim_path == "/":
            self._clear_callbacks()
            return
        for prim_path_expr in self._prim_paths:
            result = re.match(
                pattern="^"
                + "/".join(prim_path_expr.split("/")[: prim_path.count("/") + 1])
                + "$",
                string=prim_path,
            )
            if result:
                self._clear_callbacks()
                return<|MERGE_RESOLUTION|>--- conflicted
+++ resolved
@@ -245,10 +245,6 @@
             env_ids: Environment indices. If None, then all indices are used.
             object_ids: Object indices. If None, then all indices are used.
         """
-<<<<<<< HEAD
-        self.write_object_link_pose_to_sim(object_state[..., :7], env_ids=env_ids, object_ids=object_ids)
-        self.write_object_com_velocity_to_sim(object_state[..., 7:], env_ids=env_ids, object_ids=object_ids)
-=======
 
         # set into simulation
         self.write_object_pose_to_sim(
@@ -257,7 +253,6 @@
         self.write_object_velocity_to_sim(
             object_state[..., 7:], env_ids=env_ids, object_ids=object_ids
         )
->>>>>>> 8e5cfd36
 
     def write_object_com_state_to_sim(
         self,
@@ -275,10 +270,6 @@
             env_ids: Environment indices. If None, then all indices are used.
             object_ids: Object indices. If None, then all indices are used.
         """
-<<<<<<< HEAD
-        self.write_object_com_pose_to_sim(object_state[..., :7], env_ids=env_ids, object_ids=object_ids)
-        self.write_object_com_velocity_to_sim(object_state[..., 7:], env_ids=env_ids, object_ids=object_ids)
-=======
         # set into simulation
         self.write_object_com_pose_to_sim(
             object_state[..., :7], env_ids=env_ids, object_ids=object_ids
@@ -286,7 +277,6 @@
         self.write_object_com_velocity_to_sim(
             object_state[..., 7:], env_ids=env_ids, object_ids=object_ids
         )
->>>>>>> 8e5cfd36
 
     def write_object_link_state_to_sim(
         self,
@@ -304,10 +294,6 @@
             env_ids: Environment indices. If None, then all indices are used.
             object_ids: Object indices. If None, then all indices are used.
         """
-<<<<<<< HEAD
-        self.write_object_link_pose_to_sim(object_state[..., :7], env_ids=env_ids, object_ids=object_ids)
-        self.write_object_link_velocity_to_sim(object_state[..., 7:], env_ids=env_ids, object_ids=object_ids)
-=======
         # set into simulation
         self.write_object_link_pose_to_sim(
             object_state[..., :7], env_ids=env_ids, object_ids=object_ids
@@ -315,7 +301,6 @@
         self.write_object_link_velocity_to_sim(
             object_state[..., 7:], env_ids=env_ids, object_ids=object_ids
         )
->>>>>>> 8e5cfd36
 
     def write_object_pose_to_sim(
         self,
@@ -332,9 +317,6 @@
             env_ids: Environment indices. If None, then all indices are used.
             object_ids: Object indices. If None, then all indices are used.
         """
-<<<<<<< HEAD
-        self.write_object_link_pose_to_sim(object_pose, env_ids=env_ids, object_ids=object_ids)
-=======
         # resolve all indices
         # -- env_ids
         if env_ids is None:
@@ -355,7 +337,6 @@
         self.root_physx_view.set_transforms(
             self.reshape_data_to_view(poses_xyzw), indices=view_ids
         )
->>>>>>> 8e5cfd36
 
     def write_object_link_pose_to_sim(
         self,
@@ -382,22 +363,12 @@
 
         # note: we need to do this here since tensors are not set into simulation until step.
         # set into internal buffers
-<<<<<<< HEAD
-        self._data.object_link_pose_w[env_ids[:, None], object_ids] = object_pose.clone()
-        # update these buffers only if the user is using them. Otherwise this adds to overhead.
-        if self._data._object_link_state_w.data is not None:
-            self._data.object_link_state_w[env_ids[:, None], object_ids, :7] = object_pose.clone()
-        if self._data._object_state_w.data is not None:
-            self._data.object_state_w[env_ids[:, None], object_ids, :7] = object_pose.clone()
-
-=======
         self._data.object_link_state_w[env_ids[:, None], object_ids, :7] = (
             object_pose.clone()
         )
         self._data.object_state_w[env_ids[:, None], object_ids, :7] = (
             object_pose.clone()
         )
->>>>>>> 8e5cfd36
         # convert the quaternion from wxyz to xyzw
         poses_xyzw = self._data.object_link_pose_w.clone()
         poses_xyzw[..., 3:] = math_utils.convert_quat(poses_xyzw[..., 3:], to="xyzw")
@@ -451,13 +422,9 @@
 
         # write transformed pose in link frame to sim
         object_link_pose = torch.cat((object_link_pos, object_link_quat), dim=-1)
-<<<<<<< HEAD
-        self.write_object_link_pose_to_sim(object_link_pose, env_ids=env_ids, object_ids=object_ids)
-=======
         self.write_object_link_pose_to_sim(
             object_pose=object_link_pose, env_ids=env_ids, object_ids=object_ids
         )
->>>>>>> 8e5cfd36
 
     def write_object_velocity_to_sim(
         self,
@@ -472,9 +439,6 @@
             env_ids: Environment indices. If None, then all indices are used.
             object_ids: Object indices. If None, then all indices are used.
         """
-<<<<<<< HEAD
-        self.write_object_com_velocity_to_sim(object_velocity, env_ids=env_ids, object_ids=object_ids)
-=======
         # resolve all indices
         # -- env_ids
         if env_ids is None:
@@ -494,7 +458,6 @@
             self.reshape_data_to_view(self._data.object_state_w[..., 7:]),
             indices=view_ids,
         )
->>>>>>> 8e5cfd36
 
     def write_object_com_velocity_to_sim(
         self,
@@ -517,22 +480,6 @@
         if object_ids is None:
             object_ids = self._ALL_OBJ_INDICES
 
-<<<<<<< HEAD
-        # note: we need to do this here since tensors are not set into simulation until step.
-        # set into internal buffers
-        self._data.object_com_vel_w[env_ids[:, None], object_ids] = object_velocity.clone()
-        # update these buffers only if the user is using them. Otherwise this adds to overhead.
-        if self._data._object_com_state_w.data is not None:
-            self._data.object_com_state_w[env_ids[:, None], object_ids, 7:] = object_velocity.clone()
-        if self._data._object_state_w.data is not None:
-            self._data.object_state_w[env_ids[:, None], object_ids, 7:] = object_velocity.clone()
-        # make the acceleration zero to prevent reporting old values
-        self._data.object_com_acc_w[env_ids[:, None], object_ids] = 0.0
-
-        # set into simulation
-        view_ids = self._env_obj_ids_to_view_ids(env_ids, object_ids)
-        self.root_physx_view.set_velocities(self.reshape_data_to_view(self._data.object_com_vel_w), indices=view_ids)
-=======
         self._data.object_com_state_w[env_ids[:, None], object_ids, 7:] = (
             object_velocity.clone()
         )
@@ -547,7 +494,6 @@
             self.reshape_data_to_view(self._data.object_com_state_w[..., 7:]),
             indices=view_ids,
         )
->>>>>>> 8e5cfd36
 
     def write_object_link_velocity_to_sim(
         self,
@@ -585,13 +531,9 @@
         # transform input velocity to center of mass frame
         object_com_velocity = object_velocity.clone()
         object_com_velocity[..., :3] += torch.linalg.cross(
-<<<<<<< HEAD
-            object_com_velocity[..., 3:], math_utils.quat_apply(quat, com_pos_b), dim=-1
-=======
             object_com_velocity[..., 3:],
             math_utils.quat_rotate(quat, com_pos_b),
             dim=-1,
->>>>>>> 8e5cfd36
         )
 
         # write center of mass velocity to sim
@@ -820,8 +762,6 @@
         default_object_states = torch.cat(default_object_states, dim=1)
         self._data.default_object_state = default_object_states
 
-<<<<<<< HEAD
-=======
     def reshape_view_to_data(self, data: torch.Tensor) -> torch.Tensor:
         """Reshapes and arranges the data coming from the :attr:`root_physx_view` to (num_instances, num_objects, data_size).
 
@@ -848,7 +788,6 @@
             self.num_objects * self.num_instances, *data.shape[2:]
         )
 
->>>>>>> 8e5cfd36
     def _env_obj_ids_to_view_ids(
         self, env_ids: torch.Tensor, object_ids: Sequence[int] | slice | torch.Tensor
     ) -> torch.Tensor:
