--- conflicted
+++ resolved
@@ -73,11 +73,7 @@
     if articulation_type == "humanoid":
         articulation_cfg = ArticulationCfg(
             spawn=sim_utils.UsdFileCfg(
-<<<<<<< HEAD
-                usd_path=f"{ISAAC_NUCLEUS_DIR}/Robots/Humanoid/humanoid_instanceable.usd"
-=======
                 usd_path=f"{ISAAC_NUCLEUS_DIR}/Robots/IsaacSim/Humanoid/humanoid_instanceable.usd"
->>>>>>> f70e695f
             ),
             init_state=ArticulationCfg.InitialStateCfg(pos=(0.0, 0.0, 1.34)),
             actuators={
@@ -96,15 +92,8 @@
         articulation_cfg = ArticulationCfg(
             # we set 80.0 default for max force because default in USD is 10e10 which makes testing annoying.
             spawn=sim_utils.UsdFileCfg(
-<<<<<<< HEAD
-                usd_path=f"{ISAAC_NUCLEUS_DIR}/Robots/Simple/revolute_articulation.usd",
-                joint_drive_props=sim_utils.JointDrivePropertiesCfg(
-                    max_effort=80.0, max_velocity=5.0
-                ),
-=======
                 usd_path=f"{ISAAC_NUCLEUS_DIR}/Robots/IsaacSim/SimpleArticulation/revolute_articulation.usd",
                 joint_drive_props=sim_utils.JointDrivePropertiesCfg(max_effort=80.0, max_velocity=5.0),
->>>>>>> f70e695f
             ),
             actuators={
                 "joint": ImplicitActuatorCfg(
@@ -127,15 +116,8 @@
         # we set 80.0 default for max force because default in USD is 10e10 which makes testing annoying.
         articulation_cfg = ArticulationCfg(
             spawn=sim_utils.UsdFileCfg(
-<<<<<<< HEAD
-                usd_path=f"{ISAAC_NUCLEUS_DIR}/Robots/Simple/revolute_articulation.usd",
-                joint_drive_props=sim_utils.JointDrivePropertiesCfg(
-                    max_effort=80.0, max_velocity=5.0
-                ),
-=======
                 usd_path=f"{ISAAC_NUCLEUS_DIR}/Robots/IsaacSim/SimpleArticulation/revolute_articulation.usd",
                 joint_drive_props=sim_utils.JointDrivePropertiesCfg(max_effort=80.0, max_velocity=5.0),
->>>>>>> f70e695f
             ),
             actuators={
                 "joint": IdealPDActuatorCfg(
@@ -980,10 +962,7 @@
                 external_wrench_b[..., :3],
                 external_wrench_b[..., 3:],
                 body_ids=body_ids,
-<<<<<<< HEAD
-=======
                 is_global=False,
->>>>>>> f70e695f
             )
 
         # check if the articulation's force and torque buffers are correctly updated
