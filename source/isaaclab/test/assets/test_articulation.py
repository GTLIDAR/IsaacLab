--- conflicted
+++ resolved
@@ -916,14 +916,12 @@
     # perform simulation
     for step in range(5):
         # initiate force tensor
-<<<<<<< HEAD
         external_wrench_b = torch.zeros(
             articulation.num_instances, len(body_ids), 6, device=sim.device
         )
-=======
-        external_wrench_b = torch.zeros(articulation.num_instances, len(body_ids), 6, device=sim.device)
-        external_wrench_positions_b = torch.zeros(articulation.num_instances, len(body_ids), 3, device=sim.device)
->>>>>>> 24a78b68
+        external_wrench_positions_b = torch.zeros(
+            articulation.num_instances, len(body_ids), 3, device=sim.device
+        )
 
         if step == 0 or step == 3:
             # set a non-zero force
@@ -949,7 +947,9 @@
             )
         else:
             articulation.set_external_force_and_torque(
-                external_wrench_b[..., :3], external_wrench_b[..., 3:], body_ids=body_ids
+                external_wrench_b[..., :3],
+                external_wrench_b[..., 3:],
+                body_ids=body_ids,
             )
 
         # check if the articulation's force and torque buffers are correctly updated
@@ -1050,16 +1050,22 @@
         num_articulations: Number of articulations to test
     """
     articulation_cfg = generate_articulation_cfg(articulation_type="anymal")
-    articulation, _ = generate_articulation(articulation_cfg, num_articulations, device=sim.device)
+    articulation, _ = generate_articulation(
+        articulation_cfg, num_articulations, device=sim.device
+    )
     # Play the simulator
     sim.reset()
 
     # Find bodies to apply the force
     body_ids, _ = articulation.find_bodies("base")
     # Sample a large force
-    external_wrench_b = torch.zeros(articulation.num_instances, len(body_ids), 6, device=sim.device)
+    external_wrench_b = torch.zeros(
+        articulation.num_instances, len(body_ids), 6, device=sim.device
+    )
     external_wrench_b[..., 2] = 1000.0
-    external_wrench_positions_b = torch.zeros(articulation.num_instances, len(body_ids), 3, device=sim.device)
+    external_wrench_positions_b = torch.zeros(
+        articulation.num_instances, len(body_ids), 3, device=sim.device
+    )
     external_wrench_positions_b[..., 0] = 0.0
     external_wrench_positions_b[..., 1] = 1.0
     external_wrench_positions_b[..., 2] = 0.0
@@ -1089,7 +1095,82 @@
         # perform simulation
         for _ in range(100):
             # apply action to the articulation
-            articulation.set_joint_position_target(articulation.data.default_joint_pos.clone())
+            articulation.set_joint_position_target(
+                articulation.data.default_joint_pos.clone()
+            )
+            articulation.write_data_to_sim()
+            # perform step
+            sim.step()
+            # update buffers
+            articulation.update(sim.cfg.dt)
+        # check condition that the articulations have fallen down
+        for i in range(num_articulations):
+            assert articulation.data.root_pos_w[i, 2].item() < 0.2
+
+
+@pytest.mark.parametrize("num_articulations", [1, 2])
+@pytest.mark.parametrize("device", ["cuda:0", "cpu"])
+def test_external_force_on_single_body_at_position(sim, num_articulations, device):
+    """Test application of external force on the base of the articulation at a given position.
+
+    This test verifies that:
+    1. External forces can be applied to specific bodies
+    2. The forces affect the articulation's motion correctly
+    3. The articulation responds to the forces as expected
+
+    Args:
+        sim: The simulation fixture
+        num_articulations: Number of articulations to test
+    """
+    articulation_cfg = generate_articulation_cfg(articulation_type="anymal")
+    articulation, _ = generate_articulation(
+        articulation_cfg, num_articulations, device=sim.device
+    )
+    # Play the simulator
+    sim.reset()
+
+    # Find bodies to apply the force
+    body_ids, _ = articulation.find_bodies("base")
+    # Sample a large force
+    external_wrench_b = torch.zeros(
+        articulation.num_instances, len(body_ids), 6, device=sim.device
+    )
+    external_wrench_b[..., 2] = 1000.0
+    external_wrench_positions_b = torch.zeros(
+        articulation.num_instances, len(body_ids), 3, device=sim.device
+    )
+    external_wrench_positions_b[..., 0] = 0.0
+    external_wrench_positions_b[..., 1] = 1.0
+    external_wrench_positions_b[..., 2] = 0.0
+
+    # Now we are ready!
+    for _ in range(5):
+        # reset root state
+        root_state = articulation.data.default_root_state.clone()
+
+        articulation.write_root_pose_to_sim(root_state[:, :7])
+        articulation.write_root_velocity_to_sim(root_state[:, 7:])
+        # reset dof state
+        joint_pos, joint_vel = (
+            articulation.data.default_joint_pos,
+            articulation.data.default_joint_vel,
+        )
+        articulation.write_joint_state_to_sim(joint_pos, joint_vel)
+        # reset articulation
+        articulation.reset()
+        # apply force
+        articulation.set_external_force_and_torque(
+            external_wrench_b[..., :3],
+            external_wrench_b[..., 3:],
+            body_ids=body_ids,
+            positions=external_wrench_positions_b,
+        )
+        # perform simulation
+        for _ in range(100):
+            # apply action to the articulation
+            articulation.set_joint_position_target(
+                articulation.data.default_joint_pos.clone()
+            )
             articulation.write_data_to_sim()
             # perform step
             sim.step()
@@ -1183,7 +1264,9 @@
         num_articulations: Number of articulations to test
     """
     articulation_cfg = generate_articulation_cfg(articulation_type="anymal")
-    articulation, _ = generate_articulation(articulation_cfg, num_articulations, device=sim.device)
+    articulation, _ = generate_articulation(
+        articulation_cfg, num_articulations, device=sim.device
+    )
 
     # Play the simulator
     sim.reset()
@@ -1191,18 +1274,20 @@
     # Find bodies to apply the force
     body_ids, _ = articulation.find_bodies(".*_SHANK")
     # Sample a large force
-    external_wrench_b = torch.zeros(articulation.num_instances, len(body_ids), 6, device=sim.device)
-    external_wrench_b[..., 2] = 1000.0
-    external_wrench_positions_b = torch.zeros(articulation.num_instances, len(body_ids), 3, device=sim.device)
-    external_wrench_positions_b[..., 0] = 0.0
-    external_wrench_positions_b[..., 1] = 1.0
-    external_wrench_positions_b[..., 2] = 0.0
+    external_wrench_b = torch.zeros(
+        articulation.num_instances, len(body_ids), 6, device=sim.device
+    )
+    external_wrench_b[..., 1] = 100.0
 
     # Now we are ready!
     for _ in range(5):
         # reset root state
-        articulation.write_root_pose_to_sim(articulation.data.default_root_state.clone()[:, :7])
-        articulation.write_root_velocity_to_sim(articulation.data.default_root_state.clone()[:, 7:])
+        articulation.write_root_pose_to_sim(
+            articulation.data.default_root_state.clone()[:, :7]
+        )
+        articulation.write_root_velocity_to_sim(
+            articulation.data.default_root_state.clone()[:, 7:]
+        )
         # reset dof state
         joint_pos, joint_vel = (
             articulation.data.default_joint_pos,
@@ -1221,7 +1306,86 @@
         # perform simulation
         for _ in range(100):
             # apply action to the articulation
-            articulation.set_joint_position_target(articulation.data.default_joint_pos.clone())
+            articulation.set_joint_position_target(
+                articulation.data.default_joint_pos.clone()
+            )
+            articulation.write_data_to_sim()
+            # perform step
+            sim.step()
+            # update buffers
+            articulation.update(sim.cfg.dt)
+        # check condition
+        for i in range(num_articulations):
+            # since there is a moment applied on the articulation, the articulation should rotate
+            assert torch.abs(articulation.data.root_ang_vel_w[i, 2]).item() > 0.1
+
+
+@pytest.mark.parametrize("num_articulations", [1, 2])
+@pytest.mark.parametrize("device", ["cuda:0", "cpu"])
+def test_external_force_on_multiple_bodies_at_position(sim, num_articulations, device):
+    """Test application of external force on the legs of the articulation at a given position.
+
+    This test verifies that:
+    1. External forces can be applied to multiple bodies
+    2. The forces affect the articulation's motion correctly
+    3. The articulation responds to the forces as expected
+
+    Args:
+        sim: The simulation fixture
+        num_articulations: Number of articulations to test
+    """
+    articulation_cfg = generate_articulation_cfg(articulation_type="anymal")
+    articulation, _ = generate_articulation(
+        articulation_cfg, num_articulations, device=sim.device
+    )
+
+    # Play the simulator
+    sim.reset()
+
+    # Find bodies to apply the force
+    body_ids, _ = articulation.find_bodies(".*_SHANK")
+    # Sample a large force
+    external_wrench_b = torch.zeros(
+        articulation.num_instances, len(body_ids), 6, device=sim.device
+    )
+    external_wrench_b[..., 2] = 1000.0
+    external_wrench_positions_b = torch.zeros(
+        articulation.num_instances, len(body_ids), 3, device=sim.device
+    )
+    external_wrench_positions_b[..., 0] = 0.0
+    external_wrench_positions_b[..., 1] = 1.0
+    external_wrench_positions_b[..., 2] = 0.0
+
+    # Now we are ready!
+    for _ in range(5):
+        # reset root state
+        articulation.write_root_pose_to_sim(
+            articulation.data.default_root_state.clone()[:, :7]
+        )
+        articulation.write_root_velocity_to_sim(
+            articulation.data.default_root_state.clone()[:, 7:]
+        )
+        # reset dof state
+        joint_pos, joint_vel = (
+            articulation.data.default_joint_pos,
+            articulation.data.default_joint_vel,
+        )
+        articulation.write_joint_state_to_sim(joint_pos, joint_vel)
+        # reset articulation
+        articulation.reset()
+        # apply force
+        articulation.set_external_force_and_torque(
+            external_wrench_b[..., :3],
+            external_wrench_b[..., 3:],
+            body_ids=body_ids,
+            positions=external_wrench_positions_b,
+        )
+        # perform simulation
+        for _ in range(100):
+            # apply action to the articulation
+            articulation.set_joint_position_target(
+                articulation.data.default_joint_pos.clone()
+            )
             articulation.write_data_to_sim()
             # perform step
             sim.step()
@@ -1997,20 +2161,6 @@
         rtol=1e-3,
     )
 
-<<<<<<< HEAD
-    def test_setting_articulation_root_prim_path(self):
-        """Test that the articulation root prim path can be set explicitly."""
-        with build_simulation_context(
-            device="cuda:0", add_ground_plane=False, auto_add_lighting=True
-        ) as sim:
-            sim._app_control_on_stop_handle = None
-            # Create articulation
-            articulation_cfg = generate_articulation_cfg(articulation_type="humanoid")
-            print(articulation_cfg.spawn.usd_path)
-            articulation_cfg.articulation_root_prim_path = "/torso"
-            articulation, _ = generate_articulation(articulation_cfg, 1, "cuda:0")
-=======
->>>>>>> 24a78b68
 
 @pytest.mark.parametrize("device", ["cuda:0", "cpu"])
 def test_setting_articulation_root_prim_path(sim, device):
@@ -2022,31 +2172,6 @@
     articulation_cfg.articulation_root_prim_path = "/torso"
     articulation, _ = generate_articulation(articulation_cfg, 1, device)
 
-<<<<<<< HEAD
-            # Play sim
-            sim.reset()
-            # Check if articulation is initialized
-            self.assertTrue(articulation._is_initialized)
-
-    def test_setting_invalid_articulation_root_prim_path(self):
-        """Test that the articulation root prim path can be set explicitly."""
-        with build_simulation_context(
-            device="cuda:0", add_ground_plane=False, auto_add_lighting=True
-        ) as sim:
-            sim._app_control_on_stop_handle = None
-            # Create articulation
-            articulation_cfg = generate_articulation_cfg(articulation_type="humanoid")
-            print(articulation_cfg.spawn.usd_path)
-            articulation_cfg.articulation_root_prim_path = "/non_existing_prim_path"
-            articulation, _ = generate_articulation(articulation_cfg, 1, "cuda:0")
-
-            # Check that boundedness of articulation is correct
-            self.assertEqual(ctypes.c_long.from_address(id(articulation)).value, 1)
-
-            # Play sim
-            with pytest.raises(RuntimeError):
-                sim.reset()
-=======
     # Check that boundedness of articulation is correct
     assert ctypes.c_long.from_address(id(articulation)).value == 1
 
@@ -2072,13 +2197,14 @@
     # Play sim
     with pytest.raises(RuntimeError):
         sim.reset()
->>>>>>> 24a78b68
 
 
 @pytest.mark.parametrize("num_articulations", [1, 2])
 @pytest.mark.parametrize("device", ["cuda:0", "cpu"])
 @pytest.mark.parametrize("gravity_enabled", [False])
-def test_write_joint_state_data_consistency(sim, num_articulations, device, gravity_enabled):
+def test_write_joint_state_data_consistency(
+    sim, num_articulations, device, gravity_enabled
+):
     """Test the setters for root_state using both the link frame and center of mass as reference frame.
 
     This test verifies that after write_joint_state_to_sim operations:
@@ -2091,21 +2217,32 @@
     """
     sim._app_control_on_stop_handle = None
     articulation_cfg = generate_articulation_cfg(articulation_type="anymal")
-    articulation, env_pos = generate_articulation(articulation_cfg, num_articulations, device)
+    articulation, env_pos = generate_articulation(
+        articulation_cfg, num_articulations, device
+    )
     env_idx = torch.tensor([x for x in range(num_articulations)])
 
     # Play sim
     sim.reset()
 
     limits = torch.zeros(num_articulations, articulation.num_joints, 2, device=device)
-    limits[..., 0] = (torch.rand(num_articulations, articulation.num_joints, device=device) + 5.0) * -1.0
-    limits[..., 1] = torch.rand(num_articulations, articulation.num_joints, device=device) + 5.0
+    limits[..., 0] = (
+        torch.rand(num_articulations, articulation.num_joints, device=device) + 5.0
+    ) * -1.0
+    limits[..., 1] = (
+        torch.rand(num_articulations, articulation.num_joints, device=device) + 5.0
+    )
     articulation.write_joint_position_limit_to_sim(limits)
 
     from torch.distributions import Uniform
 
-    pos_dist = Uniform(articulation.data.joint_pos_limits[..., 0], articulation.data.joint_pos_limits[..., 1])
-    vel_dist = Uniform(-articulation.data.joint_vel_limits, articulation.data.joint_vel_limits)
+    pos_dist = Uniform(
+        articulation.data.joint_pos_limits[..., 0],
+        articulation.data.joint_pos_limits[..., 1],
+    )
+    vel_dist = Uniform(
+        -articulation.data.joint_vel_limits, articulation.data.joint_vel_limits
+    )
 
     original_body_states = articulation.data.body_state_w.clone()
 
@@ -2115,14 +2252,20 @@
     articulation.write_joint_state_to_sim(rand_joint_pos, rand_joint_vel)
     articulation.root_physx_view.get_jacobians()
     # make sure valued updated
-    assert torch.count_nonzero(original_body_states[:, 1:] != articulation.data.body_state_w[:, 1:]) > (
-        len(original_body_states[:, 1:]) / 2
-    )
+    assert torch.count_nonzero(
+        original_body_states[:, 1:] != articulation.data.body_state_w[:, 1:]
+    ) > (len(original_body_states[:, 1:]) / 2)
     # validate body - link consistency
-    torch.testing.assert_close(articulation.data.body_state_w[..., :7], articulation.data.body_link_state_w[..., :7])
+    torch.testing.assert_close(
+        articulation.data.body_state_w[..., :7],
+        articulation.data.body_link_state_w[..., :7],
+    )
     # skip 7:10 because they differs from link frame, this should be fine because we are only checking
     # if velocity update is triggered, which can be determined by comparing angular velocity
-    torch.testing.assert_close(articulation.data.body_state_w[..., 10:], articulation.data.body_link_state_w[..., 10:])
+    torch.testing.assert_close(
+        articulation.data.body_state_w[..., 10:],
+        articulation.data.body_link_state_w[..., 10:],
+    )
 
     # validate link - com conistency
     expected_com_pos, expected_com_quat = math_utils.combine_frame_transforms(
@@ -2131,31 +2274,57 @@
         articulation.data.body_com_pos_b.view(-1, 3),
         articulation.data.body_com_quat_b.view(-1, 4),
     )
-    torch.testing.assert_close(expected_com_pos.view(len(env_idx), -1, 3), articulation.data.body_com_pos_w)
-    torch.testing.assert_close(expected_com_quat.view(len(env_idx), -1, 4), articulation.data.body_com_quat_w)
+    torch.testing.assert_close(
+        expected_com_pos.view(len(env_idx), -1, 3), articulation.data.body_com_pos_w
+    )
+    torch.testing.assert_close(
+        expected_com_quat.view(len(env_idx), -1, 4), articulation.data.body_com_quat_w
+    )
 
     # validate body - com consistency
-    torch.testing.assert_close(articulation.data.body_state_w[..., 7:10], articulation.data.body_com_lin_vel_w)
-    torch.testing.assert_close(articulation.data.body_state_w[..., 10:], articulation.data.body_com_ang_vel_w)
+    torch.testing.assert_close(
+        articulation.data.body_state_w[..., 7:10], articulation.data.body_com_lin_vel_w
+    )
+    torch.testing.assert_close(
+        articulation.data.body_state_w[..., 10:], articulation.data.body_com_ang_vel_w
+    )
 
     # validate pos_w, quat_w, pos_b, quat_b is consistent with pose_w and pose_b
-    expected_com_pose_w = torch.cat((articulation.data.body_com_pos_w, articulation.data.body_com_quat_w), dim=2)
-    expected_com_pose_b = torch.cat((articulation.data.body_com_pos_b, articulation.data.body_com_quat_b), dim=2)
-    expected_body_pose_w = torch.cat((articulation.data.body_pos_w, articulation.data.body_quat_w), dim=2)
+    expected_com_pose_w = torch.cat(
+        (articulation.data.body_com_pos_w, articulation.data.body_com_quat_w), dim=2
+    )
+    expected_com_pose_b = torch.cat(
+        (articulation.data.body_com_pos_b, articulation.data.body_com_quat_b), dim=2
+    )
+    expected_body_pose_w = torch.cat(
+        (articulation.data.body_pos_w, articulation.data.body_quat_w), dim=2
+    )
     expected_body_link_pose_w = torch.cat(
         (articulation.data.body_link_pos_w, articulation.data.body_link_quat_w), dim=2
     )
     torch.testing.assert_close(articulation.data.body_com_pose_w, expected_com_pose_w)
     torch.testing.assert_close(articulation.data.body_com_pose_b, expected_com_pose_b)
     torch.testing.assert_close(articulation.data.body_pose_w, expected_body_pose_w)
-    torch.testing.assert_close(articulation.data.body_link_pose_w, expected_body_link_pose_w)
+    torch.testing.assert_close(
+        articulation.data.body_link_pose_w, expected_body_link_pose_w
+    )
 
     # validate pose_w is consistent state[..., :7]
-    torch.testing.assert_close(articulation.data.body_pose_w, articulation.data.body_state_w[..., :7])
-    torch.testing.assert_close(articulation.data.body_vel_w, articulation.data.body_state_w[..., 7:])
-    torch.testing.assert_close(articulation.data.body_link_pose_w, articulation.data.body_link_state_w[..., :7])
-    torch.testing.assert_close(articulation.data.body_com_pose_w, articulation.data.body_com_state_w[..., :7])
-    torch.testing.assert_close(articulation.data.body_vel_w, articulation.data.body_state_w[..., 7:])
+    torch.testing.assert_close(
+        articulation.data.body_pose_w, articulation.data.body_state_w[..., :7]
+    )
+    torch.testing.assert_close(
+        articulation.data.body_vel_w, articulation.data.body_state_w[..., 7:]
+    )
+    torch.testing.assert_close(
+        articulation.data.body_link_pose_w, articulation.data.body_link_state_w[..., :7]
+    )
+    torch.testing.assert_close(
+        articulation.data.body_com_pose_w, articulation.data.body_com_state_w[..., :7]
+    )
+    torch.testing.assert_close(
+        articulation.data.body_vel_w, articulation.data.body_state_w[..., 7:]
+    )
 
 
 if __name__ == "__main__":
