# Copyright (c) 2022-2025, The Isaac Lab Project Developers (https://github.com/isaac-sim/IsaacLab/blob/main/CONTRIBUTORS.md).
# All rights reserved.
#
# SPDX-License-Identifier: BSD-3-Clause

# ignore private usage of variables warning
# pyright: reportPrivateUsage=none

"""Launch Isaac Sim Simulator first."""

from isaaclab.app import AppLauncher

HEADLESS = True

# launch omniverse app
simulation_app = AppLauncher(headless=True).app

"""Rest everything follows."""

import ctypes
import torch

import isaacsim.core.utils.prims as prim_utils
import pytest

import isaaclab.sim as sim_utils
import isaaclab.utils.math as math_utils
import isaaclab.utils.string as string_utils
from isaaclab.actuators import ActuatorBase, IdealPDActuatorCfg, ImplicitActuatorCfg
from isaaclab.assets import Articulation, ArticulationCfg
from isaaclab.sim import build_simulation_context
from isaaclab.utils.assets import ISAAC_NUCLEUS_DIR

##
# Pre-defined configs
##
from isaaclab_assets import ANYMAL_C_CFG, FRANKA_PANDA_CFG, SHADOW_HAND_CFG  # isort:skip


def generate_articulation_cfg(
    articulation_type: str,
    stiffness: float | None = 10.0,
    damping: float | None = 2.0,
    velocity_limit: float | None = None,
    effort_limit: float | None = None,
    velocity_limit_sim: float | None = None,
    effort_limit_sim: float | None = None,
) -> ArticulationCfg:
    """Generate an articulation configuration.

    Args:
        articulation_type: Type of articulation to generate.
            It should be one of: "humanoid", "panda", "anymal", "shadow_hand", "single_joint_implicit",
            "single_joint_explicit".
        stiffness: Stiffness value for the articulation's actuators. Only currently used for "humanoid".
            Defaults to 10.0.
        damping: Damping value for the articulation's actuators. Only currently used for "humanoid".
            Defaults to 2.0.
        velocity_limit: Velocity limit for the actuators. Only currently used for "single_joint_implicit"
            and "single_joint_explicit".
        effort_limit: Effort limit for the actuators. Only currently used for "single_joint_implicit"
            and "single_joint_explicit".
        velocity_limit_sim: Velocity limit for the actuators (set into the simulation).
            Only currently used for "single_joint_implicit" and "single_joint_explicit".
        effort_limit_sim: Effort limit for the actuators (set into the simulation).
            Only currently used for "single_joint_implicit" and "single_joint_explicit".

    Returns:
        The articulation configuration for the requested articulation type.

    """
    if articulation_type == "humanoid":
        articulation_cfg = ArticulationCfg(
            spawn=sim_utils.UsdFileCfg(
                usd_path=f"{ISAAC_NUCLEUS_DIR}/Robots/Humanoid/humanoid_instanceable.usd"
            ),
            init_state=ArticulationCfg.InitialStateCfg(pos=(0.0, 0.0, 1.34)),
            actuators={
                "body": ImplicitActuatorCfg(
                    joint_names_expr=[".*"], stiffness=stiffness, damping=damping
                )
            },
        )
    elif articulation_type == "panda":
        articulation_cfg = FRANKA_PANDA_CFG
    elif articulation_type == "anymal":
        articulation_cfg = ANYMAL_C_CFG
    elif articulation_type == "shadow_hand":
        articulation_cfg = SHADOW_HAND_CFG
    elif articulation_type == "single_joint_implicit":
        articulation_cfg = ArticulationCfg(
            # we set 80.0 default for max force because default in USD is 10e10 which makes testing annoying.
            spawn=sim_utils.UsdFileCfg(
                usd_path=f"{ISAAC_NUCLEUS_DIR}/Robots/Simple/revolute_articulation.usd",
                joint_drive_props=sim_utils.JointDrivePropertiesCfg(
                    max_effort=80.0, max_velocity=5.0
                ),
            ),
            actuators={
                "joint": ImplicitActuatorCfg(
                    joint_names_expr=[".*"],
                    effort_limit_sim=effort_limit_sim,
                    velocity_limit_sim=velocity_limit_sim,
                    effort_limit=effort_limit,
                    velocity_limit=velocity_limit,
                    stiffness=2000.0,
                    damping=100.0,
                ),
            },
            init_state=ArticulationCfg.InitialStateCfg(
                pos=(0.0, 0.0, 0.0),
                joint_pos=({"RevoluteJoint": 1.5708}),
                rot=(0.7071055, 0.7071081, 0, 0),
            ),
        )
    elif articulation_type == "single_joint_explicit":
        # we set 80.0 default for max force because default in USD is 10e10 which makes testing annoying.
        articulation_cfg = ArticulationCfg(
            spawn=sim_utils.UsdFileCfg(
                usd_path=f"{ISAAC_NUCLEUS_DIR}/Robots/Simple/revolute_articulation.usd",
                joint_drive_props=sim_utils.JointDrivePropertiesCfg(
                    max_effort=80.0, max_velocity=5.0
                ),
            ),
            actuators={
                "joint": IdealPDActuatorCfg(
                    joint_names_expr=[".*"],
                    effort_limit_sim=effort_limit_sim,
                    velocity_limit_sim=velocity_limit_sim,
                    effort_limit=effort_limit,
                    velocity_limit=velocity_limit,
                    stiffness=0.0,
                    damping=10.0,
                ),
            },
        )
    else:
        raise ValueError(
            f"Invalid articulation type: {articulation_type}, valid options are 'humanoid', 'panda', 'anymal',"
            " 'shadow_hand', 'single_joint_implicit' or 'single_joint_explicit'."
        )

    return articulation_cfg


def generate_articulation(
    articulation_cfg: ArticulationCfg, num_articulations: int, device: str
) -> tuple[Articulation, torch.tensor]:
    """Generate an articulation from a configuration.

    Handles the creation of the articulation, the environment prims and the articulation's environment
    translations

    Args:
        articulation_cfg: Articulation configuration.
        num_articulations: Number of articulations to generate.
        device: Device to use for the tensors.

    Returns:
        The articulation and environment translations.

    """
    # Generate translations of 2.5 m in x for each articulation
    translations = torch.zeros(num_articulations, 3, device=device)
    translations[:, 0] = torch.arange(num_articulations) * 2.5

    # Create Top-level Xforms, one for each articulation
    for i in range(num_articulations):
        prim_utils.create_prim(
            f"/World/Env_{i}", "Xform", translation=translations[i][:3]
        )
    articulation = Articulation(
        articulation_cfg.replace(prim_path="/World/Env_.*/Robot")
    )

    return articulation, translations


@pytest.fixture
def sim(request):
    """Create simulation context with the specified device."""
    device = request.getfixturevalue("device")
    if "gravity_enabled" in request.fixturenames:
        gravity_enabled = request.getfixturevalue("gravity_enabled")
    else:
        gravity_enabled = True  # default to gravity enabled
    if "add_ground_plane" in request.fixturenames:
        add_ground_plane = request.getfixturevalue("add_ground_plane")
    else:
        add_ground_plane = False  # default to no ground plane
    with build_simulation_context(
        device=device,
        auto_add_lighting=True,
        gravity_enabled=gravity_enabled,
        add_ground_plane=add_ground_plane,
    ) as sim:
        sim._app_control_on_stop_handle = None
        yield sim


@pytest.mark.parametrize("num_articulations", [1, 2])
@pytest.mark.parametrize("device", ["cuda:0", "cpu"])
@pytest.mark.parametrize("add_ground_plane", [True])
def test_initialization_floating_base_non_root(
    sim, num_articulations, device, add_ground_plane
):
    """Test initialization for a floating-base with articulation root on a rigid body.

    This test verifies that:
    1. The articulation is properly initialized
    2. The articulation is not fixed base
    3. All buffers have correct shapes
    4. The articulation can be simulated

    Args:
        sim: The simulation fixture
        num_articulations: Number of articulations to test
        device: The device to run the simulation on
    """
    articulation_cfg = generate_articulation_cfg(
        articulation_type="humanoid", stiffness=0.0, damping=0.0
    )
    articulation, _ = generate_articulation(
        articulation_cfg, num_articulations, device=sim.device
    )

    # Check that boundedness of articulation is correct
    assert ctypes.c_long.from_address(id(articulation)).value == 1

    # Play sim
    sim.reset()

    # Check if articulation is initialized
    assert articulation.is_initialized
    # Check that is fixed base
    assert not articulation.is_fixed_base
    # Check buffers that exists and have correct shapes
    assert articulation.data.root_pos_w.shape == (num_articulations, 3)
    assert articulation.data.root_quat_w.shape == (num_articulations, 4)
    assert articulation.data.joint_pos.shape == (num_articulations, 21)

    # Check some internal physx data for debugging
    # -- joint related
    assert (
        articulation.root_physx_view.max_dofs
        == articulation.root_physx_view.shared_metatype.dof_count
    )
    # -- link related
    assert (
        articulation.root_physx_view.max_links
        == articulation.root_physx_view.shared_metatype.link_count
    )
    # -- link names (check within articulation ordering is correct)
    prim_path_body_names = [
        path.split("/")[-1] for path in articulation.root_physx_view.link_paths[0]
    ]
    assert prim_path_body_names == articulation.body_names
    # -- actuator type
    for actuator_name, actuator in articulation.actuators.items():
        is_implicit_model_cfg = isinstance(
            articulation_cfg.actuators[actuator_name], ImplicitActuatorCfg
        )
        assert actuator.is_implicit_model == is_implicit_model_cfg

    # Simulate physics
    for _ in range(10):
        # perform rendering
        sim.step()
        # update articulation
        articulation.update(sim.cfg.dt)


@pytest.mark.parametrize("num_articulations", [1, 2])
@pytest.mark.parametrize("device", ["cuda:0", "cpu"])
@pytest.mark.parametrize("add_ground_plane", [True])
def test_initialization_floating_base(sim, num_articulations, device, add_ground_plane):
    """Test initialization for a floating-base with articulation root on provided prim path.

    This test verifies that:
    1. The articulation is properly initialized
    2. The articulation is not fixed base
    3. All buffers have correct shapes
    4. The articulation can be simulated

    Args:
        sim: The simulation fixture
        num_articulations: Number of articulations to test
        device: The device to run the simulation on
    """
    articulation_cfg = generate_articulation_cfg(
        articulation_type="anymal", stiffness=0.0, damping=0.0
    )
    articulation, _ = generate_articulation(
        articulation_cfg, num_articulations, device=device
    )

    # Check that boundedness of articulation is correct
    assert ctypes.c_long.from_address(id(articulation)).value == 1

    # Play sim
    sim.reset()
    # Check if articulation is initialized
    assert articulation.is_initialized
    # Check that floating base
    assert not articulation.is_fixed_base
    # Check buffers that exists and have correct shapes
    assert articulation.data.root_pos_w.shape == (num_articulations, 3)
    assert articulation.data.root_quat_w.shape == (num_articulations, 4)
    assert articulation.data.joint_pos.shape == (num_articulations, 12)
    assert articulation.data.default_mass.shape == (
        num_articulations,
        articulation.num_bodies,
    )
    assert articulation.data.default_inertia.shape == (
        num_articulations,
        articulation.num_bodies,
        9,
    )

    # Check some internal physx data for debugging
    # -- joint related
    assert (
        articulation.root_physx_view.max_dofs
        == articulation.root_physx_view.shared_metatype.dof_count
    )
    # -- link related
    assert (
        articulation.root_physx_view.max_links
        == articulation.root_physx_view.shared_metatype.link_count
    )
    # -- link names (check within articulation ordering is correct)
    prim_path_body_names = [
        path.split("/")[-1] for path in articulation.root_physx_view.link_paths[0]
    ]
    assert prim_path_body_names == articulation.body_names
    # -- actuator type
    for actuator_name, actuator in articulation.actuators.items():
        is_implicit_model_cfg = isinstance(
            articulation_cfg.actuators[actuator_name], ImplicitActuatorCfg
        )
        assert actuator.is_implicit_model == is_implicit_model_cfg

    # Simulate physics
    for _ in range(10):
        # perform rendering
        sim.step()
        # update articulation
        articulation.update(sim.cfg.dt)


@pytest.mark.parametrize("num_articulations", [1, 2])
@pytest.mark.parametrize("device", ["cuda:0", "cpu"])
def test_initialization_fixed_base(sim, num_articulations, device):
    """Test initialization for fixed base.

    This test verifies that:
    1. The articulation is properly initialized
    2. The articulation is fixed base
    3. All buffers have correct shapes
    4. The articulation maintains its default state

    Args:
        sim: The simulation fixture
        num_articulations: Number of articulations to test
        device: The device to run the simulation on
    """
    articulation_cfg = generate_articulation_cfg(articulation_type="panda")
    articulation, translations = generate_articulation(
        articulation_cfg, num_articulations, device=device
    )

    # Check that boundedness of articulation is correct
    assert ctypes.c_long.from_address(id(articulation)).value == 1

    # Play sim
    sim.reset()
    # Check if articulation is initialized
    assert articulation.is_initialized
    # Check that fixed base
    assert articulation.is_fixed_base
    # Check buffers that exists and have correct shapes
    assert articulation.data.root_pos_w.shape == (num_articulations, 3)
    assert articulation.data.root_quat_w.shape == (num_articulations, 4)
    assert articulation.data.joint_pos.shape == (num_articulations, 9)
    assert articulation.data.default_mass.shape == (
        num_articulations,
        articulation.num_bodies,
    )
    assert articulation.data.default_inertia.shape == (
        num_articulations,
        articulation.num_bodies,
        9,
    )

    # Check some internal physx data for debugging
    # -- joint related
    assert (
        articulation.root_physx_view.max_dofs
        == articulation.root_physx_view.shared_metatype.dof_count
    )
    # -- link related
    assert (
        articulation.root_physx_view.max_links
        == articulation.root_physx_view.shared_metatype.link_count
    )
    # -- link names (check within articulation ordering is correct)
    prim_path_body_names = [
        path.split("/")[-1] for path in articulation.root_physx_view.link_paths[0]
    ]
    assert prim_path_body_names == articulation.body_names
    # -- actuator type
    for actuator_name, actuator in articulation.actuators.items():
        is_implicit_model_cfg = isinstance(
            articulation_cfg.actuators[actuator_name], ImplicitActuatorCfg
        )
        assert actuator.is_implicit_model == is_implicit_model_cfg

    # Simulate physics
    for _ in range(10):
        # perform rendering
        sim.step()
        # update articulation
        articulation.update(sim.cfg.dt)

        # check that the root is at the correct state - its default state as it is fixed base
        default_root_state = articulation.data.default_root_state.clone()
        default_root_state[:, :3] = default_root_state[:, :3] + translations

        torch.testing.assert_close(articulation.data.root_state_w, default_root_state)


@pytest.mark.parametrize("num_articulations", [1, 2])
@pytest.mark.parametrize("device", ["cuda:0", "cpu"])
@pytest.mark.parametrize("add_ground_plane", [True])
def test_initialization_fixed_base_single_joint(
    sim, num_articulations, device, add_ground_plane
):
    """Test initialization for fixed base articulation with a single joint.

    This test verifies that:
    1. The articulation is properly initialized
    2. The articulation is fixed base
    3. All buffers have correct shapes
    4. The articulation maintains its default state

    Args:
        sim: The simulation fixture
        num_articulations: Number of articulations to test
        device: The device to run the simulation on
    """
    articulation_cfg = generate_articulation_cfg(
        articulation_type="single_joint_implicit"
    )
    articulation, translations = generate_articulation(
        articulation_cfg, num_articulations, device=device
    )

    # Check that boundedness of articulation is correct
    assert ctypes.c_long.from_address(id(articulation)).value == 1

    # Play sim
    sim.reset()
    # Check if articulation is initialized
    assert articulation.is_initialized
    # Check that fixed base
    assert articulation.is_fixed_base
    # Check buffers that exists and have correct shapes
    assert articulation.data.root_pos_w.shape == (num_articulations, 3)
    assert articulation.data.root_quat_w.shape == (num_articulations, 4)
    assert articulation.data.joint_pos.shape == (num_articulations, 1)
    assert articulation.data.default_mass.shape == (
        num_articulations,
        articulation.num_bodies,
    )
    assert articulation.data.default_inertia.shape == (
        num_articulations,
        articulation.num_bodies,
        9,
    )

    # Check some internal physx data for debugging
    # -- joint related
    assert (
        articulation.root_physx_view.max_dofs
        == articulation.root_physx_view.shared_metatype.dof_count
    )
    # -- link related
    assert (
        articulation.root_physx_view.max_links
        == articulation.root_physx_view.shared_metatype.link_count
    )
    # -- link names (check within articulation ordering is correct)
    prim_path_body_names = [
        path.split("/")[-1] for path in articulation.root_physx_view.link_paths[0]
    ]
    assert prim_path_body_names == articulation.body_names
    # -- actuator type
    for actuator_name, actuator in articulation.actuators.items():
        is_implicit_model_cfg = isinstance(
            articulation_cfg.actuators[actuator_name], ImplicitActuatorCfg
        )
        assert actuator.is_implicit_model == is_implicit_model_cfg

    # Simulate physics
    for _ in range(10):
        # perform rendering
        sim.step()
        # update articulation
        articulation.update(sim.cfg.dt)

        # check that the root is at the correct state - its default state as it is fixed base
        default_root_state = articulation.data.default_root_state.clone()
        default_root_state[:, :3] = default_root_state[:, :3] + translations

        torch.testing.assert_close(articulation.data.root_state_w, default_root_state)


@pytest.mark.parametrize("num_articulations", [1, 2])
@pytest.mark.parametrize("device", ["cuda:0", "cpu"])
def test_initialization_hand_with_tendons(sim, num_articulations, device):
    """Test initialization for fixed base articulated hand with tendons.

    This test verifies that:
    1. The articulation is properly initialized
    2. The articulation is fixed base
    3. All buffers have correct shapes
    4. The articulation can be simulated

    Args:
        sim: The simulation fixture
        num_articulations: Number of articulations to test
        device: The device to run the simulation on
    """
    articulation_cfg = generate_articulation_cfg(articulation_type="shadow_hand")
    articulation, _ = generate_articulation(
        articulation_cfg, num_articulations, device=device
    )

    # Check that boundedness of articulation is correct
    assert ctypes.c_long.from_address(id(articulation)).value == 1

    # Play sim
    sim.reset()
    # Check if articulation is initialized
    assert articulation.is_initialized
    # Check that fixed base
    assert articulation.is_fixed_base
    # Check buffers that exists and have correct shapes
    assert articulation.data.root_pos_w.shape == (num_articulations, 3)
    assert articulation.data.root_quat_w.shape == (num_articulations, 4)
    assert articulation.data.joint_pos.shape == (num_articulations, 24)
    assert articulation.data.default_mass.shape == (
        num_articulations,
        articulation.num_bodies,
    )
    assert articulation.data.default_inertia.shape == (
        num_articulations,
        articulation.num_bodies,
        9,
    )

    # Check some internal physx data for debugging
    # -- joint related
    assert (
        articulation.root_physx_view.max_dofs
        == articulation.root_physx_view.shared_metatype.dof_count
    )
    # -- link related
    assert (
        articulation.root_physx_view.max_links
        == articulation.root_physx_view.shared_metatype.link_count
    )
    # -- actuator type
    for actuator_name, actuator in articulation.actuators.items():
        is_implicit_model_cfg = isinstance(
            articulation_cfg.actuators[actuator_name], ImplicitActuatorCfg
        )
        assert actuator.is_implicit_model == is_implicit_model_cfg

    # Simulate physics
    for _ in range(10):
        # perform rendering
        sim.step()
        # update articulation
        articulation.update(sim.cfg.dt)


@pytest.mark.parametrize("num_articulations", [1, 2])
@pytest.mark.parametrize("device", ["cuda:0", "cpu"])
@pytest.mark.parametrize("add_ground_plane", [True])
def test_initialization_floating_base_made_fixed_base(
    sim, num_articulations, device, add_ground_plane
):
    """Test initialization for a floating-base articulation made fixed-base using schema properties.

    This test verifies that:
    1. The articulation is properly initialized
    2. The articulation is fixed base after modification
    3. All buffers have correct shapes
    4. The articulation maintains its default state

    Args:
        sim: The simulation fixture
        num_articulations: Number of articulations to test
    """
    articulation_cfg = generate_articulation_cfg(articulation_type="anymal").copy()
    # Fix root link by making it kinematic
    articulation_cfg.spawn.articulation_props.fix_root_link = True
    articulation, translations = generate_articulation(
        articulation_cfg, num_articulations, device=device
    )

    # Check that boundedness of articulation is correct
    assert ctypes.c_long.from_address(id(articulation)).value == 1

    # Play sim
    sim.reset()
    # Check if articulation is initialized
    assert articulation.is_initialized
    # Check that is fixed base
    assert articulation.is_fixed_base
    # Check buffers that exists and have correct shapes
    assert articulation.data.root_pos_w.shape == (num_articulations, 3)
    assert articulation.data.root_quat_w.shape == (num_articulations, 4)
    assert articulation.data.joint_pos.shape == (num_articulations, 12)

    # Check some internal physx data for debugging
    # -- joint related
    assert (
        articulation.root_physx_view.max_dofs
        == articulation.root_physx_view.shared_metatype.dof_count
    )
    # -- link related
    assert (
        articulation.root_physx_view.max_links
        == articulation.root_physx_view.shared_metatype.link_count
    )
    # -- link names (check within articulation ordering is correct)
    prim_path_body_names = [
        path.split("/")[-1] for path in articulation.root_physx_view.link_paths[0]
    ]
    assert prim_path_body_names == articulation.body_names

    # Simulate physics
    for _ in range(10):
        # perform rendering
        sim.step()
        # update articulation
        articulation.update(sim.cfg.dt)

        # check that the root is at the correct state - its default state as it is fixed base
        default_root_state = articulation.data.default_root_state.clone()
        default_root_state[:, :3] = default_root_state[:, :3] + translations

        torch.testing.assert_close(articulation.data.root_state_w, default_root_state)


@pytest.mark.parametrize("num_articulations", [1, 2])
@pytest.mark.parametrize("device", ["cuda:0", "cpu"])
@pytest.mark.parametrize("add_ground_plane", [True])
def test_initialization_fixed_base_made_floating_base(
    sim, num_articulations, device, add_ground_plane
):
    """Test initialization for fixed base made floating-base using schema properties.

    This test verifies that:
    1. The articulation is properly initialized
    2. The articulation is floating base after modification
    3. All buffers have correct shapes
    4. The articulation can be simulated

    Args:
        sim: The simulation fixture
        num_articulations: Number of articulations to test
    """
    articulation_cfg = generate_articulation_cfg(articulation_type="panda")
    # Unfix root link by making it non-kinematic
    articulation_cfg.spawn.articulation_props.fix_root_link = False
    articulation, _ = generate_articulation(
        articulation_cfg, num_articulations, device=sim.device
    )

    # Check that boundedness of articulation is correct
    assert ctypes.c_long.from_address(id(articulation)).value == 1

    # Play sim
    sim.reset()
    # Check if articulation is initialized
    assert articulation.is_initialized
    # Check that is floating base
    assert not articulation.is_fixed_base
    # Check buffers that exists and have correct shapes
    assert articulation.data.root_pos_w.shape == (num_articulations, 3)
    assert articulation.data.root_quat_w.shape == (num_articulations, 4)
    assert articulation.data.joint_pos.shape == (num_articulations, 9)

    # Check some internal physx data for debugging
    # -- joint related
    assert (
        articulation.root_physx_view.max_dofs
        == articulation.root_physx_view.shared_metatype.dof_count
    )
    # -- link related
    assert (
        articulation.root_physx_view.max_links
        == articulation.root_physx_view.shared_metatype.link_count
    )
    # -- link names (check within articulation ordering is correct)
    prim_path_body_names = [
        path.split("/")[-1] for path in articulation.root_physx_view.link_paths[0]
    ]
    assert prim_path_body_names == articulation.body_names

    # Simulate physics
    for _ in range(10):
        # perform rendering
        sim.step()
        # update articulation
        articulation.update(sim.cfg.dt)


@pytest.mark.parametrize("num_articulations", [1, 2])
@pytest.mark.parametrize("device", ["cuda:0", "cpu"])
@pytest.mark.parametrize("add_ground_plane", [True])
def test_out_of_range_default_joint_pos(
    sim, num_articulations, device, add_ground_plane
):
    """Test that the default joint position from configuration is out of range.

    This test verifies that:
    1. The articulation fails to initialize when joint positions are out of range
    2. The error is properly handled

    Args:
        sim: The simulation fixture
        num_articulations: Number of articulations to test
    """
    # Create articulation
    articulation_cfg = generate_articulation_cfg(articulation_type="panda").copy()
    articulation_cfg.init_state.joint_pos = {
        "panda_joint1": 10.0,
        "panda_joint[2, 4]": -20.0,
    }

    articulation, _ = generate_articulation(
        articulation_cfg, num_articulations, device=device
    )

    # Check that boundedness of articulation is correct
    assert ctypes.c_long.from_address(id(articulation)).value == 1

    # Play sim
    with pytest.raises(ValueError):
        sim.reset()


@pytest.mark.parametrize("device", ["cuda:0", "cpu"])
def test_out_of_range_default_joint_vel(sim, device):
    """Test that the default joint velocity from configuration is out of range.

    This test verifies that:
    1. The articulation fails to initialize when joint velocities are out of range
    2. The error is properly handled
    """
    articulation_cfg = FRANKA_PANDA_CFG.replace(prim_path="/World/Robot")
    articulation_cfg.init_state.joint_vel = {
        "panda_joint1": 100.0,
        "panda_joint[2, 4]": -60.0,
    }
    articulation = Articulation(articulation_cfg)

    # Check that boundedness of articulation is correct
    assert ctypes.c_long.from_address(id(articulation)).value == 1

    # Play sim
    with pytest.raises(ValueError):
        sim.reset()


@pytest.mark.parametrize("num_articulations", [1, 2])
@pytest.mark.parametrize("device", ["cuda:0", "cpu"])
@pytest.mark.parametrize("add_ground_plane", [True])
def test_joint_pos_limits(sim, num_articulations, device, add_ground_plane):
    """Test write_joint_limits_to_sim API and when default pos falls outside of the new limits.

    This test verifies that:
    1. Joint limits can be set correctly
    2. Default positions are preserved when setting new limits
    3. Joint limits can be set with indexing
    4. Invalid joint positions are properly handled

    Args:
        sim: The simulation fixture
        num_articulations: Number of articulations to test
    """
    # Create articulation
    articulation_cfg = generate_articulation_cfg(articulation_type="panda")
    articulation, _ = generate_articulation(articulation_cfg, num_articulations, device)

    # Play sim
    sim.reset()
    # Check if articulation is initialized
    assert articulation.is_initialized

    # Get current default joint pos
    default_joint_pos = articulation._data.default_joint_pos.clone()

    # Set new joint limits
    limits = torch.zeros(num_articulations, articulation.num_joints, 2, device=device)
    limits[..., 0] = (
        torch.rand(num_articulations, articulation.num_joints, device=device) + 5.0
    ) * -1.0
    limits[..., 1] = (
        torch.rand(num_articulations, articulation.num_joints, device=device) + 5.0
    )
    articulation.write_joint_position_limit_to_sim(limits)

    # Check new limits are in place
    torch.testing.assert_close(articulation._data.joint_pos_limits, limits)
    torch.testing.assert_close(articulation._data.default_joint_pos, default_joint_pos)

    # Set new joint limits with indexing
    env_ids = torch.arange(1, device=device)
    joint_ids = torch.arange(2, device=device)
    limits = torch.zeros(env_ids.shape[0], joint_ids.shape[0], 2, device=device)
    limits[..., 0] = (
        torch.rand(env_ids.shape[0], joint_ids.shape[0], device=device) + 5.0
    ) * -1.0
    limits[..., 1] = (
        torch.rand(env_ids.shape[0], joint_ids.shape[0], device=device) + 5.0
    )
    articulation.write_joint_position_limit_to_sim(
        limits, env_ids=env_ids, joint_ids=joint_ids
    )

    # Check new limits are in place
    torch.testing.assert_close(
        articulation._data.joint_pos_limits[env_ids][:, joint_ids], limits
    )
    torch.testing.assert_close(articulation._data.default_joint_pos, default_joint_pos)

    # Set new joint limits that invalidate default joint pos
    limits = torch.zeros(num_articulations, articulation.num_joints, 2, device=device)
    limits[..., 0] = (
        torch.rand(num_articulations, articulation.num_joints, device=device) * -0.1
    )
    limits[..., 1] = (
        torch.rand(num_articulations, articulation.num_joints, device=device) * 0.1
    )
    articulation.write_joint_position_limit_to_sim(limits)

    # Check if all values are within the bounds
    within_bounds = (articulation._data.default_joint_pos >= limits[..., 0]) & (
        articulation._data.default_joint_pos <= limits[..., 1]
    )
    assert torch.all(within_bounds)

    # Set new joint limits that invalidate default joint pos with indexing
    limits = torch.zeros(env_ids.shape[0], joint_ids.shape[0], 2, device=device)
    limits[..., 0] = (
        torch.rand(env_ids.shape[0], joint_ids.shape[0], device=device) * -0.1
    )
    limits[..., 1] = (
        torch.rand(env_ids.shape[0], joint_ids.shape[0], device=device) * 0.1
    )
    articulation.write_joint_position_limit_to_sim(
        limits, env_ids=env_ids, joint_ids=joint_ids
    )

    # Check if all values are within the bounds
    within_bounds = (
        articulation._data.default_joint_pos[env_ids][:, joint_ids] >= limits[..., 0]
    ) & (articulation._data.default_joint_pos[env_ids][:, joint_ids] <= limits[..., 1])
    assert torch.all(within_bounds)


@pytest.mark.parametrize("num_articulations", [1, 2])
@pytest.mark.parametrize("device", ["cuda:0", "cpu"])
def test_external_force_buffer(sim, num_articulations, device):
    """Test if external force buffer correctly updates in the force value is zero case.

    This test verifies that:
    1. External forces can be applied correctly
    2. Force buffers are updated properly
    3. Zero forces are handled correctly

    Args:
        sim: The simulation fixture
        num_articulations: Number of articulations to test
    """
    articulation_cfg = generate_articulation_cfg(articulation_type="anymal")
    articulation, _ = generate_articulation(
        articulation_cfg, num_articulations, device=sim.device
    )

    # play the simulator
    sim.reset()

    # find bodies to apply the force
    body_ids, _ = articulation.find_bodies("base")

    # reset root state
    root_state = articulation.data.default_root_state.clone()
    articulation.write_root_state_to_sim(root_state)

    # reset dof state
    joint_pos, joint_vel = (
        articulation.data.default_joint_pos,
        articulation.data.default_joint_vel,
    )
    articulation.write_joint_state_to_sim(joint_pos, joint_vel)

    # reset articulation
    articulation.reset()

    # perform simulation
    for step in range(5):
        # initiate force tensor
<<<<<<< HEAD
        external_wrench_b = torch.zeros(
            articulation.num_instances, len(body_ids), 6, device=sim.device
        )
=======
        external_wrench_b = torch.zeros(articulation.num_instances, len(body_ids), 6, device=sim.device)
        external_wrench_positions_b = torch.zeros(articulation.num_instances, len(body_ids), 3, device=sim.device)
>>>>>>> 24a78b68

        if step == 0 or step == 3:
            # set a non-zero force
            force = 1
            position = 1
        else:
            # set a zero force
            force = 0
            position = 0

        # set force value
        external_wrench_b[:, :, 0] = force
        external_wrench_b[:, :, 3] = force
        external_wrench_positions_b[:, :, 0] = position

        # apply force
        if step == 0 or step == 3:
            articulation.set_external_force_and_torque(
                external_wrench_b[..., :3],
                external_wrench_b[..., 3:],
                body_ids=body_ids,
                positions=external_wrench_positions_b,
            )
        else:
            articulation.set_external_force_and_torque(
                external_wrench_b[..., :3], external_wrench_b[..., 3:], body_ids=body_ids
            )

        # check if the articulation's force and torque buffers are correctly updated
        for i in range(num_articulations):
            assert articulation._external_force_b[i, 0, 0].item() == force
            assert articulation._external_torque_b[i, 0, 0].item() == force
            assert articulation._external_wrench_positions_b[i, 0, 0].item() == position

        # apply action to the articulation
        articulation.set_joint_position_target(
            articulation.data.default_joint_pos.clone()
        )
        articulation.write_data_to_sim()

        # perform step
        sim.step()

        # update buffers
        articulation.update(sim.cfg.dt)


@pytest.mark.parametrize("num_articulations", [1, 2])
@pytest.mark.parametrize("device", ["cuda:0", "cpu"])
def test_external_force_on_single_body(sim, num_articulations, device):
    """Test application of external force on the base of the articulation.

    This test verifies that:
    1. External forces can be applied to specific bodies
    2. The forces affect the articulation's motion correctly
    3. The articulation responds to the forces as expected

    Args:
        sim: The simulation fixture
        num_articulations: Number of articulations to test
    """
    articulation_cfg = generate_articulation_cfg(articulation_type="anymal")
    articulation, _ = generate_articulation(
        articulation_cfg, num_articulations, device=sim.device
    )
    # Play the simulator
    sim.reset()

    # Find bodies to apply the force
    body_ids, _ = articulation.find_bodies("base")
    # Sample a large force
    external_wrench_b = torch.zeros(
        articulation.num_instances, len(body_ids), 6, device=sim.device
    )
    external_wrench_b[..., 1] = 1000.0

    # Now we are ready!
    for _ in range(5):
        # reset root state
        root_state = articulation.data.default_root_state.clone()

        articulation.write_root_pose_to_sim(root_state[:, :7])
        articulation.write_root_velocity_to_sim(root_state[:, 7:])
        # reset dof state
        joint_pos, joint_vel = (
            articulation.data.default_joint_pos,
            articulation.data.default_joint_vel,
        )
        articulation.write_joint_state_to_sim(joint_pos, joint_vel)
        # reset articulation
        articulation.reset()
        # apply force
        articulation.set_external_force_and_torque(
            external_wrench_b[..., :3], external_wrench_b[..., 3:], body_ids=body_ids
        )
        # perform simulation
        for _ in range(100):
            # apply action to the articulation
            articulation.set_joint_position_target(
                articulation.data.default_joint_pos.clone()
            )
            articulation.write_data_to_sim()
            # perform step
            sim.step()
            # update buffers
            articulation.update(sim.cfg.dt)
        # check condition that the articulations have fallen down
        for i in range(num_articulations):
            assert articulation.data.root_pos_w[i, 2].item() < 0.2


@pytest.mark.parametrize("num_articulations", [1, 2])
@pytest.mark.parametrize("device", ["cuda:0", "cpu"])
def test_external_force_on_single_body_at_position(sim, num_articulations, device):
    """Test application of external force on the base of the articulation at a given position.

    This test verifies that:
    1. External forces can be applied to specific bodies
    2. The forces affect the articulation's motion correctly
    3. The articulation responds to the forces as expected

    Args:
        sim: The simulation fixture
        num_articulations: Number of articulations to test
    """
    articulation_cfg = generate_articulation_cfg(articulation_type="anymal")
    articulation, _ = generate_articulation(articulation_cfg, num_articulations, device=sim.device)
    # Play the simulator
    sim.reset()

    # Find bodies to apply the force
    body_ids, _ = articulation.find_bodies("base")
    # Sample a large force
    external_wrench_b = torch.zeros(articulation.num_instances, len(body_ids), 6, device=sim.device)
    external_wrench_b[..., 2] = 1000.0
    external_wrench_positions_b = torch.zeros(articulation.num_instances, len(body_ids), 3, device=sim.device)
    external_wrench_positions_b[..., 0] = 0.0
    external_wrench_positions_b[..., 1] = 1.0
    external_wrench_positions_b[..., 2] = 0.0

    # Now we are ready!
    for _ in range(5):
        # reset root state
        root_state = articulation.data.default_root_state.clone()

        articulation.write_root_pose_to_sim(root_state[:, :7])
        articulation.write_root_velocity_to_sim(root_state[:, 7:])
        # reset dof state
        joint_pos, joint_vel = (
            articulation.data.default_joint_pos,
            articulation.data.default_joint_vel,
        )
        articulation.write_joint_state_to_sim(joint_pos, joint_vel)
        # reset articulation
        articulation.reset()
        # apply force
        articulation.set_external_force_and_torque(
            external_wrench_b[..., :3],
            external_wrench_b[..., 3:],
            body_ids=body_ids,
            positions=external_wrench_positions_b,
        )
        # perform simulation
        for _ in range(100):
            # apply action to the articulation
            articulation.set_joint_position_target(articulation.data.default_joint_pos.clone())
            articulation.write_data_to_sim()
            # perform step
            sim.step()
            # update buffers
            articulation.update(sim.cfg.dt)
        # check condition that the articulations have fallen down
        for i in range(num_articulations):
            assert articulation.data.root_pos_w[i, 2].item() < 0.2


@pytest.mark.parametrize("num_articulations", [1, 2])
@pytest.mark.parametrize("device", ["cuda:0", "cpu"])
def test_external_force_on_multiple_bodies(sim, num_articulations, device):
    """Test application of external force on the legs of the articulation.

    This test verifies that:
    1. External forces can be applied to multiple bodies
    2. The forces affect the articulation's motion correctly
    3. The articulation responds to the forces as expected

    Args:
        sim: The simulation fixture
        num_articulations: Number of articulations to test
    """
    articulation_cfg = generate_articulation_cfg(articulation_type="anymal")
    articulation, _ = generate_articulation(
        articulation_cfg, num_articulations, device=sim.device
    )

    # Play the simulator
    sim.reset()

    # Find bodies to apply the force
    body_ids, _ = articulation.find_bodies(".*_SHANK")
    # Sample a large force
    external_wrench_b = torch.zeros(
        articulation.num_instances, len(body_ids), 6, device=sim.device
    )
    external_wrench_b[..., 1] = 100.0

    # Now we are ready!
    for _ in range(5):
        # reset root state
        articulation.write_root_pose_to_sim(
            articulation.data.default_root_state.clone()[:, :7]
        )
        articulation.write_root_velocity_to_sim(
            articulation.data.default_root_state.clone()[:, 7:]
        )
        # reset dof state
        joint_pos, joint_vel = (
            articulation.data.default_joint_pos,
            articulation.data.default_joint_vel,
        )
        articulation.write_joint_state_to_sim(joint_pos, joint_vel)
        # reset articulation
        articulation.reset()
        # apply force
        articulation.set_external_force_and_torque(
            external_wrench_b[..., :3], external_wrench_b[..., 3:], body_ids=body_ids
        )
        # perform simulation
        for _ in range(100):
            # apply action to the articulation
            articulation.set_joint_position_target(
                articulation.data.default_joint_pos.clone()
            )
            articulation.write_data_to_sim()
            # perform step
            sim.step()
            # update buffers
            articulation.update(sim.cfg.dt)
        # check condition
        for i in range(num_articulations):
            # since there is a moment applied on the articulation, the articulation should rotate
            assert articulation.data.root_ang_vel_w[i, 2].item() > 0.1


@pytest.mark.parametrize("num_articulations", [1, 2])
@pytest.mark.parametrize("device", ["cuda:0", "cpu"])
def test_external_force_on_multiple_bodies_at_position(sim, num_articulations, device):
    """Test application of external force on the legs of the articulation at a given position.

    This test verifies that:
    1. External forces can be applied to multiple bodies
    2. The forces affect the articulation's motion correctly
    3. The articulation responds to the forces as expected

    Args:
        sim: The simulation fixture
        num_articulations: Number of articulations to test
    """
    articulation_cfg = generate_articulation_cfg(articulation_type="anymal")
    articulation, _ = generate_articulation(articulation_cfg, num_articulations, device=sim.device)

    # Play the simulator
    sim.reset()

    # Find bodies to apply the force
    body_ids, _ = articulation.find_bodies(".*_SHANK")
    # Sample a large force
    external_wrench_b = torch.zeros(articulation.num_instances, len(body_ids), 6, device=sim.device)
    external_wrench_b[..., 2] = 1000.0
    external_wrench_positions_b = torch.zeros(articulation.num_instances, len(body_ids), 3, device=sim.device)
    external_wrench_positions_b[..., 0] = 0.0
    external_wrench_positions_b[..., 1] = 1.0
    external_wrench_positions_b[..., 2] = 0.0

    # Now we are ready!
    for _ in range(5):
        # reset root state
        articulation.write_root_pose_to_sim(articulation.data.default_root_state.clone()[:, :7])
        articulation.write_root_velocity_to_sim(articulation.data.default_root_state.clone()[:, 7:])
        # reset dof state
        joint_pos, joint_vel = (
            articulation.data.default_joint_pos,
            articulation.data.default_joint_vel,
        )
        articulation.write_joint_state_to_sim(joint_pos, joint_vel)
        # reset articulation
        articulation.reset()
        # apply force
        articulation.set_external_force_and_torque(
            external_wrench_b[..., :3],
            external_wrench_b[..., 3:],
            body_ids=body_ids,
            positions=external_wrench_positions_b,
        )
        # perform simulation
        for _ in range(100):
            # apply action to the articulation
            articulation.set_joint_position_target(articulation.data.default_joint_pos.clone())
            articulation.write_data_to_sim()
            # perform step
            sim.step()
            # update buffers
            articulation.update(sim.cfg.dt)
        # check condition
        for i in range(num_articulations):
            # since there is a moment applied on the articulation, the articulation should rotate
            assert torch.abs(articulation.data.root_ang_vel_w[i, 2]).item() > 0.1


@pytest.mark.parametrize("num_articulations", [1, 2])
@pytest.mark.parametrize("device", ["cuda:0", "cpu"])
def test_loading_gains_from_usd(sim, num_articulations, device):
    """Test that gains are loaded from USD file if actuator model has them as None.

    This test verifies that:
    1. Gains are loaded correctly from USD file
    2. Default gains are applied when not specified
    3. The gains match the expected values

    Args:
        sim: The simulation fixture
        num_articulations: Number of articulations to test
    """
    articulation_cfg = generate_articulation_cfg(
        articulation_type="humanoid", stiffness=None, damping=None
    )
    articulation, _ = generate_articulation(
        articulation_cfg, num_articulations, device=sim.device
    )

    # Play sim
    sim.reset()

    # Expected gains
    # -- Stiffness values
    expected_stiffness = {
        ".*_waist.*": 20.0,
        ".*_upper_arm.*": 10.0,
        "pelvis": 10.0,
        ".*_lower_arm": 2.0,
        ".*_thigh:0": 10.0,
        ".*_thigh:1": 20.0,
        ".*_thigh:2": 10.0,
        ".*_shin": 5.0,
        ".*_foot.*": 2.0,
    }
    indices_list, _, values_list = string_utils.resolve_matching_names_values(
        expected_stiffness, articulation.joint_names
    )
    expected_stiffness = torch.zeros(
        articulation.num_instances, articulation.num_joints, device=articulation.device
    )
    expected_stiffness[:, indices_list] = torch.tensor(
        values_list, device=articulation.device
    )
    # -- Damping values
    expected_damping = {
        ".*_waist.*": 5.0,
        ".*_upper_arm.*": 5.0,
        "pelvis": 5.0,
        ".*_lower_arm": 1.0,
        ".*_thigh:0": 5.0,
        ".*_thigh:1": 5.0,
        ".*_thigh:2": 5.0,
        ".*_shin": 0.1,
        ".*_foot.*": 1.0,
    }
    indices_list, _, values_list = string_utils.resolve_matching_names_values(
        expected_damping, articulation.joint_names
    )
    expected_damping = torch.zeros_like(expected_stiffness)
    expected_damping[:, indices_list] = torch.tensor(
        values_list, device=articulation.device
    )

    # Check that gains are loaded from USD file
    torch.testing.assert_close(
        articulation.actuators["body"].stiffness, expected_stiffness
    )
    torch.testing.assert_close(articulation.actuators["body"].damping, expected_damping)


@pytest.mark.parametrize("num_articulations", [1, 2])
@pytest.mark.parametrize("device", ["cuda:0", "cpu"])
@pytest.mark.parametrize("add_ground_plane", [True])
def test_setting_gains_from_cfg(sim, num_articulations, device, add_ground_plane):
    """Test that gains are loaded from the configuration correctly.

    This test verifies that:
    1. Gains are loaded correctly from configuration
    2. The gains match the expected values
    3. The gains are applied correctly to the actuators

    Args:
        sim: The simulation fixture
        num_articulations: Number of articulations to test
    """
    articulation_cfg = generate_articulation_cfg(articulation_type="humanoid")
    articulation, _ = generate_articulation(
        articulation_cfg=articulation_cfg,
        num_articulations=num_articulations,
        device=sim.device,
    )

    # Play sim
    sim.reset()

    # Expected gains
    expected_stiffness = torch.full(
        (articulation.num_instances, articulation.num_joints),
        10.0,
        device=articulation.device,
    )
    expected_damping = torch.full_like(expected_stiffness, 2.0)

    # Check that gains are loaded from USD file
    torch.testing.assert_close(
        articulation.actuators["body"].stiffness, expected_stiffness
    )
    torch.testing.assert_close(articulation.actuators["body"].damping, expected_damping)


@pytest.mark.parametrize("num_articulations", [1, 2])
@pytest.mark.parametrize("device", ["cuda:0", "cpu"])
def test_setting_gains_from_cfg_dict(sim, num_articulations, device):
    """Test that gains are loaded from the configuration dictionary correctly.

    This test verifies that:
    1. Gains are loaded correctly from configuration dictionary
    2. The gains match the expected values
    3. The gains are applied correctly to the actuators

    Args:
        sim: The simulation fixture
        num_articulations: Number of articulations to test
    """
    articulation_cfg = generate_articulation_cfg(articulation_type="humanoid")
    articulation, _ = generate_articulation(
        articulation_cfg=articulation_cfg,
        num_articulations=num_articulations,
        device=sim.device,
    )
    # Play sim
    sim.reset()

    # Expected gains
    expected_stiffness = torch.full(
        (articulation.num_instances, articulation.num_joints),
        10.0,
        device=articulation.device,
    )
    expected_damping = torch.full_like(expected_stiffness, 2.0)

    # Check that gains are loaded from USD file
    torch.testing.assert_close(
        articulation.actuators["body"].stiffness, expected_stiffness
    )
    torch.testing.assert_close(articulation.actuators["body"].damping, expected_damping)


@pytest.mark.parametrize("num_articulations", [1, 2])
@pytest.mark.parametrize("device", ["cuda:0", "cpu"])
@pytest.mark.parametrize("vel_limit_sim", [1e5, None])
@pytest.mark.parametrize("vel_limit", [1e2, None])
@pytest.mark.parametrize("add_ground_plane", [False])
def test_setting_velocity_limit_implicit(
    sim, num_articulations, device, vel_limit_sim, vel_limit, add_ground_plane
):
    """Test setting of velocity limit for implicit actuators.

    This test verifies that:
    1. Velocity limits can be set correctly for implicit actuators
    2. The limits are applied correctly to the simulation
    3. The limits are handled correctly when both sim and non-sim limits are set

    Args:
        sim: The simulation fixture
        num_articulations: Number of articulations to test
        device: The device to run the simulation on
        vel_limit_sim: The velocity limit to set in simulation
        vel_limit: The velocity limit to set in actuator
    """
    # create simulation
    articulation_cfg = generate_articulation_cfg(
        articulation_type="single_joint_implicit",
        velocity_limit_sim=vel_limit_sim,
        velocity_limit=vel_limit,
    )
    articulation, _ = generate_articulation(
        articulation_cfg=articulation_cfg,
        num_articulations=num_articulations,
        device=device,
    )
    # Play sim
    if vel_limit_sim is not None and vel_limit is not None:
        with pytest.raises(ValueError):
            sim.reset()
        return
    sim.reset()

    # read the values set into the simulation
    physx_vel_limit = articulation.root_physx_view.get_dof_max_velocities().to(device)
    # check data buffer
    torch.testing.assert_close(articulation.data.joint_velocity_limits, physx_vel_limit)
    # check actuator has simulation velocity limit
    torch.testing.assert_close(
        articulation.actuators["joint"].velocity_limit_sim, physx_vel_limit
    )
    # check that both values match for velocity limit
    torch.testing.assert_close(
        articulation.actuators["joint"].velocity_limit_sim,
        articulation.actuators["joint"].velocity_limit,
    )

    if vel_limit_sim is None:
        # Case 2: both velocity limit and velocity limit sim are not set
        #  This is the case where the velocity limit keeps its USD default value
        # Case 3: velocity limit sim is not set but velocity limit is set
        #   For backwards compatibility, we do not set velocity limit to simulation
        #   Thus, both default to USD default value.
        limit = articulation_cfg.spawn.joint_drive_props.max_velocity
    else:
        # Case 4: only velocity limit sim is set
        #   In this case, the velocity limit is set to the USD value
        limit = vel_limit_sim

    # check max velocity is what we set
    expected_velocity_limit = torch.full_like(physx_vel_limit, limit)
    torch.testing.assert_close(physx_vel_limit, expected_velocity_limit)


@pytest.mark.parametrize("num_articulations", [1, 2])
@pytest.mark.parametrize("device", ["cuda:0", "cpu"])
@pytest.mark.parametrize("vel_limit_sim", [1e5, None])
@pytest.mark.parametrize("vel_limit", [1e2, None])
def test_setting_velocity_limit_explicit(
    sim, num_articulations, device, vel_limit_sim, vel_limit
):
    """Test setting of velocity limit for explicit actuators."""
    articulation_cfg = generate_articulation_cfg(
        articulation_type="single_joint_explicit",
        velocity_limit_sim=vel_limit_sim,
        velocity_limit=vel_limit,
    )
    articulation, _ = generate_articulation(
        articulation_cfg=articulation_cfg,
        num_articulations=num_articulations,
        device=device,
    )
    # Play sim
    sim.reset()

    # collect limit init values
    physx_vel_limit = articulation.root_physx_view.get_dof_max_velocities().to(device)
    actuator_vel_limit = articulation.actuators["joint"].velocity_limit
    actuator_vel_limit_sim = articulation.actuators["joint"].velocity_limit_sim

    # check data buffer for joint_velocity_limits_sim
    torch.testing.assert_close(articulation.data.joint_velocity_limits, physx_vel_limit)
    # check actuator velocity_limit_sim is set to physx
    torch.testing.assert_close(actuator_vel_limit_sim, physx_vel_limit)

    if vel_limit is not None:
        expected_actuator_vel_limit = torch.full(
            (articulation.num_instances, articulation.num_joints),
            vel_limit,
            device=articulation.device,
        )
        # check actuator is set
        torch.testing.assert_close(actuator_vel_limit, expected_actuator_vel_limit)
        # check physx is not velocity_limit
        assert not torch.allclose(actuator_vel_limit, physx_vel_limit)
    else:
        # check actuator velocity_limit is the same as the PhysX default
        torch.testing.assert_close(actuator_vel_limit, physx_vel_limit)

    # simulation velocity limit is set to USD value unless user overrides
    if vel_limit_sim is not None:
        limit = vel_limit_sim
    else:
        limit = articulation_cfg.spawn.joint_drive_props.max_velocity
    # check physx is set to expected value
    expected_vel_limit = torch.full_like(physx_vel_limit, limit)
    torch.testing.assert_close(physx_vel_limit, expected_vel_limit)


@pytest.mark.parametrize("num_articulations", [1, 2])
@pytest.mark.parametrize("device", ["cuda:0", "cpu"])
@pytest.mark.parametrize("effort_limit_sim", [1e5, None])
@pytest.mark.parametrize("effort_limit", [1e2, None])
def test_setting_effort_limit_implicit(
    sim, num_articulations, device, effort_limit_sim, effort_limit
):
    """Test setting of the effort limit for implicit actuators."""
    articulation_cfg = generate_articulation_cfg(
        articulation_type="single_joint_implicit",
        effort_limit_sim=effort_limit_sim,
        effort_limit=effort_limit,
    )
    articulation, _ = generate_articulation(
        articulation_cfg=articulation_cfg,
        num_articulations=num_articulations,
        device=device,
    )
    # Play sim
    if effort_limit_sim is not None and effort_limit is not None:
        with pytest.raises(ValueError):
            sim.reset()
        return
    sim.reset()

    # obtain the physx effort limits
    physx_effort_limit = articulation.root_physx_view.get_dof_max_forces().to(
        device=device
    )

    # check that the two are equivalent
    torch.testing.assert_close(
        articulation.actuators["joint"].effort_limit_sim,
        articulation.actuators["joint"].effort_limit,
    )
    torch.testing.assert_close(
        articulation.actuators["joint"].effort_limit_sim, physx_effort_limit
    )

    # decide the limit based on what is set
    if effort_limit_sim is None and effort_limit is None:
        limit = articulation_cfg.spawn.joint_drive_props.max_effort
    elif effort_limit_sim is not None and effort_limit is None:
        limit = effort_limit_sim
    elif effort_limit_sim is None and effort_limit is not None:
        limit = effort_limit

    # check that the max force is what we set
    expected_effort_limit = torch.full_like(physx_effort_limit, limit)
    torch.testing.assert_close(physx_effort_limit, expected_effort_limit)


@pytest.mark.parametrize("num_articulations", [1, 2])
@pytest.mark.parametrize("device", ["cuda:0", "cpu"])
@pytest.mark.parametrize("effort_limit_sim", [1e5, None])
@pytest.mark.parametrize("effort_limit", [1e2, None])
def test_setting_effort_limit_explicit(
    sim, num_articulations, device, effort_limit_sim, effort_limit
):
    """Test setting of effort limit for explicit actuators."""
    articulation_cfg = generate_articulation_cfg(
        articulation_type="single_joint_explicit",
        effort_limit_sim=effort_limit_sim,
        effort_limit=effort_limit,
    )
    articulation, _ = generate_articulation(
        articulation_cfg=articulation_cfg,
        num_articulations=num_articulations,
        device=device,
    )
    # Play sim
    sim.reset()

    # collect limit init values
    physx_effort_limit = articulation.root_physx_view.get_dof_max_forces().to(device)
    actuator_effort_limit = articulation.actuators["joint"].effort_limit
    actuator_effort_limit_sim = articulation.actuators["joint"].effort_limit_sim

    # check actuator effort_limit_sim is set to physx
    torch.testing.assert_close(actuator_effort_limit_sim, physx_effort_limit)

    if effort_limit is not None:
        expected_actuator_effort_limit = torch.full_like(
            actuator_effort_limit, effort_limit
        )
        # check actuator is set
        torch.testing.assert_close(
            actuator_effort_limit, expected_actuator_effort_limit
        )

        # check physx effort limit does not match the one explicit actuator has
        assert not (torch.allclose(actuator_effort_limit, physx_effort_limit))
    else:
        # check actuator effort_limit is the same as the PhysX default
        torch.testing.assert_close(actuator_effort_limit, physx_effort_limit)

    # when using explicit actuators, the limits are set to high unless user overrides
    if effort_limit_sim is not None:
        limit = effort_limit_sim
    else:
        limit = ActuatorBase._DEFAULT_MAX_EFFORT_SIM  # type: ignore
    # check physx internal value matches the expected sim value
    expected_effort_limit = torch.full_like(physx_effort_limit, limit)
    torch.testing.assert_close(physx_effort_limit, expected_effort_limit)


@pytest.mark.parametrize("num_articulations", [1, 2])
@pytest.mark.parametrize("device", ["cuda:0", "cpu"])
def test_reset(sim, num_articulations, device):
    """Test that reset method works properly."""
    articulation_cfg = generate_articulation_cfg(articulation_type="humanoid")
    articulation, _ = generate_articulation(
        articulation_cfg=articulation_cfg,
        num_articulations=num_articulations,
        device=device,
    )

    # Play the simulator
    sim.reset()

    # Now we are ready!
    # reset articulation
    articulation.reset()

    # Reset should zero external forces and torques
    assert not articulation.has_external_wrench
    assert torch.count_nonzero(articulation._external_force_b) == 0
    assert torch.count_nonzero(articulation._external_torque_b) == 0


@pytest.mark.parametrize("num_articulations", [1, 2])
@pytest.mark.parametrize("device", ["cuda:0", "cpu"])
@pytest.mark.parametrize("add_ground_plane", [True])
def test_apply_joint_command(sim, num_articulations, device, add_ground_plane):
    """Test applying of joint position target functions correctly for a robotic arm."""
    articulation_cfg = generate_articulation_cfg(articulation_type="panda")
    articulation, _ = generate_articulation(
        articulation_cfg=articulation_cfg,
        num_articulations=num_articulations,
        device=device,
    )

    # Play the simulator
    sim.reset()

    for _ in range(100):
        # perform step
        sim.step()
        # update buffers
        articulation.update(sim.cfg.dt)

    # reset dof state
    joint_pos = articulation.data.default_joint_pos
    joint_pos[:, 3] = 0.0

    # apply action to the articulation
    articulation.set_joint_position_target(joint_pos)
    articulation.write_data_to_sim()

    for _ in range(100):
        # perform step
        sim.step()
        # update buffers
        articulation.update(sim.cfg.dt)

    # Check that current joint position is not the same as default joint position, meaning
    # the articulation moved. We can't check that it reached its desired joint position as the gains
    # are not properly tuned
    assert not torch.allclose(articulation.data.joint_pos, joint_pos)


@pytest.mark.parametrize("num_articulations", [1, 2])
@pytest.mark.parametrize("device", ["cuda:0", "cpu"])
@pytest.mark.parametrize("with_offset", [True, False])
def test_body_root_state(sim, num_articulations, device, with_offset):
    """Test for reading the `body_state_w` property.

    This test verifies that:
    1. Body states can be read correctly
    2. States are correct with and without offsets
    3. States are consistent across different devices

    Args:
        sim: The simulation fixture
        num_articulations: Number of articulations to test
        device: The device to run the simulation on
        with_offset: Whether to test with offset
    """
    sim._app_control_on_stop_handle = None
    articulation_cfg = generate_articulation_cfg(
        articulation_type="single_joint_implicit"
    )
    articulation, env_pos = generate_articulation(
        articulation_cfg, num_articulations, device
    )
    env_idx = torch.tensor([x for x in range(num_articulations)], device=device)
    # Check that boundedness of articulation is correct
    assert ctypes.c_long.from_address(id(articulation)).value == 1, (
        "Boundedness of articulation is incorrect"
    )
    # Play sim
    sim.reset()
    # Check if articulation is initialized
    assert articulation.is_initialized, "Articulation is not initialized"
    # Check that fixed base
    assert articulation.is_fixed_base, "Articulation is not a fixed base"

    # change center of mass offset from link frame
    if with_offset:
        offset = [0.5, 0.0, 0.0]
    else:
        offset = [0.0, 0.0, 0.0]

    # create com offsets
    num_bodies = articulation.num_bodies
    com = articulation.root_physx_view.get_coms()
    link_offset = [1.0, 0.0, 0.0]  # the offset from CenterPivot to Arm frames
    new_com = torch.tensor(offset, device=device).repeat(num_articulations, 1, 1)
    com[:, 1, :3] = new_com.squeeze(-2)
    articulation.root_physx_view.set_coms(com.cpu(), env_idx.cpu())

    # check they are set
    torch.testing.assert_close(articulation.root_physx_view.get_coms(), com.cpu())

    for i in range(50):
        # perform step
        sim.step()
        # update buffers
        articulation.update(sim.cfg.dt)

        # get state properties
        root_state_w = articulation.data.root_state_w
        root_link_state_w = articulation.data.root_link_state_w
        root_com_state_w = articulation.data.root_com_state_w
        body_state_w = articulation.data.body_state_w
        body_link_state_w = articulation.data.body_link_state_w
        body_com_state_w = articulation.data.body_com_state_w

        if with_offset:
            # get joint state
            joint_pos = articulation.data.joint_pos.unsqueeze(-1)
            joint_vel = articulation.data.joint_vel.unsqueeze(-1)

            # LINK state
            # pose
            torch.testing.assert_close(
                root_state_w[..., :7], root_link_state_w[..., :7]
            )
            torch.testing.assert_close(
                body_state_w[..., :7], body_link_state_w[..., :7]
            )

            # lin_vel arm
            lin_vel_gt = torch.zeros(num_articulations, num_bodies, 3, device=device)
            vx = -(link_offset[0]) * joint_vel * torch.sin(joint_pos)
            vy = torch.zeros(num_articulations, 1, 1, device=device)
            vz = (link_offset[0]) * joint_vel * torch.cos(joint_pos)
            lin_vel_gt[:, 1, :] = torch.cat([vx, vy, vz], dim=-1).squeeze(-2)

            # linear velocity of root link should be zero
            torch.testing.assert_close(
                lin_vel_gt[:, 0, :], root_link_state_w[..., 7:10], atol=1e-3, rtol=1e-1
            )
            # linear velocity of pendulum link should be
            torch.testing.assert_close(
                lin_vel_gt, body_link_state_w[..., 7:10], atol=1e-3, rtol=1e-1
            )

            # ang_vel
            torch.testing.assert_close(
                root_state_w[..., 10:], root_link_state_w[..., 10:]
            )
            torch.testing.assert_close(
                body_state_w[..., 10:], body_link_state_w[..., 10:]
            )

            # COM state
            # position and orientation shouldn't match for the _state_com_w but everything else will
            pos_gt = torch.zeros(num_articulations, num_bodies, 3, device=device)
            px = (link_offset[0] + offset[0]) * torch.cos(joint_pos)
            py = torch.zeros(num_articulations, 1, 1, device=device)
            pz = (link_offset[0] + offset[0]) * torch.sin(joint_pos)
            pos_gt[:, 1, :] = torch.cat([px, py, pz], dim=-1).squeeze(-2)
            pos_gt += env_pos.unsqueeze(-2).repeat(1, num_bodies, 1)
            torch.testing.assert_close(
                pos_gt[:, 0, :], root_com_state_w[..., :3], atol=1e-3, rtol=1e-1
            )
            torch.testing.assert_close(
                pos_gt, body_com_state_w[..., :3], atol=1e-3, rtol=1e-1
            )

            # orientation
            com_quat_b = articulation.data.body_com_quat_b
            com_quat_w = math_utils.quat_mul(body_link_state_w[..., 3:7], com_quat_b)
            torch.testing.assert_close(com_quat_w, body_com_state_w[..., 3:7])
            torch.testing.assert_close(com_quat_w[:, 0, :], root_com_state_w[..., 3:7])

            # linear vel, and angular vel
            torch.testing.assert_close(root_state_w[..., 7:], root_com_state_w[..., 7:])
            torch.testing.assert_close(body_state_w[..., 7:], body_com_state_w[..., 7:])
        else:
            # single joint center of masses are at link frames so they will be the same
            torch.testing.assert_close(root_state_w, root_link_state_w)
            torch.testing.assert_close(root_state_w, root_com_state_w)
            torch.testing.assert_close(body_state_w, body_link_state_w)
            torch.testing.assert_close(body_state_w, body_com_state_w)


@pytest.mark.parametrize("num_articulations", [1, 2])
@pytest.mark.parametrize("device", ["cuda:0", "cpu"])
@pytest.mark.parametrize("with_offset", [True, False])
@pytest.mark.parametrize("state_location", ["com", "link"])
@pytest.mark.parametrize("gravity_enabled", [False])
def test_write_root_state(
    sim, num_articulations, device, with_offset, state_location, gravity_enabled
):
    """Test the setters for root_state using both the link frame and center of mass as reference frame.

    This test verifies that:
    1. Root states can be written correctly
    2. States are correct with and without offsets
    3. States can be written for both COM and link frames
    4. States are consistent across different devices

    Args:
        sim: The simulation fixture
        num_articulations: Number of articulations to test
        device: The device to run the simulation on
        with_offset: Whether to test with offset
        state_location: Whether to test COM or link frame
    """
    sim._app_control_on_stop_handle = None
    articulation_cfg = generate_articulation_cfg(articulation_type="anymal")
    articulation, env_pos = generate_articulation(
        articulation_cfg, num_articulations, device
    )
    env_idx = torch.tensor([x for x in range(num_articulations)])

    # Play sim
    sim.reset()

    # change center of mass offset from link frame
    if with_offset:
        offset = torch.tensor([1.0, 0.0, 0.0]).repeat(num_articulations, 1, 1)
    else:
        offset = torch.tensor([0.0, 0.0, 0.0]).repeat(num_articulations, 1, 1)

    # create com offsets
    com = articulation.root_physx_view.get_coms()
    new_com = offset
    com[:, 0, :3] = new_com.squeeze(-2)
    articulation.root_physx_view.set_coms(com, env_idx)

    # check they are set
    torch.testing.assert_close(articulation.root_physx_view.get_coms(), com)

    rand_state = torch.zeros_like(articulation.data.root_state_w)
    rand_state[..., :7] = articulation.data.default_root_state[..., :7]
    rand_state[..., :3] += env_pos
    # make quaternion a unit vector
    rand_state[..., 3:7] = torch.nn.functional.normalize(rand_state[..., 3:7], dim=-1)

    env_idx = env_idx.to(device)
    for i in range(10):
        # perform step
        sim.step()
        # update buffers
        articulation.update(sim.cfg.dt)

        if state_location == "com":
            if i % 2 == 0:
                articulation.write_root_com_state_to_sim(rand_state)
            else:
                articulation.write_root_com_state_to_sim(rand_state, env_ids=env_idx)
        elif state_location == "link":
            if i % 2 == 0:
                articulation.write_root_link_state_to_sim(rand_state)
            else:
                articulation.write_root_link_state_to_sim(rand_state, env_ids=env_idx)

        if state_location == "com":
            torch.testing.assert_close(rand_state, articulation.data.root_com_state_w)
        elif state_location == "link":
            torch.testing.assert_close(rand_state, articulation.data.root_link_state_w)


@pytest.mark.parametrize("num_articulations", [1, 2])
@pytest.mark.parametrize("device", ["cuda:0", "cpu"])
def test_body_incoming_joint_wrench_b_single_joint(sim, num_articulations, device):
    """Test the data.body_incoming_joint_wrench_b buffer is populated correctly and statically correct for single joint.

    This test verifies that:
    1. The body incoming joint wrench buffer has correct shape
    2. The wrench values are statically correct for a single joint
    3. The wrench values match expected values from gravity and external forces

    Args:
        sim: The simulation fixture
        num_articulations: Number of articulations to test
        device: The device to run the simulation on
    """
    articulation_cfg = generate_articulation_cfg(
        articulation_type="single_joint_implicit"
    )
    articulation, _ = generate_articulation(
        articulation_cfg=articulation_cfg,
        num_articulations=num_articulations,
        device=device,
    )

    # Play the simulator
    sim.reset()
    # apply external force
    external_force_vector_b = torch.zeros(
        (num_articulations, articulation.num_bodies, 3), device=device
    )
    external_force_vector_b[:, 1, 1] = 10.0  # 10 N in Y direction
    external_torque_vector_b = torch.zeros(
        (num_articulations, articulation.num_bodies, 3), device=device
    )
    external_torque_vector_b[:, 1, 2] = 10.0  # 10 Nm in z direction

    # apply action to the articulation
    joint_pos = torch.ones_like(articulation.data.joint_pos) * 1.5708 / 2.0
    articulation.write_joint_state_to_sim(
        torch.ones_like(articulation.data.joint_pos),
        torch.zeros_like(articulation.data.joint_vel),
    )
    articulation.set_joint_position_target(joint_pos)
    articulation.write_data_to_sim()
    for _ in range(50):
        articulation.set_external_force_and_torque(
            forces=external_force_vector_b, torques=external_torque_vector_b
        )
        articulation.write_data_to_sim()
        # perform step
        sim.step()
        # update buffers
        articulation.update(sim.cfg.dt)

        # check shape
        assert articulation.data.body_incoming_joint_wrench_b.shape == (
            num_articulations,
            articulation.num_bodies,
            6,
        )

    # calculate expected static
    mass = articulation.data.default_mass
    pos_w = articulation.data.body_pos_w
    quat_w = articulation.data.body_quat_w

    mass_link2 = mass[:, 1].view(num_articulations, -1)
    gravity = (
        torch.tensor(sim.cfg.gravity, device="cpu")
        .repeat(num_articulations, 1)
        .view((num_articulations, 3))
    )

    # NOTE: the com and link pose for single joint are colocated
    weight_vector_w = mass_link2 * gravity
    # expected wrench from link mass and external wrench
    expected_wrench = torch.zeros((num_articulations, 6), device=device)
    expected_wrench[:, :3] = math_utils.quat_apply(
        math_utils.quat_conjugate(quat_w[:, 0, :]),
        weight_vector_w.to(device)
        + math_utils.quat_apply(quat_w[:, 1, :], external_force_vector_b[:, 1, :]),
    )
    expected_wrench[:, 3:] = math_utils.quat_apply(
        math_utils.quat_conjugate(quat_w[:, 0, :]),
        torch.cross(
            pos_w[:, 1, :].to(device) - pos_w[:, 0, :].to(device),
            weight_vector_w.to(device)
            + math_utils.quat_apply(quat_w[:, 1, :], external_force_vector_b[:, 1, :]),
            dim=-1,
        )
        + math_utils.quat_apply(quat_w[:, 1, :], external_torque_vector_b[:, 1, :]),
    )

    # check value of last joint wrench
    torch.testing.assert_close(
        expected_wrench,
        articulation.data.body_incoming_joint_wrench_b[:, 1, :].squeeze(1),
        atol=1e-2,
        rtol=1e-3,
    )

<<<<<<< HEAD
    def test_setting_articulation_root_prim_path(self):
        """Test that the articulation root prim path can be set explicitly."""
        with build_simulation_context(
            device="cuda:0", add_ground_plane=False, auto_add_lighting=True
        ) as sim:
            sim._app_control_on_stop_handle = None
            # Create articulation
            articulation_cfg = generate_articulation_cfg(articulation_type="humanoid")
            print(articulation_cfg.spawn.usd_path)
            articulation_cfg.articulation_root_prim_path = "/torso"
            articulation, _ = generate_articulation(articulation_cfg, 1, "cuda:0")
=======
>>>>>>> 24a78b68

@pytest.mark.parametrize("device", ["cuda:0", "cpu"])
def test_setting_articulation_root_prim_path(sim, device):
    """Test that the articulation root prim path can be set explicitly."""
    sim._app_control_on_stop_handle = None
    # Create articulation
    articulation_cfg = generate_articulation_cfg(articulation_type="humanoid")
    print(articulation_cfg.spawn.usd_path)
    articulation_cfg.articulation_root_prim_path = "/torso"
    articulation, _ = generate_articulation(articulation_cfg, 1, device)

<<<<<<< HEAD
            # Play sim
            sim.reset()
            # Check if articulation is initialized
            self.assertTrue(articulation._is_initialized)

    def test_setting_invalid_articulation_root_prim_path(self):
        """Test that the articulation root prim path can be set explicitly."""
        with build_simulation_context(
            device="cuda:0", add_ground_plane=False, auto_add_lighting=True
        ) as sim:
            sim._app_control_on_stop_handle = None
            # Create articulation
            articulation_cfg = generate_articulation_cfg(articulation_type="humanoid")
            print(articulation_cfg.spawn.usd_path)
            articulation_cfg.articulation_root_prim_path = "/non_existing_prim_path"
            articulation, _ = generate_articulation(articulation_cfg, 1, "cuda:0")

            # Check that boundedness of articulation is correct
            self.assertEqual(ctypes.c_long.from_address(id(articulation)).value, 1)

            # Play sim
            with pytest.raises(RuntimeError):
                sim.reset()
=======
    # Check that boundedness of articulation is correct
    assert ctypes.c_long.from_address(id(articulation)).value == 1

    # Play sim
    sim.reset()
    # Check if articulation is initialized
    assert articulation._is_initialized


@pytest.mark.parametrize("device", ["cuda:0", "cpu"])
def test_setting_invalid_articulation_root_prim_path(sim, device):
    """Test that the articulation root prim path can be set explicitly."""
    sim._app_control_on_stop_handle = None
    # Create articulation
    articulation_cfg = generate_articulation_cfg(articulation_type="humanoid")
    print(articulation_cfg.spawn.usd_path)
    articulation_cfg.articulation_root_prim_path = "/non_existing_prim_path"
    articulation, _ = generate_articulation(articulation_cfg, 1, device=device)

    # Check that boundedness of articulation is correct
    assert ctypes.c_long.from_address(id(articulation)).value == 1

    # Play sim
    with pytest.raises(RuntimeError):
        sim.reset()


@pytest.mark.parametrize("num_articulations", [1, 2])
@pytest.mark.parametrize("device", ["cuda:0", "cpu"])
@pytest.mark.parametrize("gravity_enabled", [False])
def test_write_joint_state_data_consistency(sim, num_articulations, device, gravity_enabled):
    """Test the setters for root_state using both the link frame and center of mass as reference frame.

    This test verifies that after write_joint_state_to_sim operations:
    1. state, com_state, link_state value consistency
    2. body_pose, link
    Args:
        sim: The simulation fixture
        num_articulations: Number of articulations to test
        device: The device to run the simulation on
    """
    sim._app_control_on_stop_handle = None
    articulation_cfg = generate_articulation_cfg(articulation_type="anymal")
    articulation, env_pos = generate_articulation(articulation_cfg, num_articulations, device)
    env_idx = torch.tensor([x for x in range(num_articulations)])

    # Play sim
    sim.reset()

    limits = torch.zeros(num_articulations, articulation.num_joints, 2, device=device)
    limits[..., 0] = (torch.rand(num_articulations, articulation.num_joints, device=device) + 5.0) * -1.0
    limits[..., 1] = torch.rand(num_articulations, articulation.num_joints, device=device) + 5.0
    articulation.write_joint_position_limit_to_sim(limits)

    from torch.distributions import Uniform

    pos_dist = Uniform(articulation.data.joint_pos_limits[..., 0], articulation.data.joint_pos_limits[..., 1])
    vel_dist = Uniform(-articulation.data.joint_vel_limits, articulation.data.joint_vel_limits)

    original_body_states = articulation.data.body_state_w.clone()

    rand_joint_pos = pos_dist.sample()
    rand_joint_vel = vel_dist.sample()

    articulation.write_joint_state_to_sim(rand_joint_pos, rand_joint_vel)
    articulation.root_physx_view.get_jacobians()
    # make sure valued updated
    assert torch.count_nonzero(original_body_states[:, 1:] != articulation.data.body_state_w[:, 1:]) > (
        len(original_body_states[:, 1:]) / 2
    )
    # validate body - link consistency
    torch.testing.assert_close(articulation.data.body_state_w[..., :7], articulation.data.body_link_state_w[..., :7])
    # skip 7:10 because they differs from link frame, this should be fine because we are only checking
    # if velocity update is triggered, which can be determined by comparing angular velocity
    torch.testing.assert_close(articulation.data.body_state_w[..., 10:], articulation.data.body_link_state_w[..., 10:])

    # validate link - com conistency
    expected_com_pos, expected_com_quat = math_utils.combine_frame_transforms(
        articulation.data.body_link_state_w[..., :3].view(-1, 3),
        articulation.data.body_link_state_w[..., 3:7].view(-1, 4),
        articulation.data.body_com_pos_b.view(-1, 3),
        articulation.data.body_com_quat_b.view(-1, 4),
    )
    torch.testing.assert_close(expected_com_pos.view(len(env_idx), -1, 3), articulation.data.body_com_pos_w)
    torch.testing.assert_close(expected_com_quat.view(len(env_idx), -1, 4), articulation.data.body_com_quat_w)

    # validate body - com consistency
    torch.testing.assert_close(articulation.data.body_state_w[..., 7:10], articulation.data.body_com_lin_vel_w)
    torch.testing.assert_close(articulation.data.body_state_w[..., 10:], articulation.data.body_com_ang_vel_w)

    # validate pos_w, quat_w, pos_b, quat_b is consistent with pose_w and pose_b
    expected_com_pose_w = torch.cat((articulation.data.body_com_pos_w, articulation.data.body_com_quat_w), dim=2)
    expected_com_pose_b = torch.cat((articulation.data.body_com_pos_b, articulation.data.body_com_quat_b), dim=2)
    expected_body_pose_w = torch.cat((articulation.data.body_pos_w, articulation.data.body_quat_w), dim=2)
    expected_body_link_pose_w = torch.cat(
        (articulation.data.body_link_pos_w, articulation.data.body_link_quat_w), dim=2
    )
    torch.testing.assert_close(articulation.data.body_com_pose_w, expected_com_pose_w)
    torch.testing.assert_close(articulation.data.body_com_pose_b, expected_com_pose_b)
    torch.testing.assert_close(articulation.data.body_pose_w, expected_body_pose_w)
    torch.testing.assert_close(articulation.data.body_link_pose_w, expected_body_link_pose_w)

    # validate pose_w is consistent state[..., :7]
    torch.testing.assert_close(articulation.data.body_pose_w, articulation.data.body_state_w[..., :7])
    torch.testing.assert_close(articulation.data.body_vel_w, articulation.data.body_state_w[..., 7:])
    torch.testing.assert_close(articulation.data.body_link_pose_w, articulation.data.body_link_state_w[..., :7])
    torch.testing.assert_close(articulation.data.body_com_pose_w, articulation.data.body_com_state_w[..., :7])
    torch.testing.assert_close(articulation.data.body_vel_w, articulation.data.body_state_w[..., 7:])
>>>>>>> 24a78b68


if __name__ == "__main__":
    pytest.main([__file__, "-v", "--maxfail=1"])<|MERGE_RESOLUTION|>--- conflicted
+++ resolved
@@ -916,14 +916,8 @@
     # perform simulation
     for step in range(5):
         # initiate force tensor
-<<<<<<< HEAD
-        external_wrench_b = torch.zeros(
-            articulation.num_instances, len(body_ids), 6, device=sim.device
-        )
-=======
         external_wrench_b = torch.zeros(articulation.num_instances, len(body_ids), 6, device=sim.device)
         external_wrench_positions_b = torch.zeros(articulation.num_instances, len(body_ids), 3, device=sim.device)
->>>>>>> 24a78b68
 
         if step == 0 or step == 3:
             # set a non-zero force
@@ -1025,6 +1019,71 @@
             articulation.set_joint_position_target(
                 articulation.data.default_joint_pos.clone()
             )
+            articulation.write_data_to_sim()
+            # perform step
+            sim.step()
+            # update buffers
+            articulation.update(sim.cfg.dt)
+        # check condition that the articulations have fallen down
+        for i in range(num_articulations):
+            assert articulation.data.root_pos_w[i, 2].item() < 0.2
+
+
+@pytest.mark.parametrize("num_articulations", [1, 2])
+@pytest.mark.parametrize("device", ["cuda:0", "cpu"])
+def test_external_force_on_single_body_at_position(sim, num_articulations, device):
+    """Test application of external force on the base of the articulation at a given position.
+
+    This test verifies that:
+    1. External forces can be applied to specific bodies
+    2. The forces affect the articulation's motion correctly
+    3. The articulation responds to the forces as expected
+
+    Args:
+        sim: The simulation fixture
+        num_articulations: Number of articulations to test
+    """
+    articulation_cfg = generate_articulation_cfg(articulation_type="anymal")
+    articulation, _ = generate_articulation(articulation_cfg, num_articulations, device=sim.device)
+    # Play the simulator
+    sim.reset()
+
+    # Find bodies to apply the force
+    body_ids, _ = articulation.find_bodies("base")
+    # Sample a large force
+    external_wrench_b = torch.zeros(articulation.num_instances, len(body_ids), 6, device=sim.device)
+    external_wrench_b[..., 2] = 1000.0
+    external_wrench_positions_b = torch.zeros(articulation.num_instances, len(body_ids), 3, device=sim.device)
+    external_wrench_positions_b[..., 0] = 0.0
+    external_wrench_positions_b[..., 1] = 1.0
+    external_wrench_positions_b[..., 2] = 0.0
+
+    # Now we are ready!
+    for _ in range(5):
+        # reset root state
+        root_state = articulation.data.default_root_state.clone()
+
+        articulation.write_root_pose_to_sim(root_state[:, :7])
+        articulation.write_root_velocity_to_sim(root_state[:, 7:])
+        # reset dof state
+        joint_pos, joint_vel = (
+            articulation.data.default_joint_pos,
+            articulation.data.default_joint_vel,
+        )
+        articulation.write_joint_state_to_sim(joint_pos, joint_vel)
+        # reset articulation
+        articulation.reset()
+        # apply force
+        articulation.set_external_force_and_torque(
+            external_wrench_b[..., :3],
+            external_wrench_b[..., 3:],
+            body_ids=body_ids,
+            positions=external_wrench_positions_b,
+        )
+        # perform simulation
+        for _ in range(100):
+            # apply action to the articulation
+            articulation.set_joint_position_target(articulation.data.default_joint_pos.clone())
             articulation.write_data_to_sim()
             # perform step
             sim.step()
@@ -1192,6 +1251,67 @@
     body_ids, _ = articulation.find_bodies(".*_SHANK")
     # Sample a large force
     external_wrench_b = torch.zeros(articulation.num_instances, len(body_ids), 6, device=sim.device)
+    external_wrench_b[..., 1] = 100.0
+
+    # Now we are ready!
+    for _ in range(5):
+        # reset root state
+        articulation.write_root_pose_to_sim(articulation.data.default_root_state.clone()[:, :7])
+        articulation.write_root_velocity_to_sim(articulation.data.default_root_state.clone()[:, 7:])
+        # reset dof state
+        joint_pos, joint_vel = (
+            articulation.data.default_joint_pos,
+            articulation.data.default_joint_vel,
+        )
+        articulation.write_joint_state_to_sim(joint_pos, joint_vel)
+        # reset articulation
+        articulation.reset()
+        # apply force
+        articulation.set_external_force_and_torque(
+            external_wrench_b[..., :3],
+            external_wrench_b[..., 3:],
+            body_ids=body_ids,
+            positions=external_wrench_positions_b,
+        )
+        # perform simulation
+        for _ in range(100):
+            # apply action to the articulation
+            articulation.set_joint_position_target(articulation.data.default_joint_pos.clone())
+            articulation.write_data_to_sim()
+            # perform step
+            sim.step()
+            # update buffers
+            articulation.update(sim.cfg.dt)
+        # check condition
+        for i in range(num_articulations):
+            # since there is a moment applied on the articulation, the articulation should rotate
+            assert torch.abs(articulation.data.root_ang_vel_w[i, 2]).item() > 0.1
+
+
+@pytest.mark.parametrize("num_articulations", [1, 2])
+@pytest.mark.parametrize("device", ["cuda:0", "cpu"])
+def test_external_force_on_multiple_bodies_at_position(sim, num_articulations, device):
+    """Test application of external force on the legs of the articulation at a given position.
+
+    This test verifies that:
+    1. External forces can be applied to multiple bodies
+    2. The forces affect the articulation's motion correctly
+    3. The articulation responds to the forces as expected
+
+    Args:
+        sim: The simulation fixture
+        num_articulations: Number of articulations to test
+    """
+    articulation_cfg = generate_articulation_cfg(articulation_type="anymal")
+    articulation, _ = generate_articulation(articulation_cfg, num_articulations, device=sim.device)
+
+    # Play the simulator
+    sim.reset()
+
+    # Find bodies to apply the force
+    body_ids, _ = articulation.find_bodies(".*_SHANK")
+    # Sample a large force
+    external_wrench_b = torch.zeros(articulation.num_instances, len(body_ids), 6, device=sim.device)
     external_wrench_b[..., 2] = 1000.0
     external_wrench_positions_b = torch.zeros(articulation.num_instances, len(body_ids), 3, device=sim.device)
     external_wrench_positions_b[..., 0] = 0.0
@@ -1997,20 +2117,6 @@
         rtol=1e-3,
     )
 
-<<<<<<< HEAD
-    def test_setting_articulation_root_prim_path(self):
-        """Test that the articulation root prim path can be set explicitly."""
-        with build_simulation_context(
-            device="cuda:0", add_ground_plane=False, auto_add_lighting=True
-        ) as sim:
-            sim._app_control_on_stop_handle = None
-            # Create articulation
-            articulation_cfg = generate_articulation_cfg(articulation_type="humanoid")
-            print(articulation_cfg.spawn.usd_path)
-            articulation_cfg.articulation_root_prim_path = "/torso"
-            articulation, _ = generate_articulation(articulation_cfg, 1, "cuda:0")
-=======
->>>>>>> 24a78b68
 
 @pytest.mark.parametrize("device", ["cuda:0", "cpu"])
 def test_setting_articulation_root_prim_path(sim, device):
@@ -2022,31 +2128,6 @@
     articulation_cfg.articulation_root_prim_path = "/torso"
     articulation, _ = generate_articulation(articulation_cfg, 1, device)
 
-<<<<<<< HEAD
-            # Play sim
-            sim.reset()
-            # Check if articulation is initialized
-            self.assertTrue(articulation._is_initialized)
-
-    def test_setting_invalid_articulation_root_prim_path(self):
-        """Test that the articulation root prim path can be set explicitly."""
-        with build_simulation_context(
-            device="cuda:0", add_ground_plane=False, auto_add_lighting=True
-        ) as sim:
-            sim._app_control_on_stop_handle = None
-            # Create articulation
-            articulation_cfg = generate_articulation_cfg(articulation_type="humanoid")
-            print(articulation_cfg.spawn.usd_path)
-            articulation_cfg.articulation_root_prim_path = "/non_existing_prim_path"
-            articulation, _ = generate_articulation(articulation_cfg, 1, "cuda:0")
-
-            # Check that boundedness of articulation is correct
-            self.assertEqual(ctypes.c_long.from_address(id(articulation)).value, 1)
-
-            # Play sim
-            with pytest.raises(RuntimeError):
-                sim.reset()
-=======
     # Check that boundedness of articulation is correct
     assert ctypes.c_long.from_address(id(articulation)).value == 1
 
@@ -2155,7 +2236,6 @@
     torch.testing.assert_close(articulation.data.body_link_pose_w, articulation.data.body_link_state_w[..., :7])
     torch.testing.assert_close(articulation.data.body_com_pose_w, articulation.data.body_com_state_w[..., :7])
     torch.testing.assert_close(articulation.data.body_vel_w, articulation.data.body_state_w[..., 7:])
->>>>>>> 24a78b68
 
 
 if __name__ == "__main__":
