--- conflicted
+++ resolved
@@ -114,57 +114,6 @@
     )
     assert carb_settings_iface.get("/rtx/post/aa/op") == 4  # dlss = 3, dlaa=4
 
-<<<<<<< HEAD
-    def test_render_cfg_presets(self):
-        """Test that the simulation context is created with the correct render cfg preset with overrides."""
-
-        # carb setting dictionary overrides
-        carb_settings = {
-            "/rtx/raytracing/subpixel/mode": 3,
-            "/rtx/pathtracing/maxSamplesPerLaunch": 999999,
-        }
-        # user-friendly setting overrides
-        dlss_mode = ("/rtx/post/dlss/execMode", 5)
-
-        rendering_modes = ["performance", "balanced", "quality", "xr"]
-
-        for rendering_mode in rendering_modes:
-            # grab groundtruth preset settings
-            preset_filename = f"apps/rendering_modes/{rendering_mode}.kit"
-            with open(preset_filename) as file:
-                preset_dict = toml.load(file)
-            preset_dict = dict(flatdict.FlatDict(preset_dict, delimiter="."))
-
-            render_cfg = RenderCfg(
-                rendering_mode=rendering_mode,
-                dlss_mode=dlss_mode[1],
-                carb_settings=carb_settings,
-            )
-
-            cfg = SimulationCfg(render=render_cfg)
-
-            SimulationContext(cfg)
-
-            carb_settings_iface = carb.settings.get_settings()
-            for key, val in preset_dict.items():
-                setting_name = "/" + key.replace(
-                    ".", "/"
-                )  # convert to carb setting format
-
-                if setting_name in carb_settings:
-                    # grab groundtruth from carb setting dictionary overrides
-                    setting_gt = carb_settings[setting_name]
-                elif setting_name == dlss_mode[0]:
-                    # grab groundtruth from user-friendly setting overrides
-                    setting_gt = dlss_mode[1]
-                else:
-                    # grab groundtruth from preset
-                    setting_gt = val
-
-                setting_val = get_carb_setting(carb_settings_iface, setting_name)
-
-                self.assertEqual(setting_gt, setting_val)
-=======
 
 def test_render_cfg_presets():
     """Test that the simulation context is created with the correct render cfg preset with overrides."""
@@ -210,7 +159,6 @@
             setting_val = get_carb_setting(carb_settings_iface, setting_name)
 
             assert setting_gt == setting_val
->>>>>>> 24a78b68
 
 
 @pytest.mark.skip(reason="Timeline not stopped")
