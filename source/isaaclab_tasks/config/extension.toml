--- conflicted
+++ resolved
@@ -1,11 +1,7 @@
 [package]
 
 # Note: Semantic Versioning is used: https://semver.org/
-<<<<<<< HEAD
-version = "0.10.31"
-=======
 version = "0.10.33"
->>>>>>> 3b6d615f
 
 # Description
 title = "Isaac Lab Environments"
