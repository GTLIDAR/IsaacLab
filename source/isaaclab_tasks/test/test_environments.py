--- conflicted
+++ resolved
@@ -5,26 +5,17 @@
 
 """Launch Isaac Sim Simulator first."""
 
-<<<<<<< HEAD
-=======
 import sys
 
->>>>>>> 3b6d615f
 # Omniverse logger
 import omni.log
 
 # Import pinocchio in the main script to force the use of the dependencies installed by IsaacLab and not the one installed by Isaac Sim
 # pinocchio is required by the Pink IK controller
-<<<<<<< HEAD
-import pinocchio  # noqa: F401
-
-from isaaclab.app import AppLauncher, run_tests
-=======
 if sys.platform != "win32":
     import pinocchio  # noqa: F401
 
 from isaaclab.app import AppLauncher
->>>>>>> 3b6d615f
 
 # launch the simulator
 app_launcher = AppLauncher(headless=True, enable_cameras=True)
@@ -56,7 +47,11 @@
     registered_tasks = list()
     for task_spec in gym.registry.values():
         # TODO: Factory environments causes test to fail if run together with other envs
-        if "Isaac" in task_spec.id and not task_spec.id.endswith("Play-v0") and "Factory" not in task_spec.id:
+        if (
+            "Isaac" in task_spec.id
+            and not task_spec.id.endswith("Play-v0")
+            and "Factory" not in task_spec.id
+        ):
             registered_tasks.append(task_spec.id)
     # sort environments by name
     registered_tasks.sort()
@@ -92,7 +87,9 @@
     print("-" * 80)
 
 
-def _check_random_actions(task_name: str, device: str, num_envs: int, num_steps: int = 1000):
+def _check_random_actions(
+    task_name: str, device: str, num_envs: int, num_steps: int = 1000
+):
     """Run random actions and check environments returned signals are valid."""
     # create a new stage
     omni.usd.get_context().new_stage()
@@ -100,7 +97,9 @@
     carb.settings.get_settings().set_bool("/isaaclab/render/rtx_sensors", False)
     try:
         # parse configuration
-        env_cfg: ManagerBasedRLEnvCfg = parse_env_cfg(task_name, device=device, num_envs=num_envs)
+        env_cfg: ManagerBasedRLEnvCfg = parse_env_cfg(
+            task_name, device=device, num_envs=num_envs
+        )
 
         # skip test if the environment is a multi-agent task
         if hasattr(env_cfg, "possible_agents"):
@@ -115,7 +114,9 @@
         else:
             if hasattr(e, "obj") and hasattr(e.obj, "_is_closed"):
                 e.obj.close()
-        pytest.fail(f"Failed to set-up the environment for task {task_name}. Error: {e}")
+        pytest.fail(
+            f"Failed to set-up the environment for task {task_name}. Error: {e}"
+        )
 
     # disable control on stop
     env.unwrapped.sim._app_control_on_stop_handle = None  # type: ignore
@@ -136,7 +137,11 @@
     with torch.inference_mode():
         for _ in range(num_steps):
             # sample actions according to the defined space
-            actions = sample_space(env.unwrapped.single_action_space, device=env.unwrapped.device, batch_size=num_envs)
+            actions = sample_space(
+                env.unwrapped.single_action_space,
+                device=env.unwrapped.device,
+                batch_size=num_envs,
+            )
             # apply actions
             transition = env.step(actions)
             # check signals
