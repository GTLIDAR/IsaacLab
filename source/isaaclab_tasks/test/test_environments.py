# Copyright (c) 2022-2025, The Isaac Lab Project Developers (https://github.com/isaac-sim/IsaacLab/blob/main/CONTRIBUTORS.md).
# All rights reserved.
#
# SPDX-License-Identifier: BSD-3-Clause

"""Launch Isaac Sim Simulator first."""

<<<<<<< HEAD
=======
import sys

>>>>>>> ca4043cc
# Omniverse logger
import omni.log

# Import pinocchio in the main script to force the use of the dependencies installed by IsaacLab and not the one installed by Isaac Sim
# pinocchio is required by the Pink IK controller
<<<<<<< HEAD
import pinocchio  # noqa: F401

from isaaclab.app import AppLauncher, run_tests
=======
if sys.platform != "win32":
    import pinocchio  # noqa: F401

from isaaclab.app import AppLauncher
>>>>>>> ca4043cc

# launch the simulator
app_launcher = AppLauncher(headless=True, enable_cameras=True)
simulation_app = app_launcher.app


"""Rest everything follows."""

import gymnasium as gym
import os
import torch

import carb
import omni.usd
import pytest

from isaaclab.envs import ManagerBasedRLEnvCfg
from isaaclab.envs.utils.spaces import sample_space

import isaaclab_tasks  # noqa: F401
from isaaclab_tasks.utils.parse_cfg import parse_env_cfg


# @pytest.fixture(scope="module", autouse=True)
def setup_environment():
    # disable interactive mode for wandb for automate environments
    os.environ["WANDB_DISABLED"] = "true"
    # acquire all Isaac environments names
    registered_tasks = list()
    for task_spec in gym.registry.values():
        # TODO: Factory environments causes test to fail if run together with other envs
        if "Isaac" in task_spec.id and not task_spec.id.endswith("Play-v0") and "Factory" not in task_spec.id:
            registered_tasks.append(task_spec.id)
    # sort environments by name
    registered_tasks.sort()
    # this flag is necessary to prevent a bug where the simulation gets stuck randomly when running the
    # test on many environments.
    carb_settings_iface = carb.settings.get_settings()
    carb_settings_iface.set_bool("/physics/cooking/ujitsoCollisionCooking", False)

    return registered_tasks


@pytest.mark.parametrize("num_envs, device", [(32, "cuda"), (1, "cuda")])
@pytest.mark.parametrize("task_name", setup_environment())
def test_environments(task_name, num_envs, device):
    """Run all environments and check environments return valid signals."""
    # skip these environments as they cannot be run with 32 environments within reasonable VRAM
    if num_envs == 32 and task_name in [
        "Isaac-Stack-Cube-Franka-IK-Rel-Blueprint-v0",
        "Isaac-Stack-Cube-Instance-Randomize-Franka-IK-Rel-v0",
        "Isaac-Stack-Cube-Instance-Randomize-Franka-v0",
        "Isaac-Stack-Cube-Franka-IK-Rel-Visuomotor-v0",
    ]:
        return
    # skip automate environments as they require cuda installation
    if task_name in ["Isaac-AutoMate-Assembly-Direct-v0", "Isaac-AutoMate-Disassembly-Direct-v0"]:
        return
    # skipping this test for now as it requires torch 2.6 or newer
    if task_name == "Isaac-Cartpole-RGB-TheiaTiny-v0":
        return
    print(f">>> Running test for environment: {task_name}")
    _check_random_actions(task_name, device, num_envs, num_steps=100)
    print(f">>> Closing environment: {task_name}")
    print("-" * 80)


def _check_random_actions(task_name: str, device: str, num_envs: int, num_steps: int = 1000):
    """Run random actions and check environments returned signals are valid."""
    # create a new stage
    omni.usd.get_context().new_stage()
    # reset the rtx sensors carb setting to False
    carb.settings.get_settings().set_bool("/isaaclab/render/rtx_sensors", False)
    try:
        # parse configuration
        env_cfg: ManagerBasedRLEnvCfg = parse_env_cfg(task_name, device=device, num_envs=num_envs)

        # skip test if the environment is a multi-agent task
        if hasattr(env_cfg, "possible_agents"):
            print(f"[INFO]: Skipping {task_name} as it is a multi-agent task")
            return

        # create environment
        env = gym.make(task_name, cfg=env_cfg)
    except Exception as e:
        if "env" in locals() and hasattr(env, "_is_closed"):
            env.close()
        else:
            if hasattr(e, "obj") and hasattr(e.obj, "_is_closed"):
                e.obj.close()
        pytest.fail(f"Failed to set-up the environment for task {task_name}. Error: {e}")

    # disable control on stop
    env.unwrapped.sim._app_control_on_stop_handle = None  # type: ignore

    # override action space if set to inf for `Isaac-Lift-Teddy-Bear-Franka-IK-Abs-v0`
    if task_name == "Isaac-Lift-Teddy-Bear-Franka-IK-Abs-v0":
        for i in range(env.unwrapped.single_action_space.shape[0]):
            if env.unwrapped.single_action_space.low[i] == float("-inf"):
                env.unwrapped.single_action_space.low[i] = -1.0
            if env.unwrapped.single_action_space.high[i] == float("inf"):
                env.unwrapped.single_action_space.low[i] = 1.0

    # reset environment
    obs, _ = env.reset()
    # check signal
    assert _check_valid_tensor(obs)
    # simulate environment for num_steps steps
    with torch.inference_mode():
        for _ in range(num_steps):
            # sample actions according to the defined space
            actions = sample_space(env.unwrapped.single_action_space, device=env.unwrapped.device, batch_size=num_envs)
            # apply actions
            transition = env.step(actions)
            # check signals
            for data in transition[:-1]:  # exclude info
                assert _check_valid_tensor(data), f"Invalid data: {data}"

    # close the environment
    env.close()


def _check_valid_tensor(data: torch.Tensor | dict) -> bool:
    """Checks if given data does not have corrupted values.

    Args:
        data: Data buffer.

    Returns:
        True if the data is valid.
    """
    if isinstance(data, torch.Tensor):
        return not torch.any(torch.isnan(data))
    elif isinstance(data, (tuple, list)):
        return all(_check_valid_tensor(value) for value in data)
    elif isinstance(data, dict):
        return all(_check_valid_tensor(value) for value in data.values())
    else:
        raise ValueError(f"Input data of invalid type: {type(data)}.")<|MERGE_RESOLUTION|>--- conflicted
+++ resolved
@@ -5,26 +5,17 @@
 
 """Launch Isaac Sim Simulator first."""
 
-<<<<<<< HEAD
-=======
 import sys
 
->>>>>>> ca4043cc
 # Omniverse logger
 import omni.log
 
 # Import pinocchio in the main script to force the use of the dependencies installed by IsaacLab and not the one installed by Isaac Sim
 # pinocchio is required by the Pink IK controller
-<<<<<<< HEAD
-import pinocchio  # noqa: F401
-
-from isaaclab.app import AppLauncher, run_tests
-=======
 if sys.platform != "win32":
     import pinocchio  # noqa: F401
 
 from isaaclab.app import AppLauncher
->>>>>>> ca4043cc
 
 # launch the simulator
 app_launcher = AppLauncher(headless=True, enable_cameras=True)
