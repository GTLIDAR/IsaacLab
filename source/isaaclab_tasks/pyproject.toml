[build-system]
requires = ["setuptools", "wheel", "toml"]
build-backend = "setuptools.build_meta"
<<<<<<< HEAD
[tool.pyrefly]
search-path = [
    "../source/isaaclab/isaaclab",
    "../source/isaaclab_assets",
    "../source/isaaclab_rl",
    "../source/isaaclab_mimic",
    "../source/isaaclab_tasks",
]
=======

[tool.pyrefly]
search-path = [
    "../isaaclab",
    "../isaaclab_assets",
    "../isaaclab_rl",
    "../isaaclab_mimic",
    "../isaaclab_tasks",
]
[tool.pyrefly.errors]
# ignore unexpected-keyword-arg
unexpected-keyword = false
bad-argument-type = false
bad-argument-count = false
bad-override = false
bad-assignment = false
>>>>>>> 46b8762c
<|MERGE_RESOLUTION|>--- conflicted
+++ resolved
@@ -1,16 +1,6 @@
 [build-system]
 requires = ["setuptools", "wheel", "toml"]
 build-backend = "setuptools.build_meta"
-<<<<<<< HEAD
-[tool.pyrefly]
-search-path = [
-    "../source/isaaclab/isaaclab",
-    "../source/isaaclab_assets",
-    "../source/isaaclab_rl",
-    "../source/isaaclab_mimic",
-    "../source/isaaclab_tasks",
-]
-=======
 
 [tool.pyrefly]
 search-path = [
@@ -26,5 +16,4 @@
 bad-argument-type = false
 bad-argument-count = false
 bad-override = false
-bad-assignment = false
->>>>>>> 46b8762c
+bad-assignment = false