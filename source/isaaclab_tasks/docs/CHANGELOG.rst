Changelog
---------

<<<<<<< HEAD
=======
0.10.36 (2025-06-26)
~~~~~~~~~~~~~~~~~~~~

Fixed
^^^^^

* Relaxed upper range pin for protobuf python dependency for more permissive installation.


0.10.35 (2025-05-22)
~~~~~~~~~~~~~~~~~~~~

Fixed
^^^^^

* Fixed redundant body_names assignment in rough_env_cfg.py for H1 robot.


0.10.34 (2025-06-16)
~~~~~~~~~~~~~~~~~~~~

Changed
^^^^^^^

* Show available RL library configs on error message when an entry point key is not available for a given task.


>>>>>>> 24a78b68
0.10.33 (2025-05-15)
~~~~~~~~~~~~~~~~~~~~

Added
^^^^^

* Added ``Isaac-Assembly-Direct-v0`` environment as a direct RL env that
  implements assembly tasks to insert pegs into their corresponding sockets.


0.10.32 (2025-05-21)
~~~~~~~~~~~~~~~~~~~~

Added
^^^^^

* Added unit tests for benchmarking environments with configurable settings. Output KPI payloads
  can be pushed to a visualization dashboard to track improvements or regressions.


0.10.31 (2025-04-02)
~~~~~~~~~~~~~~~~~~~~

Changed
^^^^^^^

* Adds an idle action parameter to the ``Isaac-PickPlace-GR1T2-Abs-v0`` environment configuration.


0.10.30 (2025-03-25)
~~~~~~~~~~~~~~~~~~~~

Fixed
^^^^^

* Fixed environment test failure for ``Isaac-Stack-Cube-Franka-IK-Rel-Blueprint-v0``.


0.10.29 (2025-03-18)
~~~~~~~~~~~~~~~~~~~~

Added
^^^^^

* Added Gymnasium spaces showcase tasks (``Isaac-Cartpole-Showcase-*-Direct-v0``, and ``Isaac-Cartpole-Camera-Showcase-*-Direct-v0``).


0.10.28 (2025-03-19)
~~~~~~~~~~~~~~~~~~~~

Changed
^^^^^^^

* Updated the ``Isaac-PickPlace-GR1T2-Abs-v0`` environment with auto termination when the object falls off the table
  and refined the success criteria to be more accurate.


0.10.27 (2025-03-13)
~~~~~~~~~~~~~~~~~~~~

Fixed
^^^^^

* Blacklisted pick_place task from being imported automatically by isaaclab_tasks. It now has to be imported
  manually by the script due to dependencies on the pinocchio import.


0.10.26 (2025-03-10)
~~~~~~~~~~~~~~~~~~~~

Added
^^^^^

* Added the ``Isaac-PickPlace-GR1T2-Abs-v0`` environment that implements a humanoid arm picking and placing a steering wheel task using the PinkIKController.


0.10.25 (2025-03-06)
~~~~~~~~~~~~~~~~~~~~

Added
^^^^^^^

* Added ``Isaac-Stack-Cube-Franka-IK-Rel-Blueprint-v0`` stacking environment with camera inputs.


0.10.24 (2025-02-13)
~~~~~~~~~~~~~~~~~~~~

Changed
^^^^^^^

* Set ``Isaac-Stack-Cube-Franka-IK-Rel-v0`` to use sim parameters from base ``StackEnvCfg``, improving simulation stability.


0.10.23 (2025-02-11)
~~~~~~~~~~~~~~~~~~~~

Fixed
^^^^^

* Fixed the inconsistent object pos observations in the ``Isaac-Stack-Cube-Franka`` environment when using parallel envs by
  subtracting out the env origin from each object pos observation.


0.10.22 (2025-01-14)
~~~~~~~~~~~~~~~~~~~~

Added
^^^^^

* Added ``Isaac-Humanoid-AMP-Dance-Direct-v0``, ``Isaac-Humanoid-AMP-Run-Direct-v0`` and ``Isaac-Humanoid-AMP-Walk-Direct-v0``
  environments as a direct RL env that implements the Humanoid AMP task.


0.10.21 (2025-01-03)
~~~~~~~~~~~~~~~~~~~~

Fixed
^^^^^

* Fixed the reset of the actions in the function overriding of the low level observations of :class:`isaaclab_tasks.manager_based.navigation.mdp.PreTrainedPolicyAction`.


0.10.20 (2024-12-17)
~~~~~~~~~~~~~~~~~~~~

Changed
^^^^^^^

* Changed the configuration of
  :class:`isaaclab.envs.mdp.actions.OperationalSpaceControllerAction`
  inside the ``Isaac-Reach-Franka-OSC-v0`` environment to enable nullspace control.


0.10.19 (2024-12-17)
~~~~~~~~~~~~~~~~~~~~

Fixed
^^^^^

* Fixed :meth:`isaaclab_tasks.manager_based.manipulation.stack.mdp.ee_frame_pos` to output
  ``ee_frame_pos`` with respect to the environment's origin.


0.10.18 (2024-12-16)
~~~~~~~~~~~~~~~~~~~~

Added
^^^^^

* Added ``Factory-Direct-v0`` environment as a direct RL env that
  implements contact-rich manipulation tasks including peg insertion,
  gear meshing, and nut threading.


0.10.17 (2024-12-16)
~~~~~~~~~~~~~~~~~~~~

Added
^^^^^

* Added ``Isaac-Reach-Franka-OSC-v0`` and ``Isaac-Reach-Franka-OSC-Play-v0``
  variations of the manager based reach environment that uses
  :class:`isaaclab.envs.mdp.actions.OperationalSpaceControllerAction`.


0.10.16 (2024-12-03)
~~~~~~~~~~~~~~~~~~~~

Added
^^^^^

* Added ``Isaac-Stack-Cube-Franka-IK-Rel-v0`` and ``Isaac-Stack-Cube-Instance-Randomize-Franka-IK-Rel-v0`` environments
  as manager-based RL envs that implement a three cube stacking task.


0.10.15 (2024-10-30)
~~~~~~~~~~~~~~~~~~~~

Changed
^^^^^^^

* Defined the Gymnasium task entry points with configuration strings instead of class types.
  This avoids unnecessary imports and improves the load types.
* Blacklisted ``mdp`` directories during the recursive module search.


0.10.14 (2024-10-28)
~~~~~~~~~~~~~~~~~~~~

Changed
^^^^^^^

* Changed manager-based vision cartpole environment names from Isaac-Cartpole-RGB-Camera-v0
  and Isaac-Cartpole-Depth-Camera-v0 to Isaac-Cartpole-RGB-v0 and Isaac-Cartpole-Depth-v0

0.10.13 (2024-10-28)
~~~~~~~~~~~~~~~~~~~~

Added
^^^^^

* Added feature extracted observation cartpole examples.


0.10.12 (2024-10-25)
~~~~~~~~~~~~~~~~~~~~

Fixed
^^^^^

* Fixed issues with defining Gymnasium spaces in Direct workflows due to Hydra/OmegaConf limitations with non-primitive types.


0.10.11 (2024-10-22)
~~~~~~~~~~~~~~~~~~~~

Changed
^^^^^^^

* Sets curriculum and commands to None in manager-based environment configurations when not needed.
  Earlier, this was done by making an empty configuration object, which is now unnecessary.


0.10.10 (2024-10-22)
~~~~~~~~~~~~~~~~~~~~

Fixed
^^^^^

* Fixed the wrong selection of body id's in the :meth:`isaaclab_tasks.manager_based.locomotion.velocity.mdp.rewards.feet_slide`
  reward function. This makes sure the right IDs are selected for the bodies.


0.10.9 (2024-10-01)
~~~~~~~~~~~~~~~~~~~

Changed
^^^^^^^

* Changed ``Isaac-Stack-Cube-Franka-IK-Rel-v0`` to align with Robosuite stacking env.


0.10.8 (2024-09-25)
~~~~~~~~~~~~~~~~~~~

Added
^^^^^

* Added ``Isaac-Stack-Cube-Franka-IK-Rel-v0`` environment as a manager-based RL env that implements a three cube stacking task.


0.10.7 (2024-10-02)
~~~~~~~~~~~~~~~~~~~

Changed
^^^^^^^

* Replace deprecated :attr:`num_observations`, :attr:`num_actions` and :attr:`num_states` in single-agent direct tasks
  by :attr:`observation_space`, :attr:`action_space` and :attr:`state_space` respectively.
* Replace deprecated :attr:`num_observations`, :attr:`num_actions` and :attr:`num_states` in multi-agent direct tasks
  by :attr:`observation_spaces`, :attr:`action_spaces` and :attr:`state_space` respectively.


0.10.6 (2024-09-25)
~~~~~~~~~~~~~~~~~~~

Added
^^^^^

* Added ``Isaac-Cartpole-RGB-Camera-v0`` and ``Isaac-Cartpole-Depth-Camera-v0``
  manager based camera cartpole environments.


0.10.5 (2024-09-11)
~~~~~~~~~~~~~~~~~~~

Changed
^^^^^^^

* Updated the skrl RL library integration to the latest release (skrl-v1.3.0)


0.10.4 (2024-09-10)
~~~~~~~~~~~~~~~~~~~

Added
^^^^^

* Added ``Isaac-Repose-Cube-Shadow-Vision-Direct-v0`` environment with heterogeneous proprioception and vision observations.


0.10.3 (2024-09-05)
~~~~~~~~~~~~~~~~~~~

Added
^^^^^

* Added environment config flag ``rerender_on_reset`` to allow updating sensor data after a reset.


0.10.2 (2024-08-23)
~~~~~~~~~~~~~~~~~~~

Added
^^^^^

* Added ``Isaac-Shadow-Hand-Over-Direct-v0`` multi-agent environment


0.10.1 (2024-08-21)
~~~~~~~~~~~~~~~~~~~

Added
^^^^^

* Added ``Isaac-Cart-Double-Pendulum-Direct-v0`` multi-agent environment

Changed
^^^^^^^

* Update skrl wrapper to support multi-agent environments.


0.10.0 (2024-08-14)
~~~~~~~~~~~~~~~~~~~

Added
^^^^^

* Added support for the Hydra configuration system to all the train scripts. As a result, parameters of the environment
  and the agent can be modified using command line arguments, for example ``env.actions.joint_effort.scale=10``.


0.9.0 (2024-08-05)
~~~~~~~~~~~~~~~~~~~

Changed
^^^^^^^

* Replaced the command line input ``--cpu`` with ``--device`` in the train and play scripts. Running on cpu is
  supported by passing ``--device cpu``. Running on a specific gpu is now supported by passing ``--device cuda:<device_id>``,
  where ``<device_id>`` is the id of the GPU to use, for example ``--device cuda:0``.


0.8.2 (2024-08-02)
~~~~~~~~~~~~~~~~~~~

Added
^^^^^

* Added ``Isaac-Repose-Cube-Allegro-Direct-v0`` environment

Changed
^^^^^^^

* Renamed ``Isaac-Shadow-Hand-Direct-v0`` environments to ``Isaac-Repose-Cube-Shadow-Direct-v0``.
* Renamed ``Isaac-Shadow-Hand-OpenAI-FF-Direct-v0`` environments to ``Isaac-Repose-Cube-Shadow-OpenAI-FF-Direct-v0``.
* Renamed ``Isaac-Shadow-Hand-OpenAI-LSTM-Direct-v0`` environments to ``Isaac-Repose-Cube-Shadow-OpenAI-LSTM-Direct-v0``.


0.8.1 (2024-08-02)
~~~~~~~~~~~~~~~~~~

Changed
^^^^^^^

* Renamed the folder names for Unitree robots in the manager-based locomotion tasks. Earlier, there was an inconsistency
  in the folder names as some had ``unitree_`` prefix and some didn't. Now, none of the folders have the prefix.


0.8.0 (2024-07-26)
~~~~~~~~~~~~~~~~~~

Removed
^^^^^^^

* Renamed the action term names inside the manager-based lift-manipulation task. Earlier, they were called
  ``body_joint_pos`` and ``gripper_joint_pos``. Now, they are called ``arm_action`` and ``gripper_action``.


0.7.10 (2024-07-02)
~~~~~~~~~~~~~~~~~~~

Added
^^^^^

* Extended skrl wrapper to support training/evaluation using JAX.


0.7.9 (2024-07-01)
~~~~~~~~~~~~~~~~~~

Fixed
^^^^^

* Fixed the action space check in the Stable-Baselines3 wrapper. Earlier, the wrapper checked
  the action space via :meth:`gymnasium.spaces.Box.is_bounded` method, which returned a bool
  value instead of a string.


0.7.8 (2024-06-26)
~~~~~~~~~~~~~~~~~~

Changed
^^^^^^^

* Updated the skrl RL library integration to the latest release (>= 1.2.0)


0.7.7 (2024-06-14)
~~~~~~~~~~~~~~~~~~

Changed
^^^^^^^

* Updated the tasks to use the renamed attribute :attr:`isaaclab.sim.SimulationCfg.render_interval`.


0.7.6 (2024-06-13)
~~~~~~~~~~~~~~~~~~

Added
^^^^^

* Added option to save images for Cartpole Camera environment.


0.7.5 (2024-05-31)
~~~~~~~~~~~~~~~~~~

Added
^^^^^

* Added exporting of empirical normalization layer to ONNX and JIT when exporting the model using
  :meth:`isaaclab.actuators.ActuatorNetMLP.export` method. Previously, the normalization layer
  was not exported to the ONNX and JIT models. This caused the exported model to not work properly
  when used for inference.


0.7.5 (2024-05-28)
~~~~~~~~~~~~~~~~~~

Added
^^^^^

* Added a new environment ``Isaac-Navigation-Flat-Anymal-C-v0`` to navigate towards a target position on flat terrain.


0.7.4 (2024-05-21)
~~~~~~~~~~~~~~~~~~

Changed
^^^^^^^

* Made default device for RSL RL and SB3 configs to "cuda:0".

0.7.3 (2024-05-21)
~~~~~~~~~~~~~~~~~~

Added
^^^^^

* Introduced ``--max_iterations`` argument to training scripts for specifying number of training iterations.

0.7.2 (2024-05-13)
~~~~~~~~~~~~~~~~~~

Added
^^^^^

* Added Shadow Hand environments: ``Isaac-Shadow-Hand-Direct-v0``, ``Isaac-Shadow-Hand-OpenAI-FF-Direct-v0``,
  and ``Isaac-Shadow-Hand-OpenAI-LSTM-Direct-v0``.


0.7.1 (2024-05-09)
~~~~~~~~~~~~~~~~~~

Added
^^^^^

* Added the skrl agent configurations for the config and direct workflow tasks


0.7.0 (2024-05-07)
~~~~~~~~~~~~~~~~~~

Changed
^^^^^^^

* Renamed all references of ``BaseEnv``, ``RLTaskEnv``, and ``OIGEEnv`` to
  :class:`isaaclab.envs.ManagerBasedEnv`, :class:`isaaclab.envs.ManagerBasedRLEnv`,
  and :class:`isaaclab.envs.DirectRLEnv` respectively.
* Split environments into ``manager_based`` and ``direct`` folders.

Added
^^^^^

* Added direct workflow environments:
  * ``Isaac-Cartpole-Direct-v0``, ``Isaac-Cartpole-Camera-Direct-v0``, ``Isaac-Ant-Direct-v0``, ``Isaac-Humanoid-Direct-v0``.
  * ``Isaac-Velocity-Flat-Anymal-C-Direct-v0``, ``Isaac-Velocity-Rough-Anymal-C-Direct-v0``, ``Isaac-Quadcopter-Direct-v0``.


0.6.1 (2024-04-16)
~~~~~~~~~~~~~~~~~~

Added
^^^^^

* Added a new environment ``Isaac-Repose-Cube-Allegro-v0`` and ``Isaac-Repose-Allegro-Cube-NoVelObs-v0``
  for the Allegro hand to reorient a cube. It is based on the IsaacGymEnvs Allegro hand environment.


0.6.0 (2024-03-10)
~~~~~~~~~~~~~~~~~~

Added
^^^^^

* Added a new environment ``Isaac-Open-Drawer-Franka-v0`` for the Franka arm to open a drawer. It is
  based on the IsaacGymEnvs cabinet environment.

Fixed
^^^^^

* Fixed logging of extra information for RL-Games wrapper. It expected the extra information to be under the
  key ``"episode"``, but Isaac Lab used the key ``"log"``. The wrapper now remaps the key to ``"episode"``.


0.5.7 (2024-02-28)
~~~~~~~~~~~~~~~~~~

Fixed
^^^^^

* Updated the RL wrapper for the skrl library to the latest release (>= 1.1.0)


0.5.6 (2024-02-21)
~~~~~~~~~~~~~~~~~~

Fixed
^^^^^

* Fixed the configuration parsing to support a pre-initialized configuration object.


0.5.5 (2024-02-05)
~~~~~~~~~~~~~~~~~~

Fixed
^^^^^

* Pinned :mod:`torch` version to 2.0.1 in the setup.py to keep parity version of :mod:`torch` supplied by
  Isaac 2023.1.1, and prevent version incompatibility between :mod:`torch` ==2.2 and
  :mod:`typing-extensions` ==3.7.4.3


0.5.4 (2024-02-06)
~~~~~~~~~~~~~~~~~~

Added
^^^^^

* Added a check for the flag :attr:`isaaclab.envs.ManagerBasedRLEnvCfg.is_finite_horizon`
  in the RSL-RL and RL-Games wrappers to handle the finite horizon tasks properly. Earlier,
  the wrappers were always assuming the tasks to be infinite horizon tasks and returning a
  time-out signals when the episode length was reached.


0.5.3 (2023-11-16)
~~~~~~~~~~~~~~~~~~

Fixed
^^^^^

* Added raising of error in the :meth:`isaaclab_tasks.utils.importer.import_all` method to make sure
  all the packages are imported properly. Previously, error was being caught and ignored.


0.5.2 (2023-11-08)
~~~~~~~~~~~~~~~~~~

Fixed
^^^^^

* Fixed the RL wrappers for Stable-Baselines3 and RL-Games. It now works with their most recent versions.
* Fixed the :meth:`get_checkpoint_path` to allow any in-between sub-folders between the run directory and the
  checkpoint directory.


0.5.1 (2023-11-04)
~~~~~~~~~~~~~~~~~~

Fixed
^^^^^

* Fixed the wrappers to different learning frameworks to use the new :class:`isaaclab_tasks.ManagerBasedRLEnv` class.
  The :class:`ManagerBasedRLEnv` class inherits from the :class:`gymnasium.Env` class (Gym 0.29.0).
* Fixed the registration of tasks in the Gym registry based on Gym 0.29.0 API.

Changed
^^^^^^^

* Removed the inheritance of all the RL-framework specific wrappers from the :class:`gymnasium.Wrapper` class.
  This is because the wrappers don't comply with the new Gym 0.29.0 API. The wrappers are now only inherit
  from their respective RL-framework specific base classes.


0.5.0 (2023-10-30)
~~~~~~~~~~~~~~~~~~

Changed
^^^^^^^

* Changed the way agent configs are handled for environments and learning agents. Switched from yaml to configclasses.

Fixed
^^^^^

* Fixed the way package import automation is handled in the :mod:`isaaclab_tasks` module. Earlier it was
  not skipping the blacklisted packages properly.


0.4.3 (2023-09-25)
~~~~~~~~~~~~~~~~~~

Changed
^^^^^^^

* Added future import of ``annotations`` to have a consistent behavior across Python versions.
* Removed the type-hinting from docstrings to simplify maintenance of the documentation. All type-hints are
  now in the code itself.


0.4.2 (2023-08-29)
~~~~~~~~~~~~~~~~~~

Changed
^^^^^^^

* Moved the base environment definition to the :class:`isaaclab.envs.RLEnv` class. The :class:`RLEnv`
  contains RL-specific managers such as the reward, termination, randomization and curriculum managers. These
  are all configured using the :class:`isaaclab.envs.RLEnvConfig` class. The :class:`RLEnv` class
  inherits from the :class:`isaaclab.envs.ManagerBasedEnv` and ``gym.Env`` classes.

Fixed
^^^^^

* Adapted the wrappers to use the new :class:`isaaclab.envs.RLEnv` class.


0.4.1 (2023-08-02)
~~~~~~~~~~~~~~~~~~

Changed
^^^^^^^

* Adapted the base :class:`IsaacEnv` class to use the :class:`SimulationContext` class from the
  :mod:`isaaclab.sim` module. This simplifies setting of simulation parameters.


0.4.0 (2023-07-26)
~~~~~~~~~~~~~~~~~~

Changed
^^^^^^^

* Removed the resetting of environment indices in the step call of the :class:`IsaacEnv` class.
  This must be handled in the :math:`_step_impl`` function by the inherited classes.
* Adapted the wrapper for RSL-RL library its new API.

Fixed
^^^^^

* Added handling of no checkpoint available error in the :meth:`get_checkpoint_path`.
* Fixed the locomotion environment for rough terrain locomotion training.


0.3.2 (2023-07-22)
~~~~~~~~~~~~~~~~~~

Added
^^^^^^^

* Added a UI to the :class:`IsaacEnv` class to enable/disable rendering of the viewport when not running in
  headless mode.

Fixed
^^^^^

* Fixed the the issue with environment returning transition tuples even when the simulation is paused.
* Fixed the shutdown of the simulation when the environment is closed.


0.3.1 (2023-06-23)
~~~~~~~~~~~~~~~~~~

Changed
^^^^^^^

* Changed the argument ``headless`` in :class:`IsaacEnv` class to ``render``, in order to cause less confusion
  about rendering and headless-ness, i.e. that you can render while headless.


0.3.0 (2023-04-14)
~~~~~~~~~~~~~~~~~~

Added
^^^^^

* Added a new flag ``viewport`` to the :class:`IsaacEnv` class to enable/disable rendering of the viewport.
  If the flag is set to ``True``, the viewport is enabled and the environment is rendered in the background.
* Updated the training scripts in the ``scripts/reinforcement_learning`` directory to use the new flag ``viewport``.
  If the CLI argument ``--video`` is passed, videos are recorded in the ``videos/train`` directory using the
  :class:`gym.wrappers.RecordVideo` wrapper.

Changed
^^^^^^^

* The :class:`IsaacEnv` class supports different rendering mode as referenced in OpenAI Gym's ``render`` method.
  These modes are:

  * ``rgb_array``: Renders the environment in the background and returns the rendered image as a numpy array.
  * ``human``: Renders the environment in the background and displays the rendered image in a window.

* Changed the constructor in the classes inheriting from :class:`IsaacEnv` to pass all the keyword arguments to the
  constructor of :class:`IsaacEnv` class.

Fixed
^^^^^

* Clarified the documentation of ``headless`` flag in the :class:`IsaacEnv` class. It refers to whether or not
  to render at every sim step, not whether to render the viewport or not.
* Fixed the unit tests for running random agent on included environments.

0.2.3 (2023-03-06)
~~~~~~~~~~~~~~~~~~

Fixed
^^^^^

* Tuned the observations and rewards for ``Isaac-Lift-Franka-v0`` environment.

0.2.2 (2023-03-04)
~~~~~~~~~~~~~~~~~~

Fixed
^^^^^

* Fixed the issue with rigid object not working in the ``Isaac-Lift-Franka-v0`` environment.

0.2.1 (2023-03-01)
~~~~~~~~~~~~~~~~~~

Added
^^^^^

* Added a flag ``disable_contact_processing`` to the :class:`SimCfg` class to handle
  contact processing effectively when using TensorAPIs for contact reporting.
* Added verbosity flag to :meth:`export_policy_as_onnx` to print model summary.

Fixed
^^^^^

* Clarified the documentation of flags in the :class:`SimCfg` class.
* Added enabling of ``omni.kit.viewport`` and ``isaacsim.replicator`` extensions
  dynamically to maintain order in the startup of extensions.
* Corrected the experiment names in the configuration files for training environments with ``rsl_rl``.

Changed
^^^^^^^

* Changed the default value of ``enable_scene_query_support`` in :class:`SimCfg` class to False.
  The flag is overridden to True inside :class:`IsaacEnv` class when running the simulation in
  non-headless mode.

0.2.0 (2023-01-25)
~~~~~~~~~~~~~~~~~~

Added
^^^^^

* Added environment wrapper and sequential trainer for the skrl RL library
* Added training/evaluation configuration files for the skrl RL library

0.1.2 (2023-01-19)
~~~~~~~~~~~~~~~~~~

Fixed
^^^^^

* Added the flag ``replicate_physics`` to the :class:`SimCfg` class.
* Increased the default value of ``gpu_found_lost_pairs_capacity`` in :class:`PhysxCfg` class

0.1.1 (2023-01-18)
~~~~~~~~~~~~~~~~~~

Fixed
^^^^^

* Fixed a bug in ``Isaac-Velocity-Anymal-C-v0`` where the domain randomization is
  not applicable if cloning the environments with ``replicate_physics=True``.

0.1.0 (2023-01-17)
~~~~~~~~~~~~~~~~~~

Added
^^^^^

* Initial release of the extension.
* Includes the following environments:

  * ``Isaac-Cartpole-v0``: A cartpole environment with a continuous action space.
  * ``Isaac-Ant-v0``: A 3D ant environment with a continuous action space.
  * ``Isaac-Humanoid-v0``: A 3D humanoid environment with a continuous action space.
  * ``Isaac-Reach-Franka-v0``: A end-effector pose tracking task for the Franka arm.
  * ``Isaac-Lift-Franka-v0``: A 3D object lift and reposing task for the Franka arm.
  * ``Isaac-Velocity-Anymal-C-v0``: An SE(2) velocity tracking task for legged robot on flat terrain.<|MERGE_RESOLUTION|>--- conflicted
+++ resolved
@@ -1,8 +1,6 @@
 Changelog
 ---------
 
-<<<<<<< HEAD
-=======
 0.10.36 (2025-06-26)
 ~~~~~~~~~~~~~~~~~~~~
 
@@ -30,7 +28,6 @@
 * Show available RL library configs on error message when an entry point key is not available for a given task.
 
 
->>>>>>> 24a78b68
 0.10.33 (2025-05-15)
 ~~~~~~~~~~~~~~~~~~~~
 
