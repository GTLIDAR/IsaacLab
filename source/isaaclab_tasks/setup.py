# Copyright (c) 2022-2025, The Isaac Lab Project Developers (https://github.com/isaac-sim/IsaacLab/blob/main/CONTRIBUTORS.md).
# All rights reserved.
#
# SPDX-License-Identifier: BSD-3-Clause

"""Installation script for the 'isaaclab_tasks' python package."""

import os
import toml

from setuptools import setup

# Obtain the extension data from the extension.toml file
EXTENSION_PATH = os.path.dirname(os.path.realpath(__file__))
# Read the extension.toml file
EXTENSION_TOML_DATA = toml.load(
    os.path.join(EXTENSION_PATH, "config", "extension.toml")
)

# Minimum dependencies required prior to installation
INSTALL_REQUIRES = [
    # generic
<<<<<<< HEAD
    "numpy",
    "torch>=2.5.1",
=======
    "numpy<2",
    "torch==2.5.1",
>>>>>>> 75824e8d
    "torchvision>=0.14.1",  # ensure compatibility with torch 1.13.1
    "protobuf>=3.20.2,!=5.26.0",
    # basic logger
    "tensorboard",
    # automate
    "scikit-learn",
    "numba",
    "iltools",
]

PYTORCH_INDEX_URL = ["https://download.pytorch.org/whl/cu118"]

# Installation operation
setup(
    name="isaaclab_tasks",
    author="Isaac Lab Project Developers",
    maintainer="Isaac Lab Project Developers",
    url=EXTENSION_TOML_DATA["package"]["repository"],
    version=EXTENSION_TOML_DATA["package"]["version"],
    description=EXTENSION_TOML_DATA["package"]["description"],
    keywords=EXTENSION_TOML_DATA["package"]["keywords"],
    include_package_data=True,
    python_requires=">=3.10",
    install_requires=INSTALL_REQUIRES,
    dependency_links=PYTORCH_INDEX_URL,
    packages=["isaaclab_tasks"],
    classifiers=[
        "Natural Language :: English",
        "Programming Language :: Python :: 3.10",
        "Isaac Sim :: 4.5.0",
    ],
    zip_safe=False,
)<|MERGE_RESOLUTION|>--- conflicted
+++ resolved
@@ -20,13 +20,8 @@
 # Minimum dependencies required prior to installation
 INSTALL_REQUIRES = [
     # generic
-<<<<<<< HEAD
-    "numpy",
-    "torch>=2.5.1",
-=======
     "numpy<2",
     "torch==2.5.1",
->>>>>>> 75824e8d
     "torchvision>=0.14.1",  # ensure compatibility with torch 1.13.1
     "protobuf>=3.20.2,!=5.26.0",
     # basic logger
