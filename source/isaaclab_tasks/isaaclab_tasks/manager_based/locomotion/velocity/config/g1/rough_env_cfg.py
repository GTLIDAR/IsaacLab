--- conflicted
+++ resolved
@@ -161,13 +161,8 @@
 
     # observation groups
     policy: PolicyCfg = PolicyCfg()
-<<<<<<< HEAD
-    student: PolicyCfg = PolicyCfg()
-    teacher: PolicyCfg = PolicyCfg()
-=======
     # student: PolicyCfg = PolicyCfg()
     # teacher: PolicyCfg = PolicyCfg()
->>>>>>> 46b8762c
 
 
 @configclass
