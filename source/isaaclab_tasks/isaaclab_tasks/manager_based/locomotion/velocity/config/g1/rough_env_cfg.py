# Copyright (c) 2022-2025, The Isaac Lab Project Developers (https://github.com/isaac-sim/IsaacLab/blob/main/CONTRIBUTORS.md).
# All rights reserved.
#
# SPDX-License-Identifier: BSD-3-Clause

from isaaclab.managers import RewardTermCfg as RewTerm
from isaaclab.managers import SceneEntityCfg
from isaaclab.utils import configclass

import isaaclab_tasks.manager_based.locomotion.velocity.mdp as mdp
from isaaclab_tasks.manager_based.locomotion.velocity.velocity_env_cfg import (
    LocomotionVelocityRoughEnvCfg,
    RewardsCfg,
)
from isaaclab.managers import ObservationGroupCfg as ObsGroup
from isaaclab.managers import ObservationTermCfg as ObsTerm
from isaaclab.utils.noise import AdditiveUniformNoiseCfg as Unoise
<<<<<<< HEAD

=======
from isaaclab.managers import TerminationTermCfg as DoneTerm
>>>>>>> 01875108

##
# Pre-defined configs
##
from isaaclab_assets import G1_MINIMAL_CFG  # isort: skip


@configclass
class G1Rewards(RewardsCfg):
    """Reward terms for the MDP."""

    termination_penalty = RewTerm(func=mdp.is_terminated, weight=-200.0)
    track_lin_vel_xy_exp = RewTerm(
        func=mdp.track_lin_vel_xy_yaw_frame_exp,
        weight=1.0,
        params={"command_name": "base_velocity", "std": 0.5},
    )
    track_ang_vel_z_exp = RewTerm(
        func=mdp.track_ang_vel_z_world_exp,
        weight=2.0,
        params={"command_name": "base_velocity", "std": 0.5},
    )
    feet_air_time = RewTerm(
        func=mdp.feet_air_time_positive_biped,
        weight=0.25,
        params={
            "command_name": "base_velocity",
            "sensor_cfg": SceneEntityCfg(
                "contact_forces", body_names=".*_ankle_roll_link"
            ),
            "threshold": 0.4,
        },
    )
    feet_slide = RewTerm(
        func=mdp.feet_slide,
        weight=-0.1,
        params={
            "sensor_cfg": SceneEntityCfg(
                "contact_forces", body_names=".*_ankle_roll_link"
            ),
            "asset_cfg": SceneEntityCfg("robot", body_names=".*_ankle_roll_link"),
        },
    )

    # Penalize ankle joint limits
    dof_pos_limits = RewTerm(
        func=mdp.joint_pos_limits,
        weight=-1.0,
        params={
            "asset_cfg": SceneEntityCfg(
                "robot", joint_names=[".*_ankle_pitch_joint", ".*_ankle_roll_joint"]
            )
        },
    )
    # Penalize deviation from default of the joints that are not essential for locomotion
    joint_deviation_hip = RewTerm(
        func=mdp.joint_deviation_l1,
        weight=-0.1,
        params={
            "asset_cfg": SceneEntityCfg(
                "robot", joint_names=[".*_hip_yaw_joint", ".*_hip_roll_joint"]
            )
        },
    )
    joint_deviation_arms = RewTerm(
        func=mdp.joint_deviation_l1,
        weight=-0.1,
        params={
            "asset_cfg": SceneEntityCfg(
                "robot",
                joint_names=[
                    ".*_shoulder_pitch_joint",
                    ".*_shoulder_roll_joint",
                    ".*_shoulder_yaw_joint",
                    ".*_elbow_pitch_joint",
                    ".*_elbow_roll_joint",
                ],
            )
        },
    )
    joint_deviation_fingers = RewTerm(
        func=mdp.joint_deviation_l1,
        weight=-0.05,
        params={
            "asset_cfg": SceneEntityCfg(
                "robot",
                joint_names=[
                    ".*_five_joint",
                    ".*_three_joint",
                    ".*_six_joint",
                    ".*_four_joint",
                    ".*_zero_joint",
                    ".*_one_joint",
                    ".*_two_joint",
                ],
            )
        },
    )
    joint_deviation_torso = RewTerm(
        func=mdp.joint_deviation_l1,
        weight=-0.1,
        params={"asset_cfg": SceneEntityCfg("robot", joint_names="torso_joint")},
    )


@configclass
class G1ObservationsCfg:
    """Observation specifications for the MDP."""

    @configclass
    class PolicyCfg(ObsGroup):
        """Observations for policy group."""

        # observation terms (order preserved)
        base_lin_vel = ObsTerm(
            func=mdp.base_lin_vel, noise=Unoise(n_min=-0.1, n_max=0.1)
        )
        base_ang_vel = ObsTerm(
            func=mdp.base_ang_vel, noise=Unoise(n_min=-0.2, n_max=0.2)
        )
        projected_gravity = ObsTerm(
            func=mdp.projected_gravity,
            noise=Unoise(n_min=-0.05, n_max=0.05),
        )
        velocity_commands = ObsTerm(
            func=mdp.generated_commands, params={"command_name": "base_velocity"}
        )
        joint_pos = ObsTerm(
            func=mdp.joint_pos_rel, noise=Unoise(n_min=-0.01, n_max=0.01)
        )
        joint_vel = ObsTerm(func=mdp.joint_vel_rel, noise=Unoise(n_min=-1.5, n_max=1.5))
        actions = ObsTerm(func=mdp.last_action)
        height_scan = ObsTerm(
            func=mdp.height_scan,
            params={"sensor_cfg": SceneEntityCfg("height_scanner")},
            noise=Unoise(n_min=-0.1, n_max=0.1),
            clip=(-1.0, 1.0),
        )

        def __post_init__(self):
            self.enable_corruption = True
            self.concatenate_terms = True

    # observation groups
    policy: PolicyCfg = PolicyCfg()
<<<<<<< HEAD
    student: PolicyCfg = PolicyCfg()
    teacher: PolicyCfg = PolicyCfg()
=======
>>>>>>> 01875108


@configclass
class G1ActionsCfg:
    """Action specifications for the MDP."""

<<<<<<< HEAD
    joint_pos = mdp.JointPositionToLimitsActionCfg(
        asset_name="robot",
        joint_names=[".*"],
=======
    joint_pos = mdp.JointPositionActionCfg(
        asset_name="robot",
        joint_names=[".*"],
        scale=0.5,
        use_default_offset=True,
    )


@configclass
class G1TerminationsCfg:
    """Termination terms for the MDP."""

    time_out = DoneTerm(func=mdp.time_out, time_out=True)
    base_contact = DoneTerm(
        func=mdp.illegal_contact,
        params={
            "sensor_cfg": SceneEntityCfg("contact_forces", body_names="base"),
            "threshold": 1.0,
        },
    )
    has_nan = DoneTerm(
        func=mdp.nan_observation,
        params={"asset_cfg": SceneEntityCfg("robot")},
        time_out=False,
    )
    has_oob = DoneTerm(
        func=mdp.out_of_range_observation,
        params={"asset_cfg": SceneEntityCfg("robot")},
        time_out=False,
>>>>>>> 01875108
    )


@configclass
class G1RoughEnvCfg(LocomotionVelocityRoughEnvCfg):
    rewards: G1Rewards = G1Rewards()
    observations: G1ObservationsCfg = G1ObservationsCfg()
    actions: G1ActionsCfg = G1ActionsCfg()
<<<<<<< HEAD
=======
    terminations: G1TerminationsCfg = G1TerminationsCfg()
>>>>>>> 01875108

    def __post_init__(self):
        # post init of parent
        super().__post_init__()
        # Scene
        self.scene.robot = G1_MINIMAL_CFG.replace(prim_path="{ENV_REGEX_NS}/Robot")
        self.scene.height_scanner.prim_path = "{ENV_REGEX_NS}/Robot/torso_link"

        # Randomization
        self.events.push_robot = None
        self.events.add_base_mass = None
        self.events.reset_robot_joints.params["position_range"] = (1.0, 1.0)
        self.events.base_external_force_torque.params["asset_cfg"].body_names = [
            "torso_link"
        ]
        self.events.reset_base.params = {
            "pose_range": {"x": (-0.5, 0.5), "y": (-0.5, 0.5), "yaw": (-3.14, 3.14)},
            "velocity_range": {
                "x": (0.0, 0.0),
                "y": (0.0, 0.0),
                "z": (0.0, 0.0),
                "roll": (0.0, 0.0),
                "pitch": (0.0, 0.0),
                "yaw": (0.0, 0.0),
            },
        }
        self.events.base_com = None

        # Rewards
        self.rewards.lin_vel_z_l2.weight = 0.0
        self.rewards.undesired_contacts = None
        self.rewards.flat_orientation_l2.weight = -1.0
        self.rewards.action_rate_l2.weight = -0.005
        self.rewards.dof_acc_l2.weight = -1.25e-7
        self.rewards.dof_acc_l2.params["asset_cfg"] = SceneEntityCfg(
            "robot", joint_names=[".*_hip_.*", ".*_knee_joint"]
        )
        self.rewards.dof_torques_l2.weight = -1.5e-7
        self.rewards.dof_torques_l2.params["asset_cfg"] = SceneEntityCfg(
            "robot", joint_names=[".*_hip_.*", ".*_knee_joint", ".*_ankle_.*"]
        )

        # Commands
        self.commands.base_velocity.ranges.lin_vel_x = (0.0, 1.0)
        self.commands.base_velocity.ranges.lin_vel_y = (-0.0, 0.0)
        self.commands.base_velocity.ranges.ang_vel_z = (-1.0, 1.0)

        # terminations
        self.terminations.base_contact.params["sensor_cfg"].body_names = "torso_link"


@configclass
class G1RoughEnvCfg_PLAY(G1RoughEnvCfg):
    def __post_init__(self):
        # post init of parent
        super().__post_init__()

        # make a smaller scene for play
        self.scene.num_envs = 50
        self.scene.env_spacing = 2.5
        self.episode_length_s = 40.0
        # spawn the robot randomly in the grid (instead of their terrain levels)
        self.scene.terrain.max_init_terrain_level = None
        # reduce the number of terrains to save memory
        if self.scene.terrain.terrain_generator is not None:
            self.scene.terrain.terrain_generator.num_rows = 5
            self.scene.terrain.terrain_generator.num_cols = 5
            self.scene.terrain.terrain_generator.curriculum = False

        self.commands.base_velocity.ranges.lin_vel_x = (1.0, 1.0)
        self.commands.base_velocity.ranges.lin_vel_y = (0.0, 0.0)
        self.commands.base_velocity.ranges.ang_vel_z = (-1.0, 1.0)
        self.commands.base_velocity.ranges.heading = (0.0, 0.0)
        # disable randomization for play
        self.observations.policy.enable_corruption = False
        # remove random pushing
        self.events.base_external_force_torque = None
        self.events.push_robot = None<|MERGE_RESOLUTION|>--- conflicted
+++ resolved
@@ -15,11 +15,7 @@
 from isaaclab.managers import ObservationGroupCfg as ObsGroup
 from isaaclab.managers import ObservationTermCfg as ObsTerm
 from isaaclab.utils.noise import AdditiveUniformNoiseCfg as Unoise
-<<<<<<< HEAD
-
-=======
 from isaaclab.managers import TerminationTermCfg as DoneTerm
->>>>>>> 01875108
 
 ##
 # Pre-defined configs
@@ -165,22 +161,12 @@
 
     # observation groups
     policy: PolicyCfg = PolicyCfg()
-<<<<<<< HEAD
-    student: PolicyCfg = PolicyCfg()
-    teacher: PolicyCfg = PolicyCfg()
-=======
->>>>>>> 01875108
 
 
 @configclass
 class G1ActionsCfg:
     """Action specifications for the MDP."""
 
-<<<<<<< HEAD
-    joint_pos = mdp.JointPositionToLimitsActionCfg(
-        asset_name="robot",
-        joint_names=[".*"],
-=======
     joint_pos = mdp.JointPositionActionCfg(
         asset_name="robot",
         joint_names=[".*"],
@@ -210,7 +196,6 @@
         func=mdp.out_of_range_observation,
         params={"asset_cfg": SceneEntityCfg("robot")},
         time_out=False,
->>>>>>> 01875108
     )
 
 
@@ -219,10 +204,7 @@
     rewards: G1Rewards = G1Rewards()
     observations: G1ObservationsCfg = G1ObservationsCfg()
     actions: G1ActionsCfg = G1ActionsCfg()
-<<<<<<< HEAD
-=======
     terminations: G1TerminationsCfg = G1TerminationsCfg()
->>>>>>> 01875108
 
     def __post_init__(self):
         # post init of parent
