# Copyright (c) 2022-2025, The Isaac Lab Project Developers (https://github.com/isaac-sim/IsaacLab/blob/main/CONTRIBUTORS.md).
# All rights reserved.
#
# SPDX-License-Identifier: BSD-3-Clause

from isaaclab.managers import SceneEntityCfg
from isaaclab.utils import configclass

from .rough_env_cfg import G1RoughEnvCfg


@configclass
class G1FlatEnvCfg(G1RoughEnvCfg):
    def __post_init__(self):
        # post init of parent
        super().__post_init__()

        # change terrain to flat
        self.scene.terrain.terrain_type = "plane"
        self.scene.terrain.terrain_generator = None
        # no height scan
        self.scene.height_scanner = None
        self.observations.policy.height_scan = None
        # no terrain curriculum
        self.curriculum.terrain_levels = None

<<<<<<< HEAD
        self.observations.student.height_scan = None
        self.observations.teacher.height_scan = None
=======
        # self.observations.student.height_scan = None
        # self.observations.teacher.height_scan = None
>>>>>>> 01875108

        # Rewards
        self.rewards.track_ang_vel_z_exp.weight = 1.0
        self.rewards.lin_vel_z_l2.weight = -0.2
        self.rewards.action_rate_l2.weight = -0.005
        self.rewards.dof_acc_l2.weight = -1.0e-7
        self.rewards.feet_air_time.weight = 0.75
        self.rewards.feet_air_time.params["threshold"] = 0.4
        self.rewards.dof_torques_l2.weight = -2.0e-6
        self.rewards.dof_torques_l2.params["asset_cfg"] = SceneEntityCfg(
            "robot", joint_names=[".*_hip_.*", ".*_knee_joint"]
        )
        # Commands
        self.commands.base_velocity.ranges.lin_vel_x = (0.0, 1.0)
        self.commands.base_velocity.ranges.lin_vel_y = (-0.5, 0.5)
        self.commands.base_velocity.ranges.ang_vel_z = (-1.0, 1.0)


class G1FlatEnvCfg_PLAY(G1FlatEnvCfg):
    def __post_init__(self) -> None:
        # post init of parent
        super().__post_init__()

        # make a smaller scene for play
        self.scene.num_envs = 50
        self.scene.env_spacing = 2.5
        # disable randomization for play
        self.observations.policy.enable_corruption = False
        # remove random pushing
        self.events.base_external_force_torque = None
        self.events.push_robot = None<|MERGE_RESOLUTION|>--- conflicted
+++ resolved
@@ -24,13 +24,8 @@
         # no terrain curriculum
         self.curriculum.terrain_levels = None
 
-<<<<<<< HEAD
-        self.observations.student.height_scan = None
-        self.observations.teacher.height_scan = None
-=======
         # self.observations.student.height_scan = None
         # self.observations.teacher.height_scan = None
->>>>>>> 01875108
 
         # Rewards
         self.rewards.track_ang_vel_z_exp.weight = 1.0
