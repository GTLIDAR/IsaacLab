# Isaac Lab Developers and Contributors

This is the official list of Isaac Lab Project developers and contributors.

To see the full list of contributors, please check the revision history in the source control.

Guidelines for modifications:

* Please keep the **lists sorted alphabetically**.
* Names should be added to this file as: *individual names* or *organizations*.
* E-mail addresses are tracked elsewhere to avoid spam.

## Developers

* Boston Dynamics AI Institute, Inc.
* ETH Zurich
* NVIDIA Corporation & Affiliates
* University of Toronto

---

* Antonio Serrano-Muñoz
* David Hoeller
* Farbod Farshidian
* Hunter Hansen
* James Smith
* James Tigue
* Kelly (Yunrong) Guo
* Matthew Trepte
* Mayank Mittal
* Nikita Rudin
* Pascal Roth
* Sheikh Dawood
* Ossama Ahmed

## Contributors

* Alessandro Assirelli
* Alice Zhou
* Amr Mousa
* Andrej Orsula
* Anton Bjørndahl Mortensen
* Arjun Bhardwaj
* Ashwin Varghese Kuruttukulam
* Bikram Pandit
* Bingjie Tang
* Brayden Zhang
* Cameron Upright
* Calvin Yu
* Cheng-Rong Lai
* Chenyu Yang
* Clemens Schwarke
* Connor Smith
* CY (Chien-Ying) Chen
* David Yang
* Dhananjay Shendre
* Dorsa Rohani
* Felipe Mohr
* Felix Yu
* Gary Lvov
* Giulio Romualdi
* Haoran Zhou
* HoJin Jeon
* Hongwei Xiong
* Hongyu Li
* Iretiayo Akinola
* Jack Zeng
* Jan Kerner
* Jean Tampon
* Jia Lin Yuan
* Jiakai Zhang
* Jinghuan Shang
* Jingzhou Liu
* Jinqi Wei
* Johnson Sun
* Kaixi Bao
* Kourosh Darvish
* Kousheek Chakraborty
* Lionel Gulich
* Louis Le Lay
* Lorenz Wellhausen
* Manuel Schweiger
* Masoud Moghani
* Michael Gussert
* Michael Noseworthy
* Miguel Alonso Jr
* Muhong Guo
* Nicola Loi
* Nuoyan Chen (Alvin)
* Nuralem Abizov
* Ori Gadot
* Oyindamola Omotuyi
* Özhan Özen
* Peter Du
* Pulkit Goyal
* Qian Wan
* Qinxi Yu
* Rafael Wiltz
<<<<<<< HEAD
=======
* Renaud Poncelet
>>>>>>> ca4043cc
* René Zurbrügg
* Ritvik Singh
* Rosario Scalise
* Ryley McCarroll
* Shafeef Omar
* Shundo Kishi
* Stefan Van de Mosselaer
* Stephan Pleines
* Tyler Lum
* Victor Khaustov
* Virgilio Gómez Lambo
* Vladimir Fokow
* Wei Yang
* Xavier Nal
* Yang Jin
* Yanzi Zhu
* Yijie Guo
* Yujian Zhang
* Yun Liu
* Zhengyu Zhang
* Ziqi Fan
* Zoe McCarthy

## Acknowledgements

* Ajay Mandlekar
* Animesh Garg
* Buck Babich
* Gavriel State
* Hammad Mazhar
* Marco Hutter
* Yashraj Narang<|MERGE_RESOLUTION|>--- conflicted
+++ resolved
@@ -96,10 +96,7 @@
 * Qian Wan
 * Qinxi Yu
 * Rafael Wiltz
-<<<<<<< HEAD
-=======
 * Renaud Poncelet
->>>>>>> ca4043cc
 * René Zurbrügg
 * Ritvik Singh
 * Rosario Scalise
