# Isaac Lab Developers and Contributors

This is the official list of Isaac Lab Project developers and contributors.

To see the full list of contributors, please check the revision history in the source control.

Guidelines for modifications:

* Please keep the **lists sorted alphabetically**.
* Names should be added to this file as: *individual names* or *organizations*.
* E-mail addresses are tracked elsewhere to avoid spam.

## Developers

* Boston Dynamics AI Institute, Inc.
* ETH Zurich
* NVIDIA Corporation & Affiliates
* University of Toronto

---

* Antonio Serrano-Muñoz
* David Hoeller
* Farbod Farshidian
* Hunter Hansen
* James Smith
* James Tigue
* Kelly (Yunrong) Guo
* Matthew Trepte
* Mayank Mittal
* Nikita Rudin
* Pascal Roth
* Sheikh Dawood
* Ossama Ahmed

## Contributors

* Alice Zhou
* Amr Mousa
* Andrej Orsula
* Anton Bjørndahl Mortensen
* Arjun Bhardwaj
* Ashwin Varghese Kuruttukulam
* Bikram Pandit
* Bingjie Tang
* Brayden Zhang
* Cameron Upright
* Calvin Yu
* Cheng-Rong Lai
* Chenyu Yang
* Clemens Schwarke
* Connor Smith
* CY (Chien-Ying) Chen
* David Yang
* Dhananjay Shendre
* Dorsa Rohani
* Felipe Mohr
* Felix Yu
* Gary Lvov
* Giulio Romualdi
* Haoran Zhou
* HoJin Jeon
* Hongwei Xiong
* Hongyu Li
* Iretiayo Akinola
* Jack Zeng
* Jan Kerner
* Jean Tampon
* Jia Lin Yuan
* Jiakai Zhang
* Jinghuan Shang
* Jingzhou Liu
* Jinqi Wei
* Johnson Sun
* Kaixi Bao
* Kourosh Darvish
* Kousheek Chakraborty
* Lionel Gulich
* Louis Le Lay
* Lorenz Wellhausen
* Manuel Schweiger
* Masoud Moghani
* Michael Gussert
* Michael Noseworthy
* Miguel Alonso Jr
* Muhong Guo
* Nicola Loi
* Nuoyan Chen (Alvin)
* Nuralem Abizov
* Ori Gadot
* Oyindamola Omotuyi
* Özhan Özen
* Peter Du
* Pulkit Goyal
* Qian Wan
* Qinxi Yu
* Rafael Wiltz
<<<<<<< HEAD
=======
* Renaud Poncelet
>>>>>>> 3b6d615f
* René Zurbrügg
* Ritvik Singh
* Rosario Scalise
* Ryley McCarroll
* Shafeef Omar
* Shundo Kishi
* Stephan Pleines
* Tyler Lum
* Victor Khaustov
* Virgilio Gómez Lambo
* Vladimir Fokow
* Wei Yang
* Xavier Nal
* Yang Jin
* Yanzi Zhu
* Yijie Guo
* Yujian Zhang
* Yun Liu
* Zhengyu Zhang
* Ziqi Fan
* Zoe McCarthy

## Acknowledgements

* Ajay Mandlekar
* Animesh Garg
* Buck Babich
* Gavriel State
* Hammad Mazhar
* Marco Hutter
* Yashraj Narang<|MERGE_RESOLUTION|>--- conflicted
+++ resolved
@@ -95,10 +95,7 @@
 * Qian Wan
 * Qinxi Yu
 * Rafael Wiltz
-<<<<<<< HEAD
-=======
 * Renaud Poncelet
->>>>>>> 3b6d615f
 * René Zurbrügg
 * Ritvik Singh
 * Rosario Scalise
