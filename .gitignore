--- conflicted
+++ resolved
@@ -56,11 +56,7 @@
 /.pretrained_checkpoints/
 
 # Teleop Recorded Dataset
-<<<<<<< HEAD
-datasets
-=======
 datasets
 
 # Tests
-tests/
->>>>>>> 3b6d615f
+tests/