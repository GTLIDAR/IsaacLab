--- conflicted
+++ resolved
@@ -98,8 +98,6 @@
     "PLR2004", # Magic comparison
     "PGH003",  # PGH003 error
     "E402",    # Module level import not at top of file
-<<<<<<< HEAD
-=======
 ]
 
 [tool.pyrefly]
@@ -109,5 +107,4 @@
     "source/isaaclab_rl",
     "source/isaaclab_mimic",
     "source/isaaclab_tasks",
->>>>>>> 01875108
 ]