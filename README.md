--- conflicted
+++ resolved
@@ -97,15 +97,9 @@
 
 ## Connect with the NVIDIA Omniverse Community
 
-<<<<<<< HEAD
-Have a project or resource you'd like to share more widely? We'd love to hear from you! Reach out to the
-NVIDIA Omniverse Community team at <OmniverseCommunity@nvidia.com> to discuss potential opportunities
-for broader dissemination of your work.
-=======
 Do you have a project or resource you'd like to share more widely? We'd love to hear from you!
 Reach out to the NVIDIA Omniverse Community team at OmniverseCommunity@nvidia.com to explore opportunities
 to spotlight your work.
->>>>>>> 24a78b68
 
 You can also join the conversation on the [Omniverse Discord](https://discord.com/invite/nvidiaomniverse) to
 connect with other developers, share your projects, and help grow a vibrant, collaborative ecosystem
